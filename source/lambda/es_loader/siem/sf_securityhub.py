--- conflicted
+++ resolved
@@ -14,11 +14,6 @@
 
 from siem import utils
 
-<<<<<<< HEAD
-RE_GDTYPE = re.compile(r"/(?P<ThreatPurpose>\w+\s?\w+)"
-                       r"(:|/)(?P<ResourceTypeAffected>\w*)"
-                       r"(/|.|-)(?P<ThreatFamilyName>[\w\&]*)")
-=======
 RE_GD_MACIE_TYPE = re.compile(
     r"(?P<asff_type_namespace>[^/]*)(/(?P<asff_type_category>[^/]*))?/"
     r"((?P<ThreatPurpose>\w*):)?(?P<ResourceTypeAffected>\w*)"
@@ -64,7 +59,6 @@
     return(FindingTypes(asff_type_namespace, asff_type_category,
                         threat_purpose, resource_type_affected,
                         threat_family_name, detection_mechanism, artifact))
->>>>>>> 95526f9d
 
 
 def get_values_from_asff_resources(resources):
