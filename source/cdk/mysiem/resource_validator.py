# Copyright Amazon.com, Inc. or its affiliates. All Rights Reserved.
# SPDX-License-Identifier: MIT-0
__copyright__ = ('Copyright Amazon.com, Inc. or its affiliates. '
                 'All Rights Reserved.')
<<<<<<< HEAD
__version__ = '2.10.1a'
=======
__version__ = '2.10.2'
>>>>>>> e10230fc
__license__ = 'MIT-0'
__author__ = 'Akihiro Nakajima'
__url__ = 'https://github.com/aws-samples/siem-on-amazon-opensearch-service'

import aws_cdk as cdk
from aws_cdk import aws_cloudformation, aws_iam, aws_lambda


class ResourceValidator(object):
    def __init__(self, scope, SOLUTION_NAME: str, PARTITION: str,
                 AOS_DOMAIN: str,
                 solution_prefix: str, aos_subnet_ids_raw: list,
                 s3bucket_name_log: str, s3bucket_name_snapshot: str,
                 cfn_parameters_dict: dict, cfn_conditions_dict: dict,
                 same_lambda_func_version, region_mapping):

        self.scope = scope
        self.SOLUTION_NAME = SOLUTION_NAME
        self.PARTITION = PARTITION
        self.AOS_DOMAIN = AOS_DOMAIN
        self.solution_prefix = solution_prefix
        self.aos_subnet_ids_raw = aos_subnet_ids_raw
        self.s3bucket_name_log = s3bucket_name_log
        self.s3bucket_name_snapshot = s3bucket_name_snapshot
        self.same_lambda_func_version = same_lambda_func_version
        self.deployment_target = cfn_parameters_dict['deployment_target']
        self.log_bucket_policy_update = (
            cfn_parameters_dict['log_bucket_policy_update'])
        self.vpce_id = cfn_parameters_dict['vpce_id']
        self.has_lambda_architectures_prop = (
            cfn_conditions_dict['has_lambda_architectures_prop'])
        self.is_global_region = cfn_conditions_dict['is_global_region']
        self.region_mapping = region_mapping

    def validate_for_siem_deployment(self):
        # check VPC Endpoint
        function_name = 'aes-siem-resource-validator'
        lambda_resource_validator = aws_lambda.Function(
            self.scope, 'LambdaResourceValidator',
            function_name=function_name,
            description=(f'{self.SOLUTION_NAME} / resource validator '
                         'for deployment'),
            runtime=aws_lambda.Runtime.PYTHON_3_9,
            code=aws_lambda.Code.from_asset('../lambda/deploy_es'),
            handler='index.resource_validator_handler',
            memory_size=128,
            timeout=cdk.Duration.seconds(30),
            reserved_concurrent_executions=1,
            environment={
                'ACCOUNT_ID': cdk.Aws.ACCOUNT_ID,
                'DEPLOYMENT_TARGET': self.deployment_target.value_as_string,
                'VPCE_ID': self.vpce_id.value_as_string,
                'DOMAIN_OR_COLLECTION_NAME': self.AOS_DOMAIN,
                'SOLUTION_PREFIX': self.solution_prefix,
                'AOS_SUBNET_IDS': ','.join(self.aos_subnet_ids_raw),
                'S3_SNAPSHOT': self.s3bucket_name_snapshot,
                'S3_LOG': self.s3bucket_name_log,
            },
            current_version_options=aws_lambda.VersionOptions(
                removal_policy=cdk.RemovalPolicy.RETAIN,
                description=__version__
            ),
        )
        if not self.same_lambda_func_version(function_name):
            lambda_resource_validator.current_version
        lambda_resource_validator.node.default_child.add_property_override(
            "Architectures",
            cdk.Fn.condition_if(
                self.has_lambda_architectures_prop.logical_id,
                [self.region_mapping.find_in_map(
                    cdk.Aws.REGION, 'LambdaArch')],
                cdk.Aws.NO_VALUE
            )
        )
        # lambda_resource_validator.node.default_child.add_property_override(
        #    "Runtime", cdk.Fn.condition_if(
        #        self.is_global_region.logical_id, 'python3.11', 'python3.10'))

        validator_inline_policy = aws_iam.Policy(
            self.scope, 'aes-siem-policy-for-vpc-validation',
            policy_name='aes-siem-policy-for-vpc-validation',
            statements=[
                aws_iam.PolicyStatement(
                    # for vpc access
                    actions=[
                        "ec2:CreateNetworkInterface",
                        "ec2:DescribeNetworkInterfaces",
<<<<<<< HEAD
=======
                        "ec2:DescribeVpcEndpointServices",
>>>>>>> e10230fc
                        "ec2:DeleteNetworkInterface",
                        "ec2:AssignPrivateIpAddresses",
                        "ec2:UnassignPrivateIpAddresses"
                    ],
                    resources=["*"]
                ),
                aws_iam.PolicyStatement(
                    # for vpc validation
                    actions=[
                        "aoss:BatchGetCollection",
                        "aoss:BatchGetVpcEndpoint",
                        "ec2:DescribeRouteTables",
                        "ec2:DescribeSubnets",
                        "ec2:DescribeVpcEndpoints",
                        "ec2:DescribeVpcs",
                        "es:DescribeVpcEndpoints",
                        "iam:GetRole",
                    ],
                    resources=["*"]
                ),
                aws_iam.PolicyStatement(
                    sid='ToGetBucektPolicy',
                    actions=[
                        "s3:GetBucketPolicy",
                    ],
                    resources=[(f'arn:{self.PARTITION}:s3:::'
                                f'{self.s3bucket_name_log}')]
                ),
                aws_iam.PolicyStatement(
                    sid='ToUploadPolicy',
                    actions=[
                        "s3:PutObject",
                    ],
                    resources=[(f'arn:{self.PARTITION}:s3:::'
                                f'{self.s3bucket_name_snapshot}/*')]
<<<<<<< HEAD
=======
                ),
                aws_iam.PolicyStatement(
                    sid='ToPutParameterPolicy',
                    actions=[
                        "ssm:PutParameter",
                        "ssm:DeleteParameters",
                    ],
                    resources=[
                        (f'arn:{self.PARTITION}:ssm:*:{cdk.Aws.ACCOUNT_ID}'
                            ':parameter/siem/bucketpolicy/*')
                    ]
>>>>>>> e10230fc
                )
            ]
        )
        lambda_resource_validator.role.attach_inline_policy(
            validator_inline_policy)

        validated_resource = aws_cloudformation.CfnCustomResource(
            self.scope, 'ExecCustomResourceValidator',
            service_token=lambda_resource_validator.function_arn,)
        validated_resource.add_override(
            'Properties.ConfigVersion', __version__)
        validated_resource.add_override(
            'Properties.vpce', self.vpce_id.value_as_string)
        validated_resource.add_override(
            'Properties.DeploymentTarget',
            self.deployment_target.value_as_string)
<<<<<<< HEAD
=======
        validated_resource.add_override(
            'Properties.BucketPolicyUpdate',
            self.log_bucket_policy_update.value_as_string)
>>>>>>> e10230fc
        validated_resource.add_dependency(
            lambda_resource_validator.role.node.default_child)
        validated_resource.add_dependency(
            validator_inline_policy.node.default_child)
<<<<<<< HEAD
        # validated_resource.add_override(
        #    'Properties.BucketPolicyUpdate',
        #    self.log_bucket_policy_update.value_as_string)
        validated_resource.cfn_options.deletion_policy = (
            cdk.CfnDeletionPolicy.RETAIN)
=======
>>>>>>> e10230fc

        return validated_resource<|MERGE_RESOLUTION|>--- conflicted
+++ resolved
@@ -2,11 +2,7 @@
 # SPDX-License-Identifier: MIT-0
 __copyright__ = ('Copyright Amazon.com, Inc. or its affiliates. '
                  'All Rights Reserved.')
-<<<<<<< HEAD
-__version__ = '2.10.1a'
-=======
 __version__ = '2.10.2'
->>>>>>> e10230fc
 __license__ = 'MIT-0'
 __author__ = 'Akihiro Nakajima'
 __url__ = 'https://github.com/aws-samples/siem-on-amazon-opensearch-service'
@@ -94,10 +90,7 @@
                     actions=[
                         "ec2:CreateNetworkInterface",
                         "ec2:DescribeNetworkInterfaces",
-<<<<<<< HEAD
-=======
                         "ec2:DescribeVpcEndpointServices",
->>>>>>> e10230fc
                         "ec2:DeleteNetworkInterface",
                         "ec2:AssignPrivateIpAddresses",
                         "ec2:UnassignPrivateIpAddresses"
@@ -133,8 +126,6 @@
                     ],
                     resources=[(f'arn:{self.PARTITION}:s3:::'
                                 f'{self.s3bucket_name_snapshot}/*')]
-<<<<<<< HEAD
-=======
                 ),
                 aws_iam.PolicyStatement(
                     sid='ToPutParameterPolicy',
@@ -146,7 +137,6 @@
                         (f'arn:{self.PARTITION}:ssm:*:{cdk.Aws.ACCOUNT_ID}'
                             ':parameter/siem/bucketpolicy/*')
                     ]
->>>>>>> e10230fc
                 )
             ]
         )
@@ -163,23 +153,12 @@
         validated_resource.add_override(
             'Properties.DeploymentTarget',
             self.deployment_target.value_as_string)
-<<<<<<< HEAD
-=======
         validated_resource.add_override(
             'Properties.BucketPolicyUpdate',
             self.log_bucket_policy_update.value_as_string)
->>>>>>> e10230fc
         validated_resource.add_dependency(
             lambda_resource_validator.role.node.default_child)
         validated_resource.add_dependency(
             validator_inline_policy.node.default_child)
-<<<<<<< HEAD
-        # validated_resource.add_override(
-        #    'Properties.BucketPolicyUpdate',
-        #    self.log_bucket_policy_update.value_as_string)
-        validated_resource.cfn_options.deletion_policy = (
-            cdk.CfnDeletionPolicy.RETAIN)
-=======
->>>>>>> e10230fc
 
         return validated_resource