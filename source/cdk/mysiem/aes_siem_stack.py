# Copyright Amazon.com, Inc. or its affiliates. All Rights Reserved.
# SPDX-License-Identifier: MIT-0
__copyright__ = ('Copyright Amazon.com, Inc. or its affiliates. '
                 'All Rights Reserved.')
<<<<<<< HEAD
__version__ = '2.10.2b'
=======
__version__ = '2.10.3'
>>>>>>> 0f0f6ace
__license__ = 'MIT-0'
__author__ = 'Akihiro Nakajima'
__url__ = 'https://github.com/aws-samples/siem-on-amazon-opensearch-service'

import aws_cdk as cdk
import boto3
from aws_cdk import (
    aws_ec2,
    aws_events,
    aws_events_targets,
    aws_iam,
    aws_kms,
    aws_lambda,
    aws_lambda_event_sources,
    aws_s3,
    aws_s3_notifications,
    aws_sns,
    aws_sqs,
)
from aws_cdk import custom_resources as cr
from aws_cdk import region_info
from constructs import Construct

from .aos_deployment import AosDeployment
from .cw_dashboard_siem import CloudWatchDashboardSiem
from .enrichment import Enrichment
from .helper_lambda_functions import HelperLambdaFunctions
from .resource_validator import ResourceValidator

print(__version__)

SOLUTION_NAME = f'SIEM on Amazon OpenSearch Service v{__version__}'
INDEX_METRICS_PERIOD_HOUR = 1

iam_client = boto3.client('iam')
ec2_resource = boto3.resource('ec2')
ec2_client = boto3.client('ec2')
lambda_client = boto3.client('lambda')


def validate_cdk_json(context):
    print('\ncdk.json validation for vpc configuration is starting...\n')
    vpc_type = context.node.try_get_context("vpc_type")
    if vpc_type == 'new':
        print('vpc_type:\t\t\tnew')
        return True
    elif vpc_type == 'import':
        print('vpc_type:\t\t\timport')
    else:
        raise Exception('vpc_type is invalid. You can use "new" or "import". '
                        'Exit. Fix and Try again')

    aos_vpc_id = context.node.try_get_context("imported_vpc_id")
    vpc_client = ec2_resource.Vpc(aos_vpc_id)
    print('checking vpc...')
    vpc_client.state
    print(f'checking vpc id...:\t\t{aos_vpc_id}')
    is_dns_support = vpc_client.describe_attribute(
        Attribute='enableDnsSupport')['EnableDnsSupport']['Value']
    print(f'checking dns support...:\t{is_dns_support}')
    is_dns_hotname = vpc_client.describe_attribute(
        Attribute='enableDnsHostnames')['EnableDnsHostnames']['Value']
    print(f'checking dns hostname...:\t{is_dns_hotname}')
    if not is_dns_support or not is_dns_hotname:
        raise Exception('enable DNS Hostname and DNS Support. Exit...')
    print('checking vpc is...\t\t[PASS]\n')

    subnet_ids_from_the_vpc = []
    subnet_objs_from_the_vpc = vpc_client.subnets.all()
    for subnet_obj in subnet_objs_from_the_vpc:
        subnet_ids_from_the_vpc.append(subnet_obj.id)

    def get_pub_or_priv_subnet(routes_attrs):
        for route in routes_attrs:
            gateway = route.get('GatewayId')
            if gateway and gateway.startswith('igw-'):
                return 'public'
        return 'private'

    validation_result = True
    subnet_types = {}
    routetables = vpc_client.route_tables.all()
    for routetable in routetables:
        rt_client = ec2_resource.RouteTable(routetable.id)
        subnet_type = get_pub_or_priv_subnet(rt_client.routes_attribute)
        for attribute in rt_client.associations_attribute:
            subnetid = attribute.get('SubnetId', "")
            main = attribute.get('Main', "")
            if subnetid:
                subnet_types[subnetid] = subnet_type
            elif main:
                subnet_types['main'] = subnet_type

    print('checking subnet...')
    subnet_ids = get_subnet_ids(context)

    for subnet_id in subnet_ids:
        if subnet_id in subnet_ids_from_the_vpc:
            if subnet_id in subnet_types:
                subnet_type = subnet_types[subnet_id]
            else:
                subnet_type = subnet_types['main']
            if subnet_type == 'private':
                print(f'{subnet_id} is\tprivate')
            elif subnet_type == 'public':
                print(f'{subnet_id} is\tpublic')
                validation_result = False
        else:
            print(f'{subnet_id} is\tnot exist')
            validation_result = False
    if not validation_result:
        raise Exception('subnet is invalid. Modify it.')
    print('checking subnet is...\t\t[PASS]\n')

    # delete unnecessary Security Group
    response = ec2_client.describe_security_groups(
        Filters=[
            {'Name': 'vpc-id', 'Values': [aos_vpc_id]},
            {'Name': 'group-name', 'Values': ['aes-siem-vpc-sg']}],
    )
    if len(response['SecurityGroups']) == 0:
        aos_sg_is_associated = False
        print("security group 'aes-siem-vpc-sg' does not exist")
    else:
        try:
            temp_sg_id = response['SecurityGroups'][0]['GroupId']
            ec2_client.delete_security_group(GroupId=temp_sg_id)
            aos_sg_is_associated = False
            print("security group 'aes-siem-vpc-sg' has been deleted")
        except Exception:
            aos_sg_is_associated = True
            print("security group 'aes-siem-vpc-sg' is used")
    validation_results = {'aos_sg_is_associated': aos_sg_is_associated}

    return validation_results


def get_subnet_ids(context):
    subnet_ids = []
    subnet_ids = context.node.try_get_context('imported_vpc_subnets')
    if not subnet_ids:
        # compatibility for v2.0.0
        sbunet1 = context.node.try_get_context('imported_vpc_subnet1')
        sbunet2 = context.node.try_get_context('imported_vpc_subnet2')
        sbunet3 = context.node.try_get_context('imported_vpc_subnet3')
        subnet_ids = [sbunet1['subnet_id'], sbunet2['subnet_id'],
                      sbunet3['subnet_id']]
    return subnet_ids


def get_subnets(context):
    subnets = []
    subnet_ids = get_subnet_ids(context)
    attributes = ec2_client.describe_subnets(SubnetIds=subnet_ids)
    for attribute in attributes['Subnets']:
        subnet_id = attribute['SubnetId']
        # get associated route id
        response = ec2_client.describe_route_tables(
            Filters=[{'Name': 'association.subnet-id', 'Values': [subnet_id]}])
        if len(response['RouteTables']) == 0:
            # get main route id
            vpc_id = context.node.try_get_context("imported_vpc_id")
            response = ec2_client.describe_route_tables(
                Filters=[
                    {'Name': 'association.main', 'Values': ['true']},
                    {'Name': 'vpc-id', 'Values': [vpc_id]},
                ])
        route_table_id = (
            response['RouteTables'][0]['Associations'][0]['RouteTableId'])

        subnet = aws_ec2.Subnet.from_subnet_attributes(
            context,
            id=subnet_id,
            subnet_id=subnet_id,
            availability_zone=attribute['AvailabilityZone'],
            ipv4_cidr_block=attribute['CidrBlock'],
            route_table_id=route_table_id)

        subnets.append(subnet)

    return subnets


def check_iam_role(pathprefix):
    role_iterator = iam_client.list_roles(PathPrefix=pathprefix, MaxItems=2)
    if len(role_iterator['Roles']) == 1:
        return True
    else:
        return False


def same_lambda_func_version(func_name):
    try:
        response = lambda_client.list_versions_by_function(
            FunctionName=func_name)
        exist_vers = response['Versions'][0]['Description'].split()
        new_ver = f'v{__version__}'
        if new_ver in exist_vers:
            return True
        else:
            return False
    except Exception:
        return False


class MyAesSiemStack(cdk.Stack):

    def __init__(self, scope: Construct, id: str, **kwargs) -> None:
        super().__init__(scope, id, **kwargs)

        # check vpc configuration in cdk.json
        if self.node.try_get_context('vpc_type'):
            validation_response = validate_cdk_json(self)
        try:
            aos_sg_is_associated = validation_response.get(
                'aos_sg_is_associated')
        except Exception:
            aos_sg_is_associated = False

        ES_LOADER_TIMEOUT = 600
        PARTITION = region_info.Fact.find(
            self.region, region_info.FactName.PARTITION)
        if not PARTITION:
            PARTITION = 'aws'
        ######################################################################
        # Mapping (REGION / ELB / Lambda Arch)
        ######################################################################
        elb_id_temp = region_info.FactName.ELBV2_ACCOUNT
        elb_map_temp = region_info.RegionInfo.region_map(elb_id_temp)
        no_alb_log_account_list = [
            'ap-south-2', 'ap-southeast-4', 'ca-west-1',
            'eu-central-2', 'eu-south-2',
            'il-central-1', 'me-central-1']
        for acct in no_alb_log_account_list:
            elb_map_temp[acct] = '999999999999'
        region_dict = {}
        # https://aws-data-wrangler.readthedocs.io/en/stable/layers.html
        for region in elb_map_temp:
            # ELB account ID
            region_dict[region] = {'ElbV2AccountId': elb_map_temp[region]}
            arm = aws_lambda.Architecture.ARM_64.name
            x86 = aws_lambda.Architecture.X86_64.name
            # Lambda Arch
            if region in ('af-south-1', 'ap-east-1',
                          'ap-northeast-1', 'ap-northeast-2', 'ap-northeast-3',
                          'ap-south-1', 'ap-south-2',
                          'ap-southeast-1', 'ap-southeast-2', 'ap-southeast-3',
                          'ap-southeast-4',
                          'ca-central-1', 'ca-west-1',
                          'eu-central-1', 'eu-north-1', 'eu-central-2',
                          'eu-south-1', 'eu-south-2',
                          'eu-west-1', 'eu-west-2', 'eu-west-3',
                          'il-central-1',
                          'me-central-1', 'me-south-1', 'sa-east-1',
                          'us-east-1', 'us-east-2', 'us-west-1', 'us-west-2'):
                region_dict[region]['LambdaArch'] = arm
            else:
                region_dict[region]['LambdaArch'] = x86
        region_mapping = cdk.CfnMapping(
            scope=self, id='RegionMap', mapping=region_dict)

        ######################################################################
        # CloudFormation Parameters
        ######################################################################
        deployment_target = cdk.CfnParameter(
            self, 'DeploymentTarget',
            allowed_values=['opensearch_managed_cluster',
                            'opensearch_serverless'],
            # managed_cluster or serverless
            description=('Where would you like to deploy the SIEM solution? '
                         'Amazon OpenSearch managed cluster or serverless? '
                         'Serverless is experimental option'),
            default='opensearch_managed_cluster')

        domain_or_collection_name = cdk.CfnParameter(
            self, 'DomainOrCollectionName', allowed_pattern=r'^[0-9a-zA-Z_-]*',
            description=('Amazon OpenSearch Service Domain name '
                         'or OpenSearch Serverless Collection name'),
            default='aes-siem')

        vpce_id = cdk.CfnParameter(
            self, 'VpcEndpointId',
            allowed_pattern=r'(^vpce-[0-9a-z]*|aos-[0-9a-z]*|)',
            description=('(Optional) Specify VPC Endpoint for OpenSearch '
                         'managed cluster or OpenSearch Serverless. This '
                         'should be manually created before deployment. '
                         'If you specify VPC Endpoint, a few lambda functions '
                         'and other resources will be deployed into VPC'),
            default='')

        allow_source_address = cdk.CfnParameter(
            self, 'AllowedSourceIpAddresses', allowed_pattern=r'^[0-9./\s]*',
            description=('Space-delimited list of CIDR blocks. This parameter '
                         'applies only during the initial deployment'),
            default='10.0.0.0/8 172.16.0.0/12 192.168.0.0/16')

        sns_email = cdk.CfnParameter(
            self, 'SnsEmail', allowed_pattern=r'^([0-9a-zA-Z@_\-\+\.]*|)',
            description=('(Optional) '
                         'Input your email as SNS topic, where Amazon '
                         'OpenSearch Service will send alerts to'),
            default='')

        geoip_license_key = cdk.CfnParameter(
            self, 'GeoLite2LicenseKey',
            allowed_pattern=(
                r'^([0-9a-zA-Z]{6}_[0-9a-zA-Z]{29}_mmk|[0-9a-zA-Z]{16}|)$'),
            default='',
            max_length=40,
            description=("(Optional) "
                         "If you would like to enrich geoip location such as "
                         "IP address's country, get a license key from MaxMind"
                         " and input the key. "
                         "The license is a string of 16 or 40 digits"))

        trusted_proxy_list = cdk.CfnParameter(
            self, 'TrustedProxyIpList',
            allowed_pattern=r'(|[0-9a-fA-F./\s:,]*)',
            default='127.0.0.1/8 10.0.0.0/8 172.16.0.0/12 192.168.0.0/16',
            description=("(Optional) "
                         "Specify IP addresses or network addresses of "
                         "trusted Elastic Load Balancing (ELB)/ "
                         "Contents Delivery Service (CDN)/ Proxy server "
                         "other than Amazon CloudFront and AWS Global "
                         "Accelerator. Once entered, this SIEM solution will "
                         "perform an X-Forwarded-For analysis of web access "
                         "logs and select the client's IP address."))

        reserved_concurrency = cdk.CfnParameter(
            self, 'ReservedConcurrency', default=10, type='Number',
            description=('Input lambda reserved concurrency for es-loader. '
                         'Increase this value if there are steady logs delay '
                         'despite without errors'))

        otx_api_key = cdk.CfnParameter(
            self, 'OtxApiKey', allowed_pattern=r'^([0-9a-f,x]{64}|)$',
            default='', max_length=64,
            description=('(Optional) '
                         'If you would like to download IoC from AlienVault '
                         'OTX, please enter OTX API Key. '
                         'See details: https://otx.alienvault.com'))

        enable_tor = cdk.CfnParameter(
            self, 'EnableTor', allowed_values=['true', 'false'],
            description=('Would you like to download TOR IoC? '
                         'See details: https://check.torproject.org/api/bulk'),
            default='false')

        enable_abuse_ch = cdk.CfnParameter(
            self, 'EnableAbuseCh', allowed_values=['true', 'false'],
            description=(
                'Would you like to download IoC from abuse.ch? '
                'See details: https://feodotracker.abuse.ch/blocklist/'),
            default='false')

        ioc_download_interval = cdk.CfnParameter(
            self, 'IocDownloadInterval', type='Number',
            description=('Specify interval in minute to download IoC, '
                         'default is 720 minutes ( = 12 hours ).'
                         'min is 30 minutes. '
                         'max is 10080 minutes ( = 7 days ).'),
            min_value=30, max_value=10080, default=720)

        log_bucket_policy_update = cdk.CfnParameter(
            self, 'LogBucketPolicyUpdate',
            allowed_values=['update_and_override', 'keep'],
            description=(
                'Select "update_and_override" or "keep" for the current policy'
                ' of the Log bucket. Be sure to select "update_and_override" '
                'for the first deployment. If you select "update_and_override"'
                ' when updating, you need to create and manage the bucket '
                'policy for writing logs to your S3 Log bucket by yourself'),
            default='update_and_override')

        create_sqs_vpce = cdk.CfnParameter(
            self, 'CreateSqsVpcEndpoint', allowed_values=['true', 'false'],
            description=('Create new SQS VPC Endpoint with SIEM solution. '
                         'If you use existing VPC and already have SQS VPC '
                         'Endpoint, select false'),
            default='true')

        create_ssm_vpce = cdk.CfnParameter(
            self, 'CreateSsmVpcEndpoint', allowed_values=['true', 'false'],
            description=('Create new Systems Manager VPC Endpoint with SIEM '
                         'solution. If you use existing VPC and already have '
                         'Systems Manager VPC Endpoint, select false'),
            default='true')

        create_sts_vpce = cdk.CfnParameter(
            self, 'CreateStsVpcEndpoint', allowed_values=['true', 'false'],
            description=('Create new STS VPC Endpoint with SIEM solution. '
                         'If you use existing VPC and already have STS VPC '
                         'Endpoint, select false'),
            default='true')

        create_s3_vpce = cdk.CfnParameter(
            self, 'CreateS3VpcEndpoint', allowed_values=['true', 'false'],
            description=('Create new S3 VPC Endpoint with SIEM solution. '
                         'If you use existing VPC and already have S3 VPC '
                         'Endpoint, select false'),
            default='true')

        ct_log_buckets = cdk.CfnParameter(
            self, 'ControlTowerLogBucketNameList',
            type='String',
            allowed_pattern=r'^[-0-9a-z.\s,]*$',
            description=(
                'Specify S3 log bucket names in the Log Archive account. '
                'Comma separated list. '
                '(e.g., aws-controltower-logs-123456789012-us-east-1, '
                'aws-controltower-s3-access-logs-123456789012-us-east-1 )'
            ),
            default='')

        ct_role_arn = cdk.CfnParameter(
            self, 'ControlTowerRoleArnForEsLoader',
            description=(
                'Specify IAM Role ARN to be assumed by aes-siem-es-loader. '
                '(e.g., arn:aws:iam::123456789012:role/ct-role-for-siem )'),
            allowed_pattern=r'^(arn:aws.*:iam::[0-9]{12}:role/.*|)$',
            default='')

        ct_log_sqs = cdk.CfnParameter(
            self, 'ControlTowerSqsForLogBuckets',
            type='String',
            allowed_pattern=r'^(arn:aws[0-9a-zA-Z:/_-]*|)$',
            description=(
                'Specify SQS ARN for S3 log buckets in Log Archive Account. '
                '(e.g., arn:aws:sqs:us-east-1:123456789012:aes-siem-ct )'
            ),
            default='')

        sl_role_arn = cdk.CfnParameter(
            self, 'SecurityLakeRoleArn',
            description=(
                'Specify IAM Role ARN to be assumed by aes-siem-es-loader. '
                '(e.g., arn:aws:iam::123456789012:role/AmazonSecurityLake'
                '-00001111-2222-3333-5555-666677778888 )'),
            allowed_pattern=(r'^(arn:aws.*:iam::[0-9]{12}:role/AmazonSecurity'
                             r'Lake-[0-9a-f-]*|)$'),
            default='')

        sl_external_id = cdk.CfnParameter(
            self, 'SecurityLakeExternalId',
            description=(
                'Specify Security Lake external ID for cross account. '
                '(e.g., externalid123 )'),
            allowed_pattern=r'^([0-9a-zA-Z]*|)$',
            default='')

        sl_log_sqs = cdk.CfnParameter(
            self, 'SecurityLakeSubscriberSqs',
            type='String',
            allowed_pattern=(r'^(arn:aws.*:sqs:.*:[0-9]{12}:AmazonSecurity'
                             r'Lake-[0-9a-f-]*-Main-Queue|)$'),
            description=(
                'Specify SQS ARN of Security Lake Subscriber. '
                '(e.g., arn:aws:sqs:us-east-1:123456789012:AmazonSecurityLake'
                '-00001111-2222-3333-5555-666677778888-Main-Queue )'),
            default='')

        # Pretfify parameters
        self.template_options.metadata = {
            'AWS::CloudFormation::Interface': {
                'ParameterGroups': [
                    {'Label': {'default': 'Initial Deployment Parameters'},
                     'Parameters': [allow_source_address.logical_id]},
                    {'Label': {'default': 'Basic Configuration'},
                     'Parameters': [deployment_target.logical_id,
                                    domain_or_collection_name.logical_id,
                                    sns_email.logical_id,
                                    reserved_concurrency.logical_id]},
                    {'Label': {'default': 'Log Enrichment - optional'},
                     'Parameters': [geoip_license_key.logical_id,
                                    trusted_proxy_list.logical_id,
                                    otx_api_key.logical_id,
                                    enable_tor.logical_id,
                                    enable_abuse_ch.logical_id,
                                    ioc_download_interval.logical_id]},
                    {'Label': {'default': ('Advanced Configuration '
                                           '- optional')},
                     'Parameters': [log_bucket_policy_update.logical_id,
                                    vpce_id.logical_id,
                                    create_s3_vpce.logical_id,
                                    create_sqs_vpce.logical_id,
                                    create_ssm_vpce.logical_id,
                                    create_sts_vpce.logical_id]},
                    {'Label': {'default': ('Control Tower Integration '
                                           '- optional')},
                     'Parameters': [ct_log_buckets.logical_id,
                                    ct_log_sqs.logical_id,
                                    ct_role_arn.logical_id, ]},
                    {'Label': {'default': ('Security Lake Integration '
                                           '- optional')},
                     'Parameters': [sl_log_sqs.logical_id,
                                    sl_role_arn.logical_id,
                                    sl_external_id.logical_id, ]},
                    {'Label': {'default': 'Other parameters'},
                     'Parameters': []},
                ]
            }
        }

        cfn_parameters_dict = {
            'deployment_target': deployment_target,
            'domain_or_collection_name': domain_or_collection_name,
            'vpce_id': vpce_id,
            'allow_source_address': allow_source_address,
            'sns_email': sns_email,
            'geoip_license_key': geoip_license_key,
            'trusted_proxy_list': trusted_proxy_list,
            'reserved_concurrency': reserved_concurrency,
            'otx_api_key': otx_api_key,
            'enable_tor': enable_tor,
            'enable_abuse_ch': enable_abuse_ch,
            'ioc_download_interval': ioc_download_interval,
            'log_bucket_policy_update': log_bucket_policy_update,
            'create_sqs_vpce': create_sqs_vpce,
            'create_ssm_vpce': create_ssm_vpce,
            'create_sts_vpce': create_sts_vpce,
            'create_s3_vpce': create_s3_vpce,
            'ct_log_buckets': ct_log_buckets,
            'ct_role_arn': ct_role_arn,
            'ct_log_sqs': ct_log_sqs,
            'sl_role_arn': sl_role_arn,
            'sl_external_id': sl_external_id,
            'sl_log_sqs': sl_log_sqs,
        }

        ######################################################################
        # CDK Parameters
        ######################################################################
        solution_prefix = self.node.try_get_context('aes_domain_name')
        if solution_prefix == 'aes-siem':
            AOS_DOMAIN = domain_or_collection_name.value_as_string
        else:
            AOS_DOMAIN = solution_prefix
        bucket = f'{solution_prefix}-{cdk.Aws.ACCOUNT_ID}'
        s3bucket_name_geo = f'{bucket}-geo'
        s3bucket_name_log = f'{bucket}-log'
        s3bucket_name_snapshot = f'{bucket}-snapshot'
        cfn_ct_aws_account = cdk.Fn.select(
            4, cdk.Fn.split(':', ct_role_arn.value_as_string))
        cfn_sl_aws_account = cdk.Fn.select(
            4, cdk.Fn.split(':', sl_role_arn.value_as_string))

        # organizations / multiaccount
        org_id = self.node.try_get_context('organizations').get('org_id')
        org_mgmt_id = self.node.try_get_context(
            'organizations').get('management_id')
        org_member_ids = self.node.try_get_context(
            'organizations').get('member_ids')
        no_org_ids = self.node.try_get_context(
            'no_organizations').get('aws_accounts')
        no_org_ids.sort()

        # Overwrite default S3 bucket name as customer name
        temp_geo = self.node.try_get_context('s3_bucket_name').get('geo')
        if temp_geo:
            s3bucket_name_geo = temp_geo
        else:
            print('Using default bucket names')
        temp_log = self.node.try_get_context('s3_bucket_name').get('log')
        if temp_log:
            s3bucket_name_log = temp_log
        elif org_id or no_org_ids:
            s3bucket_name_log = f'{solution_prefix}-{self.account}-log'
        else:
            print('Using default bucket names')
        temp_snap = self.node.try_get_context('s3_bucket_name').get('snapshot')
        if temp_snap:
            s3bucket_name_snapshot = temp_snap
        else:
            print('Using default bucket names')
        kms_cmk_alias = self.node.try_get_context('kms_cmk_alias')
        if not kms_cmk_alias:
            kms_cmk_alias = 'aes-siem-key'
            print('Using default key alais')

        # vpc_type is 'new' or 'import' or None
        vpc_type = self.node.try_get_context('vpc_type')
        if vpc_type:
            is_vpc = True
        else:
            is_vpc = False

        ######################################################################
        # Cloudformation Conditions
        ######################################################################
        is_global_region = cdk.CfnCondition(
            self, "isGlobalRegion",
            expression=cdk.Fn.condition_not(
                cdk.Fn.condition_or(
                    cdk.Fn.condition_equals(cdk.Aws.REGION, 'cn-north-1'),
                    cdk.Fn.condition_equals(cdk.Aws.REGION, 'cn-northwest-1'),
                    cdk.Fn.condition_equals(cdk.Aws.REGION, 'us-gov-east-1'),
                    cdk.Fn.condition_equals(cdk.Aws.REGION, 'us-gov-west-1'),
                )
            )
        )

        is_china_region = cdk.CfnCondition(
            self, "isChinaRegion",
            expression=cdk.Fn.condition_or(
                cdk.Fn.condition_equals(cdk.Aws.REGION, 'cn-north-1'),
                cdk.Fn.condition_equals(cdk.Aws.REGION, 'cn-northwest-1'),
            )
        )

        has_lambda_architectures_prop = cdk.CfnCondition(
            self, "HasLambdaArchitecturesProp",
            expression=cdk.Fn.condition_not(
                cdk.Fn.condition_or(
                    cdk.Fn.condition_equals(cdk.Aws.REGION, 'ap-dummy-99'),
                    # cdk.Fn.condition_equals(cdk.Aws.REGION, 'il-central-1'),
                )
            )
        )

        is_serverless = cdk.CfnCondition(
            self, 'IsServerless',
            expression=cdk.Fn.condition_equals(
                deployment_target.value_as_string,
                'opensearch_serverless')
        )

        is_managed_cluster = cdk.CfnCondition(
            self, 'IsManagedCluster',
            expression=cdk.Fn.condition_equals(
                deployment_target.value_as_string,
                'opensearch_managed_cluster')
        )

        has_vpce = cdk.CfnCondition(
            self, "hasVpce",
            expression=cdk.Fn.condition_not(
                cdk.Fn.condition_equals(vpce_id.value_as_string, '')
            )
        )

        is_in_vpc = cdk.CfnCondition(
            self, 'IsInVpc', expression=cdk.Fn.condition_or(
                cdk.Fn.condition_equals(is_vpc, True),
                has_vpce,
            )
        )

        has_geoip_license = cdk.CfnCondition(
            self, "HasGeoipLicense",
            expression=cdk.Fn.condition_or(
                cdk.Fn.condition_not(
                    cdk.Fn.condition_equals(
                        geoip_license_key.value_as_string, '')),
                cdk.Fn.condition_not(
                    cdk.Fn.condition_equals(
                        trusted_proxy_list.value_as_string, '')),
            )
        )

        enable_ioc = cdk.CfnCondition(
            self, "EnableIOC",
            expression=cdk.Fn.condition_or(
                cdk.Fn.condition_not(
                    cdk.Fn.condition_equals(
                        otx_api_key.value_as_string, '')),
                cdk.Fn.condition_equals(
                    enable_tor.value_as_string, 'true'),
                cdk.Fn.condition_equals(
                    enable_abuse_ch.value_as_string, 'true'),
            )
        )

        has_sns_email = cdk.CfnCondition(
            self, "HasSnsEmail",
            expression=cdk.Fn.condition_not(
                cdk.Fn.condition_equals(
                    sns_email.value_as_string, '')
            )
        )

        keep_log_bucket_policy = cdk.CfnCondition(
            self, "KeepLogBucketPolicy",
            expression=cdk.Fn.condition_equals(
                log_bucket_policy_update.value_as_string,
                'keep')
        )

        sqs_vpce_is_required = cdk.CfnCondition(
            self, "SqsVpceIsRequired",
            expression=cdk.Fn.condition_and(
                cdk.Fn.condition_equals(
                    create_sqs_vpce.value_as_string, 'true'),
                is_in_vpc,
            )
        )

        ssm_vpce_is_required = cdk.CfnCondition(
            self, "SsmVpceIsRequired",
            expression=cdk.Fn.condition_and(
                cdk.Fn.condition_equals(
                    create_ssm_vpce.value_as_string, 'true'),
                is_in_vpc,
            )
        )

        s3_vpce_is_required = cdk.CfnCondition(
            self, "S3VpceIsRequired",
            expression=cdk.Fn.condition_and(
                cdk.Fn.condition_equals(
                    create_s3_vpce.value_as_string, 'true'),
                is_in_vpc,
            )
        )

        is_control_tower_access = cdk.CfnCondition(
            self, "IsControlTowerAcccess",
            expression=cdk.Fn.condition_and(
                cdk.Fn.condition_not(
                    cdk.Fn.condition_equals(
                        ct_log_buckets.value_as_string, '')),
                cdk.Fn.condition_not(
                    cdk.Fn.condition_equals(
                        ct_role_arn.value_as_string, '')),
                cdk.Fn.condition_not(
                    cdk.Fn.condition_equals(
                        ct_log_sqs.value_as_string, '')),
            )
        )

        is_security_lake_access = cdk.CfnCondition(
            self, "IsSecurityLakeAcccess",
            expression=cdk.Fn.condition_and(
                cdk.Fn.condition_not(
                    cdk.Fn.condition_equals(
                        sl_external_id.value_as_string, '')),
                cdk.Fn.condition_not(
                    cdk.Fn.condition_equals(
                        sl_role_arn.value_as_string, '')),
                cdk.Fn.condition_not(
                    cdk.Fn.condition_equals(
                        sl_log_sqs.value_as_string, '')),
            )
        )

        sts_vpce_is_required = cdk.CfnCondition(
            self, "StsVpceIsRequired",
            expression=cdk.Fn.condition_and(
                is_in_vpc,
                cdk.Fn.condition_equals(
                    create_sts_vpce.value_as_string, 'true'),
                cdk.Fn.condition_or(
                    is_control_tower_access,
                    is_security_lake_access,
                )
            )
        )

        cfn_conditions_dict = {
            'is_global_region': is_global_region,
            'is_china_region': is_china_region,
            'has_lambda_architectures_prop': has_lambda_architectures_prop,
            'is_serverless': is_serverless,
            'is_managed_cluster': is_managed_cluster,
            'has_vpce': has_vpce,
            'is_in_vpc': is_in_vpc,
            'has_geoip_license': has_geoip_license,
            'enable_ioc': enable_ioc,
            'has_sns_email': has_sns_email,
            'keep_log_bucket_policy': keep_log_bucket_policy,
            'sqs_vpce_is_required': sqs_vpce_is_required,
            'ssm_vpce_is_required': ssm_vpce_is_required,
            'sts_vpce_is_required': sts_vpce_is_required,
            's3_vpce_is_required': s3_vpce_is_required,
            'is_control_tower_access': is_control_tower_access,
            'is_security_lake_access': is_security_lake_access,
        }

        """
        CloudFormation実行時の条件式の書き方
        ClassのBasesが aws_cdk.cdk.Resource の時は、
        node.default_child.cfn_options.condition = is_in_vpc
        ClassのBasesが aws_cdk.cdk.CfnResource の時は、
        cfn_options.condition = is_in_vpc
        """

        ######################################################################
        # deploy VPC when context is defined as using VPC
        ######################################################################
        # vpc_type is 'new' or 'import' or None
        aos_vpc_id = ''
        aos_subnet_ids_raw = []
        if vpc_type == 'new':
            vpc_cidr = self.node.try_get_context('new_vpc_nw_cidr_block')
            vpc_cidr_blocks = [vpc_cidr]
            subnet_cidr_mask = int(
                self.node.try_get_context('new_vpc_subnet_cidr_mask'))
            # VPC
            vpc_aes_siem = aws_ec2.Vpc(
                self, 'VpcAesSiem',
                ip_addresses=aws_ec2.IpAddresses.cidr(vpc_cidr),
                max_azs=3, nat_gateways=0,
                subnet_configuration=[
                    aws_ec2.SubnetConfiguration(
                        subnet_type=aws_ec2.SubnetType.PRIVATE_ISOLATED,
                        name='aes-siem-subnet', cidr_mask=subnet_cidr_mask)])
            aos_subnet_ids_raw = [
                subnet.subnet_id for subnet in vpc_aes_siem.isolated_subnets]
            vpc_aes_siem_opt = vpc_aes_siem.node.default_child.cfn_options
            vpc_aes_siem_opt.deletion_policy = cdk.CfnDeletionPolicy.RETAIN
            for subnet in vpc_aes_siem.isolated_subnets:
                subnet_opt = subnet.node.default_child.cfn_options
                subnet_opt.deletion_policy = cdk.CfnDeletionPolicy.RETAIN
        elif vpc_type == 'import':
            aos_vpc_id = self.node.try_get_context('imported_vpc_id')
            vpc_aes_siem = aws_ec2.Vpc.from_lookup(
                self, 'VpcAesSiem', vpc_id=aos_vpc_id)
            boto3_vpc = ec2_resource.Vpc(aos_vpc_id)
            vpc_cidr_blocks = (
                [x['CidrBlock'] for x in boto3_vpc.cidr_block_association_set])
            aos_subnet_ids_raw = get_subnet_ids(self)

        ######################################################################
        # validate siem resource
        ######################################################################
        resource_validator = ResourceValidator(
            self, SOLUTION_NAME, PARTITION, AOS_DOMAIN,
            solution_prefix, aos_subnet_ids_raw,
            s3bucket_name_log, s3bucket_name_snapshot,
            cfn_parameters_dict, cfn_conditions_dict,
            same_lambda_func_version, region_mapping)
        validated_resource = resource_validator.validate_for_siem_deployment()

        ######################################################################
        # create cmk of KMS to encrypt S3 bucket
        ######################################################################
        kms_aes_siem = aws_kms.Key(
            self, 'KmsAesSiemLog', description='CMK for SIEM solution',
            removal_policy=cdk.RemovalPolicy.RETAIN)

        aws_kms.Alias(
            self, 'KmsAesSiemLogAlias', alias_name=kms_cmk_alias,
            target_key=kms_aes_siem,
            removal_policy=cdk.RemovalPolicy.RETAIN)

        kms_aes_siem.add_to_resource_policy(
            aws_iam.PolicyStatement(
                sid='Allow GuardDuty to use the key',
                actions=['kms:GenerateDataKey'],
                principals=[aws_iam.ServicePrincipal(
                    'guardduty.amazonaws.com')],
                resources=['*'],),)

        kms_aes_siem.add_to_resource_policy(
            aws_iam.PolicyStatement(
                sid='Allow VPC Flow Logs to use the key',
                actions=['kms:Encrypt', 'kms:Decrypt', 'kms:ReEncrypt*',
                         'kms:GenerateDataKey*', 'kms:DescribeKey'],
                principals=[aws_iam.ServicePrincipal(
                    'delivery.logs.amazonaws.com')],
                resources=['*'],),)

        # basic policy
        key_policy_basic1 = aws_iam.PolicyStatement(
            sid='Allow principals in the account to decrypt log files',
            actions=['kms:DescribeKey', 'kms:ReEncryptFrom'],
            principals=[aws_iam.AccountPrincipal(
                account_id=cdk.Aws.ACCOUNT_ID)],
            resources=['*'],)
        kms_aes_siem.add_to_resource_policy(key_policy_basic1)

        # for Athena
        key_policy_athena = aws_iam.PolicyStatement(
            sid='Allow Athena to query s3 objects with this key',
            actions=['kms:Decrypt', 'kms:DescribeKey', 'kms:Encrypt',
                     'kms:GenerateDataKey*', 'kms:ReEncrypt*'],
            principals=[aws_iam.AccountPrincipal(
                account_id=cdk.Aws.ACCOUNT_ID)],
            resources=['*'],
            conditions={'ForAnyValue:StringEquals': {
                'aws:CalledVia': 'athena.amazonaws.com'}})
        kms_aes_siem.add_to_resource_policy(key_policy_athena)

        # for CloudTrail
        key_policy_trail1 = aws_iam.PolicyStatement(
            sid='Allow CloudTrail to describe key',
            actions=['kms:DescribeKey'],
            principals=[aws_iam.ServicePrincipal('cloudtrail.amazonaws.com')],
            resources=['*'],)
        kms_aes_siem.add_to_resource_policy(key_policy_trail1)

        key_policy_trail2 = aws_iam.PolicyStatement(
            sid=('Allow CloudTrail to encrypt logs'),
            actions=['kms:GenerateDataKey*'],
            principals=[aws_iam.ServicePrincipal(
                'cloudtrail.amazonaws.com')],
            resources=['*'],
            conditions={'StringLike': {
                'kms:EncryptionContext:aws:cloudtrail:arn': [
                    (f'arn:{PARTITION}:cloudtrail:*:{cdk.Aws.ACCOUNT_ID}:'
                     'trail/*')
                ]}})
        kms_aes_siem.add_to_resource_policy(key_policy_trail2)

        ######################################################################
        # create s3 bucket
        ######################################################################
        block_pub = aws_s3.BlockPublicAccess(
            block_public_acls=True,
            ignore_public_acls=True,
            block_public_policy=True,
            restrict_public_buckets=True
        )
        s3_geo = aws_s3.Bucket(
            self, 'S3BucketForGeoip', block_public_access=block_pub,
            bucket_name=s3bucket_name_geo,
            encryption=aws_s3.BucketEncryption.S3_MANAGED,
            enforce_ssl=True,
        )

        # create s3 bucket for log collector
        s3_log = aws_s3.Bucket(
            self, 'S3BucketForLog', block_public_access=block_pub,
            bucket_name=s3bucket_name_log, versioned=True,
            encryption=aws_s3.BucketEncryption.S3_MANAGED,
            enforce_ssl=True,
        )
        s3_log.node.add_dependency(validated_resource)

        # restore current s3 bucket policy
        def ssm_get_param(log_bucket_policy_update, param_name):
            get_parameter = cr.AwsCustomResource(
                self, f's3bucket{param_name}',
                function_name='aes-siem-aws-api-caller',
                timeout=cdk.Duration.seconds(30),
                install_latest_aws_sdk=False,
                on_update=cr.AwsSdkCall(
                    service="SSM",
                    action="getParameter",
                    output_paths=["Parameter.Value"],
                    parameters={
                        "Name": f'/siem/bucketpolicy/log/{param_name}',
                        "WithDecryption": False},
                    physical_resource_id=cr.PhysicalResourceId.of(
                        f"CustomResource::{param_name}-{__version__}-"
                        f"{log_bucket_policy_update.value_as_string}")
                ),
                policy=cr.AwsCustomResourcePolicy.from_sdk_calls(
                    resources=[(f'arn:{PARTITION}:ssm:*:{cdk.Aws.ACCOUNT_ID}:'
                                'parameter/siem/bucketpolicy/*')]
                ),
            )
            get_parameter.node.add_dependency(validated_resource)
            return get_parameter.get_response_field("Parameter.Value")

        pol1 = ssm_get_param(log_bucket_policy_update, "policy1")
        pol2 = ssm_get_param(log_bucket_policy_update, "policy2")
        pol3 = ssm_get_param(log_bucket_policy_update, "policy3")
        pol4 = ssm_get_param(log_bucket_policy_update, "policy4")
        pol5 = ssm_get_param(log_bucket_policy_update, "policy5")
        pol6 = ssm_get_param(log_bucket_policy_update, "policy6")
        pol7 = ssm_get_param(log_bucket_policy_update, "policy7")
        pol8 = ssm_get_param(log_bucket_policy_update, "policy8")
        s3_log_bucket_policy = cdk.Fn.join(
            '', [pol1, pol2, pol3, pol4, pol5, pol6, pol7, pol8])

        s3_log.policy.node.default_child.add_property_override(
            "PolicyDocument",
            cdk.Fn.condition_if(
                keep_log_bucket_policy.logical_id,
                s3_log_bucket_policy,
                s3_log.policy.document
            )
        )

        # create s3 bucket for aes snapshot
        s3_snapshot = aws_s3.Bucket(
            self, 'S3BucketForSnapshot', block_public_access=block_pub,
            bucket_name=s3bucket_name_snapshot,
            encryption=aws_s3.BucketEncryption.S3_MANAGED,
            enforce_ssl=True,
        )

        ######################################################################
        # IAM Role
        ######################################################################
        # snapshot policy for AOS
        policydoc_snapshot = aws_iam.PolicyDocument(
            statements=[
                aws_iam.PolicyStatement(
                    actions=['s3:ListBucket'],
                    resources=[s3_snapshot.bucket_arn]
                ),
                aws_iam.PolicyStatement(
                    actions=['s3:GetObject', 's3:PutObject',
                             's3:DeleteObject'],
                    resources=[s3_snapshot.bucket_arn + '/*']
                )
            ]
        )
        aes_siem_snapshot_role = aws_iam.Role(
            self, 'AesSiemSnapshotRole',
            role_name='aes-siem-snapshot-role',
            inline_policies={'s3access': policydoc_snapshot},
            assumed_by=aws_iam.ServicePrincipal(
                'opensearchservice.amazonaws.com')
        )

        # for alert from Amazon OpenSearch Service
        aes_siem_sns_role = aws_iam.Role(
            self, 'AesSiemSnsRole',
            role_name='aes-siem-sns-role',
            assumed_by=aws_iam.ServicePrincipal(
                'opensearchservice.amazonaws.com')
        )
        kms_aes_siem.grant(
            aes_siem_sns_role,
            'kms:Decrypt', 'kms:GenerateDataKey'
        )
        kms_aes_siem.grant(
            aws_iam.ServicePrincipal('events.amazonaws.com'),
            'kms:Decrypt', 'kms:GenerateDataKey'
        )

        # EC2 role
        if self.region.startswith('cn-'):
            ec2_sp = 'ec2.amazonaws.com.cn'
        else:
            ec2_sp = 'ec2.amazonaws.com'
        aes_siem_es_loader_ec2_role = aws_iam.Role(
            self, 'AesSiemEsLoaderEC2Role',
            role_name='aes-siem-es-loader-for-ec2',
            assumed_by=aws_iam.ServicePrincipal(ec2_sp),
        )

        aes_siem_es_loader_ec2_role.add_to_principal_policy(
            aws_iam.PolicyStatement(
                # for vpc access
                actions=["ec2:CreateNetworkInterface",
                         "ec2:DescribeNetworkInterfaces",
                         "ec2:DeleteNetworkInterface",
                         "ec2:AssignPrivateIpAddresses",
                         "ec2:UnassignPrivateIpAddresses"],
                resources=['*']
            )
        )

        aws_iam.CfnInstanceProfile(
            self, 'AesSiemEsLoaderEC2InstanceProfile',
            instance_profile_name=aes_siem_es_loader_ec2_role.role_name,
            roles=[aes_siem_es_loader_ec2_role.role_name]
        )

        aes_role_exist = check_iam_role(
            '/aws-service-role/opensearchservice.amazonaws.com/')
        if vpc_type and not aes_role_exist:
            slr_aes = aws_iam.CfnServiceLinkedRole(
                self, 'AWSServiceRoleForAmazonOpenSearchService',
                aws_service_name='opensearchservice.amazonaws.com',
                description='Created by cloudformation of siem stack'
            )
            slr_aes.cfn_options.deletion_policy = cdk.CfnDeletionPolicy.RETAIN

        ######################################################################
        # Resource in VPC (SecurityGroup and PrivateLink)
        ######################################################################
        # Security Group for VPC
        sg_vpc_noinbound_aes_siem = aws_ec2.CfnSecurityGroup(
            self, "AesSiemVpcNoinboundSecurityGroup58555CE0",
            # group_name="aes-siem-noinbound-vpc-sg",
            group_description="aes-siem/AesSiemVpcNoinboundSecurityGroup",
            vpc_id=validated_resource.get_att('vpc_id').to_string(),
        )
        sg_vpc_noinbound_aes_siem.cfn_options.condition = is_in_vpc
        sg_vpc_noinbound_aes_siem.apply_removal_policy(
            cdk.RemovalPolicy.RETAIN)

        # security group for aos managed cluster in vpc
        if vpc_type and not aos_sg_is_associated:
            sg_vpc_aes_siem = aws_ec2.SecurityGroup(
                self, 'AesSiemVpcSecurityGroup',
                security_group_name='aes-siem-vpc-sg',
                vpc=vpc_aes_siem)
            for vpc_cidr_block in vpc_cidr_blocks:
                sg_vpc_aes_siem.add_ingress_rule(
                    peer=aws_ec2.Peer.ipv4(vpc_cidr_block),
                    connection=aws_ec2.Port.tcp(443),)
            sg_vpc_opt = sg_vpc_aes_siem.node.default_child.cfn_options
            sg_vpc_opt.deletion_policy = cdk.CfnDeletionPolicy.RETAIN
        else:
            sg_vpc_aes_siem = None

            """
            sg_vpc_aes_siem = aws_ec2.CfnSecurityGroup(
                self, "AesSiemVpcSecurityGroupC784BBE6",
                group_name="aes-siem-vpc-sg",
                group_description="aes-siem/AesSiemVpcSecurityGroup",
                vpc_id=validated_resource.get_att('vpc_id').to_string(),
                security_group_ingress=[
                    aws_ec2.CfnSecurityGroup.IngressProperty(
                        cidr_ip=validated_resource.get_att('cidr_block0').to_string(),
                        ip_protocol="tcp", from_port=443, to_port=443),
                ]
            )
            sg_vpc_aes_siem.cfn_options.condition = is_in_vpc
            sg_vpc_aes_siem.apply_removal_policy(cdk.RemovalPolicy.RETAIN)
            """

        sg_vpc_aes_siem2 = aws_ec2.CfnSecurityGroup(
            self, "AesSiemVpcSecurityGroup2nd",
            group_name="aes-siem-vpc-sg2",
            group_description="aes-siem/AesSiemVpcSecurityGroup2nd",
            vpc_id=validated_resource.get_att('vpc_id').to_string(),
            security_group_ingress=[
                aws_ec2.CfnSecurityGroup.IngressProperty(
                    cidr_ip=validated_resource.get_att(
                        'cidr_block0').to_string(),
                    ip_protocol="tcp", from_port=443, to_port=443),
                aws_ec2.CfnSecurityGroup.IngressProperty(
                    cidr_ip=validated_resource.get_att(
                        'cidr_block1').to_string(),
                    ip_protocol="tcp", from_port=443, to_port=443),
                aws_ec2.CfnSecurityGroup.IngressProperty(
                    cidr_ip=validated_resource.get_att(
                        'cidr_block2').to_string(),
                    ip_protocol="tcp", from_port=443, to_port=443),
                aws_ec2.CfnSecurityGroup.IngressProperty(
                    cidr_ip=validated_resource.get_att(
                        'cidr_block3').to_string(),
                    ip_protocol="tcp", from_port=443, to_port=443),
            ]
        )
        sg_vpc_aes_siem2.cfn_options.condition = is_in_vpc

        # VPC Endpoint
        vpce_endpoint_sqs = aws_ec2.CfnVPCEndpoint(
            self, "VpcAesSiemSQSEndpoint8BFF7847", vpc_id='', subnet_ids=[],
            vpc_endpoint_type="Interface",
            private_dns_enabled=True,
            security_group_ids=[sg_vpc_aes_siem2.attr_group_id],
            service_name=f"com.amazonaws.{cdk.Aws.REGION}.sqs",
        )
        vpce_endpoint_sqs.add_property_override(
            "VpcId", validated_resource.get_att('vpc_id').to_string())
        vpce_endpoint_sqs.add_property_override(
            "SubnetIds", validated_resource.get_att('subnets').to_string())
        vpce_endpoint_sqs.cfn_options.condition = sqs_vpce_is_required
        vpce_endpoint_sqs.add_property_override(
            "ServiceName",
            cdk.Fn.condition_if(
                is_china_region.logical_id,
                f"cn.com.amazonaws.{cdk.Aws.REGION}.sqs",
                f"com.amazonaws.{cdk.Aws.REGION}.sqs",
            )
        )

        vpce_endpoint_ssm = aws_ec2.CfnVPCEndpoint(
            self, "VpcAesSiemSSMEndpoint", vpc_id='', subnet_ids=[],
            vpc_endpoint_type="Interface",
            private_dns_enabled=True,
            security_group_ids=[sg_vpc_aes_siem2.attr_group_id],
            service_name=f"com.amazonaws.{cdk.Aws.REGION}.ssm",
        )
        vpce_endpoint_ssm.add_property_override(
            "VpcId", validated_resource.get_att('vpc_id').to_string())
        vpce_endpoint_ssm.add_property_override(
            "SubnetIds", validated_resource.get_att('subnets').to_string())
        vpce_endpoint_ssm.cfn_options.condition = ssm_vpce_is_required

        vpce_endpoint_sts = aws_ec2.CfnVPCEndpoint(
            self, "VpcAesSiemSTSEndpoint", vpc_id='', subnet_ids=[],
            vpc_endpoint_type="Interface",
            private_dns_enabled=True,
            security_group_ids=[sg_vpc_aes_siem2.attr_group_id],
            service_name=f"com.amazonaws.{cdk.Aws.REGION}.sts",
        )
        vpce_endpoint_sts.add_property_override(
            "VpcId", validated_resource.get_att('vpc_id').to_string())
        vpce_endpoint_sts.add_property_override(
            "SubnetIds", validated_resource.get_att('subnets').to_string())
        vpce_endpoint_sts.cfn_options.condition = sts_vpce_is_required
        vpce_endpoint_sts.add_property_override(
            "ServiceName",
            cdk.Fn.condition_if(
                is_china_region.logical_id,
                f"cn.com.amazonaws.{cdk.Aws.REGION}.sts",
                f"com.amazonaws.{cdk.Aws.REGION}.sts",
            )
        )

        vpce_endpoint_s3 = aws_ec2.CfnVPCEndpoint(
            self, "VpcAesSiemS3Endpoint003F70DF", vpc_id='',
            vpc_endpoint_type="Gateway",
            service_name=f"com.amazonaws.{cdk.Aws.REGION}.s3",
        )
        vpce_endpoint_s3.add_property_override(
            "VpcId", validated_resource.get_att('vpc_id').to_string())
        vpce_endpoint_s3.add_property_override(
            "RouteTableIds",
            validated_resource.get_att('route_table_ids').to_string())
        vpce_endpoint_s3.cfn_options.condition = s3_vpce_is_required

        ######################################################################
        # SQS for es-laoder's DLQ
        ######################################################################
        sqs_aes_siem_dlq = aws_sqs.Queue(
            self, 'AesSiemDlq', queue_name='aes-siem-dlq',
            encryption=aws_sqs.QueueEncryption.KMS_MANAGED,
            data_key_reuse=cdk.Duration.hours(24),
            retention_period=cdk.Duration.days(14))

        sqs_aes_siem_splitted_logs = aws_sqs.Queue(
            self, 'AesSiemSqsSplitLogs',
            queue_name='aes-siem-sqs-splitted-logs',
            encryption=aws_sqs.QueueEncryption.KMS_MANAGED,
            data_key_reuse=cdk.Duration.hours(24),
            dead_letter_queue=aws_sqs.DeadLetterQueue(
                max_receive_count=20, queue=sqs_aes_siem_dlq),
            visibility_timeout=cdk.Duration.seconds(ES_LOADER_TIMEOUT),
            retention_period=cdk.Duration.days(14))

        ######################################################################
        # Setup Lambda
        ######################################################################
        # setup lambda of es_loader
        function_name = 'aes-siem-es-loader'
        lambda_es_loader = aws_lambda.Function(
            self, 'LambdaEsLoader',
            function_name=function_name,
            description=f'{SOLUTION_NAME} / es-loader',
            runtime=aws_lambda.Runtime.PYTHON_3_11,
            code=aws_lambda.Code.from_asset('../lambda/es_loader'),
            handler='index.lambda_handler',
            memory_size=2048,
            initial_policy=[
                aws_iam.PolicyStatement(
                    # for vpc access
                    actions=["ec2:CreateNetworkInterface",
                             "ec2:DescribeNetworkInterfaces",
                             "ec2:DeleteNetworkInterface",
                             "ec2:AssignPrivateIpAddresses",
                             "ec2:UnassignPrivateIpAddresses"],
                    resources=['*']
                )
            ],
            timeout=cdk.Duration.seconds(ES_LOADER_TIMEOUT),
            reserved_concurrent_executions=(
                reserved_concurrency.value_as_number),
            dead_letter_queue_enabled=True,
            dead_letter_queue=sqs_aes_siem_dlq,
            environment={
                'GEOIP_BUCKET': s3bucket_name_geo, 'LOG_LEVEL': 'info',
                'POWERTOOLS_LOGGER_LOG_EVENT': 'false',
                'POWERTOOLS_SERVICE_NAME': 'es-loader',
                'POWERTOOLS_METRICS_NAMESPACE': 'SIEM',
                'CONTROL_TOWER_ROLE_SESSION_NAME': 'aes-siem-es-loader',
                'CONTROL_TOWER_ROLE_ARN': ct_role_arn.value_as_string,
                'CONTROL_TOWER_LOG_BUCKETS': ct_log_buckets.value_as_string,
                'SECURITY_LAKE_ROLE_SESSION_NAME': 'aes-siem-es-loader',
                'SECURITY_LAKE_ROLE_ARN': sl_role_arn.value_as_string,
                'SECURITY_LAKE_EXTERNAL_ID': (
                    sl_external_id.value_as_string),
            },
            current_version_options=aws_lambda.VersionOptions(
                removal_policy=cdk.RemovalPolicy.RETAIN,
                description=__version__
            ),
        )
        if not same_lambda_func_version(function_name):
            lambda_es_loader.current_version
        lambda_es_loader.node.default_child.add_property_override(
            "Architectures",
            cdk.Fn.condition_if(
                has_lambda_architectures_prop.logical_id,
                [region_mapping.find_in_map(cdk.Aws.REGION, 'LambdaArch')],
                cdk.Aws.NO_VALUE
            )
        )
        lambda_es_loader.node.default_child.add_property_override(
            "VpcConfig.SubnetIds",
            validated_resource.get_att('subnets').to_string()
        )
        lambda_es_loader.node.default_child.add_property_override(
            "VpcConfig.SecurityGroupIds",
            cdk.Fn.condition_if(
                is_in_vpc.logical_id,
                [sg_vpc_noinbound_aes_siem.attr_group_id],
                []
            )
        )

        sqs_aes_siem_dlq.grant(
            lambda_es_loader, 'sqs:SendMessage', 'sqs:ReceiveMessage',
            'sqs:DeleteMessage', 'sqs:GetQueueAttributes')

        sqs_aes_siem_splitted_logs.grant(
            lambda_es_loader, 'sqs:SendMessage', 'sqs:ReceiveMessage',
            'sqs:DeleteMessage', 'sqs:GetQueueAttributes')

        lambda_es_loader.add_event_source(
            aws_lambda_event_sources.SqsEventSource(
                sqs_aes_siem_splitted_logs, batch_size=1))
        lambda_es_loader.node.default_child.add_property_override(
            "VpcConfig.SubnetIds",
            validated_resource.get_att('subnets').to_string()
        )
        lambda_es_loader.node.default_child.add_property_override(
            "VpcConfig.SecurityGroupIds",
            cdk.Fn.condition_if(
                is_in_vpc.logical_id,
                [sg_vpc_noinbound_aes_siem.attr_group_id],
                []
            )
        )
        # lambda_es_loader.node.add_dependency(sg_vpc_noinbound_aes_siem)

        # es-loaer on EC2 role
        sqs_aes_siem_dlq.grant(
            aes_siem_es_loader_ec2_role, 'sqs:GetQueue*', 'sqs:ListQueues*',
            'sqs:ReceiveMessage*', 'sqs:DeleteMessage*')

        ######################################################################
        # Setup Helper Lambda functions
        ######################################################################
        helper_lambda_function = HelperLambdaFunctions(
            self, SOLUTION_NAME, PARTITION, AOS_DOMAIN,
            INDEX_METRICS_PERIOD_HOUR, validated_resource, s3bucket_name_geo,
            s3bucket_name_log, same_lambda_func_version, cfn_parameters_dict,
            cfn_conditions_dict, lambda_es_loader, sg_vpc_noinbound_aes_siem,
            region_mapping)
        lambda_add_pandas_layer = (
            helper_lambda_function.create_lambda_add_pandas_layer())

        lambda_es_loader_stopper = (
            helper_lambda_function.create_lambda_es_loader_stopper())

        lambda_metrics_exporter = (
            helper_lambda_function.create_lambda_metrics_exporter())

        enrich = Enrichment(
            self, SOLUTION_NAME, s3bucket_name_geo, same_lambda_func_version,
            cfn_parameters_dict, cfn_conditions_dict, region_mapping)
        lambda_geo = enrich.setup_geoip()
        lambda_ioc_plan, lambda_ioc_download, lambda_ioc_createdb = (
            enrich.setup_ioc())

        ######################################################################
        # setup OpenSearch Service Managed Cluster / Serverless
        ######################################################################
        aos = AosDeployment(
            self, SOLUTION_NAME, PARTITION, AOS_DOMAIN, validated_resource,
            solution_prefix, vpc_type, aos_sg_is_associated,
            aos_subnet_ids_raw, same_lambda_func_version,
            cfn_parameters_dict, cfn_conditions_dict,
            aes_siem_snapshot_role, s3_snapshot, lambda_metrics_exporter,
            lambda_es_loader, sg_vpc_aes_siem, sg_vpc_noinbound_aes_siem,
            region_mapping)
        aos_deployment_result = aos.setup_domain_or_collection()

        endpoint = aos_deployment_result['endpoint']
        aoss_type = aos_deployment_result['aoss_type']
        aos_domain_arn = aos_deployment_result['aos_domain_arn']
        collection_arn = aos_deployment_result['collection_arn']
        kibana_admin_user = aos_deployment_result['kibana_admin_user']
        kibana_admin_pass = aos_deployment_result['kibana_admin_pass']
        deploy_role_arn = aos_deployment_result['deploy_role_arn']

        lambda_es_loader.add_environment('ENDPOINT', endpoint)
        lambda_es_loader.add_environment('AOSS_TYPE', aoss_type)
        lambda_es_loader.add_environment(
            'SQS_SPLITTED_LOGS_URL', sqs_aes_siem_splitted_logs.queue_url)
        lambda_metrics_exporter.add_environment('ENDPOINT', endpoint)

        # grant permission to es_loader role
        inline_policy_to_load_entries_into_aos = aws_iam.Policy(
            self, 'aes-siem-policy-to-load-entries-to-es',
            policy_name='aes-siem-policy-to-load-entries-to-es',
            statements=[
                aws_iam.PolicyStatement(
                    actions=['es:ESHttp*'],
                    resources=[f'{aos_domain_arn}/*']
                ),
                aws_iam.PolicyStatement(
                    actions=['aoss:APIAccessAll'],
                    resources=[collection_arn]
                ),
            ]
        )
        lambda_es_loader.role.attach_inline_policy(
            inline_policy_to_load_entries_into_aos)
        aes_siem_es_loader_ec2_role.attach_inline_policy(
            inline_policy_to_load_entries_into_aos)
        lambda_metrics_exporter.role.attach_inline_policy(
            inline_policy_to_load_entries_into_aos)

        inline_policy_to_get_parameters_by_path = aws_iam.Policy(
            self, 'aes-siem-policy-to-get-parameters-by-path',
            policy_name='aes-siem-policy-to-get-parameters-by-path',
            statements=[
                aws_iam.PolicyStatement(
                    actions=['ssm:GetParametersByPath'],
                    resources=[
                        f'arn:{PARTITION}:ssm:*:{cdk.Aws.ACCOUNT_ID}:'
                        'parameter/siem/exclude-logs/*'
                    ]),
            ]
        )
        lambda_es_loader.role.attach_inline_policy(
            inline_policy_to_get_parameters_by_path)
        aes_siem_es_loader_ec2_role.attach_inline_policy(
            inline_policy_to_get_parameters_by_path)

        # grant additional permission to es_loader role
        additional_kms_cmks = self.node.try_get_context('additional_kms_cmks')
        if additional_kms_cmks:
            inline_policy_access_to_additional_cmks = aws_iam.Policy(
                self, 'access_to_additional_cmks',
                policy_name='access_to_additional_cmks',
                statements=[
                    aws_iam.PolicyStatement(
                        actions=['kms:Decrypt'],
                        resources=sorted(set(additional_kms_cmks))
                    )
                ]
            )
            lambda_es_loader.role.attach_inline_policy(
                inline_policy_access_to_additional_cmks)
            aes_siem_es_loader_ec2_role.attach_inline_policy(
                inline_policy_access_to_additional_cmks)
        additional_buckets = self.node.try_get_context('additional_s3_buckets')

        if additional_buckets:
            buckets_list = []
            for bucket in additional_buckets:
                buckets_list.append(f'arn:{PARTITION}:s3:::{bucket}')
                buckets_list.append(f'arn:{PARTITION}:s3:::{bucket}/*')
            inline_policy_access_to_additional_buckets = aws_iam.Policy(
                self, 'access_to_additional_buckets',
                policy_name='access_to_additional_buckets',
                statements=[
                    aws_iam.PolicyStatement(
                        actions=['s3:GetObject*', 's3:GetBucket*', 's3:List*'],
                        resources=sorted(set(buckets_list))
                    )
                ]
            )
            lambda_es_loader.role.attach_inline_policy(
                inline_policy_access_to_additional_buckets)
            aes_siem_es_loader_ec2_role.attach_inline_policy(
                inline_policy_access_to_additional_buckets)

        kms_aes_siem.grant_decrypt(lambda_es_loader)
        kms_aes_siem.grant_decrypt(aes_siem_es_loader_ec2_role)
        kms_aes_siem.grant_encrypt(lambda_metrics_exporter)

        ######################################################################
        # s3 notification and grant permisssion
        ######################################################################
        s3_geo.grant_read_write(lambda_geo)
        s3_geo.grant_read_write(lambda_add_pandas_layer)
        s3_geo.grant_read_write(lambda_ioc_plan)
        s3_geo.grant_read_write(lambda_ioc_download)
        s3_geo.grant_read_write(lambda_ioc_createdb)
        s3_geo.grant_read(lambda_es_loader)
        s3_geo.grant_read(aes_siem_es_loader_ec2_role)
        s3_log.grant_read(lambda_es_loader)
        s3_log.grant_read(aes_siem_es_loader_ec2_role)
        s3_log.grant_write(lambda_metrics_exporter)

        # create s3 notification for es_loader
        notification = aws_s3_notifications.LambdaDestination(lambda_es_loader)

        # assign notification for the s3 PUT event type
        # most log system use PUT, but also CLB use POST & Multipart Upload
        s3_log.add_event_notification(
            aws_s3.EventType.OBJECT_CREATED, notification)

        ######################################################################
        # bucket policy
        ######################################################################
        # ALB, CLB
        s3_awspath = f'{s3_log.bucket_arn}/AWSLogs/{cdk.Aws.ACCOUNT_ID}'
        s3_awspath_w_prefix = (
            f'{s3_log.bucket_arn}/*/AWSLogs/{cdk.Aws.ACCOUNT_ID}')
        bucket_policy_alb1 = aws_iam.PolicyStatement(
            sid='ALB,CLB Policy',
            principals=[
                aws_iam.AccountPrincipal(
                    account_id=region_mapping.find_in_map(
                        cdk.Aws.REGION, 'ElbV2AccountId')),
            ],
            actions=['s3:PutObject'],
            resources=[f'{s3_awspath}/*', f'{s3_awspath_w_prefix}/*'],
        )
        bucket_policy_alb2 = aws_iam.PolicyStatement(
            sid='Policy For no ALB account region',
            principals=[
                aws_iam.ServicePrincipal(
                    'logdelivery.elasticloadbalancing.amazonaws.com')
            ],
            actions=['s3:PutObject'],
            resources=[f'{s3_log.bucket_arn}/*'],
            conditions={
                "StringEquals": {"aws:SourceAccount": [cdk.Aws.ACCOUNT_ID]}
            }
        )
        if self.region not in no_alb_log_account_list:
            s3_log.add_to_resource_policy(bucket_policy_alb1)
        else:
            s3_log.add_to_resource_policy(bucket_policy_alb2)

        # NLB / R53resolver / VPC Flow Logs
        bucket_policy_logdeliver1 = aws_iam.PolicyStatement(
            sid='AWSLogDelivery For NLB,R53Resolver,Flowlogs',
            principals=[aws_iam.ServicePrincipal(
                'delivery.logs.amazonaws.com')],
            actions=['s3:GetBucketAcl', 's3:ListBucket', 's3:PutObject'],
            resources=[s3_log.bucket_arn, f'{s3_log.bucket_arn}/*'],
            conditions={
                "StringEquals": {"aws:SourceAccount": [cdk.Aws.ACCOUNT_ID]}
            }
        )
        s3_log.add_to_resource_policy(bucket_policy_logdeliver1)

        # CloudTrail / Config
        bucket_policy_trail1 = aws_iam.PolicyStatement(
            sid='AWSLogDeliveryAclCheck For Cloudtrail, Config',
            principals=[
                aws_iam.ServicePrincipal('cloudtrail.amazonaws.com'),
                aws_iam.ServicePrincipal('config.amazonaws.com'),
            ],
            actions=['s3:GetBucketAcl', 's3:ListBucket'],
            resources=[s3_log.bucket_arn],
        )
        bucket_policy_trail2 = aws_iam.PolicyStatement(
            sid='AWSLogDeliveryWrite For CloudTrail, Config',
            principals=[
                aws_iam.ServicePrincipal('cloudtrail.amazonaws.com'),
                aws_iam.ServicePrincipal('config.amazonaws.com')],
            actions=['s3:PutObject'],
            resources=[f'{s3_log.bucket_arn}/*/*'],
            conditions={
                'StringEquals': {
                    "aws:SourceAccount": [cdk.Aws.ACCOUNT_ID],
                }
            }
        )
        s3_log.add_to_resource_policy(bucket_policy_trail1)
        s3_log.add_to_resource_policy(bucket_policy_trail2)

        # GuardDuty
        bucket_policy_gd1 = aws_iam.PolicyStatement(
            sid='Allow GuardDuty to put objects',
            principals=[aws_iam.ServicePrincipal('guardduty.amazonaws.com')],
            actions=['s3:GetBucketLocation', 's3:PutObject'],
            resources=[s3_log.bucket_arn, f'{s3_log.bucket_arn}/*'],
            conditions={
                'StringEquals': {"aws:SourceAccount": [cdk.Aws.ACCOUNT_ID]}
            }
        )
        s3_log.add_to_resource_policy(bucket_policy_gd1)

        # for IOC
        s3_geo.add_lifecycle_rule(
            enabled=True,
            expiration=cdk.Duration.days(8),
            noncurrent_version_expiration=cdk.Duration.days(8),
            id="delete-ioc-temp-files",
            prefix='IOC/tmp/'
        )

        # OpenSearch Doamin Snapshot
        bucket_policy_snapshot = aws_iam.PolicyStatement(
            sid='Allow OpenSearch Service to store snapshot',
            principals=[aes_siem_snapshot_role],
            actions=['s3:PutObject', 's3:GetObject', 's3:DeleteObject'],
            resources=[s3_snapshot.bucket_arn + '/*'],)
        s3_snapshot.add_to_resource_policy(bucket_policy_snapshot)

        ######################################################################
        # for multiaccount / organizaitons
        ######################################################################
        if org_id or no_org_ids:
            ##################################################################
            # KMS key policy for multiaccount / organizaitons
            ##################################################################
            # for CloudTrail
            cond_tail2 = self.make_resource_list(
                path=f'arn:{PARTITION}:cloudtrail:*:', tail=':trail/*',
                keys=self.list_without_none(org_mgmt_id, no_org_ids))
            key_policy_mul_trail2 = aws_iam.PolicyStatement(
                sid=('Allow CloudTrail to encrypt logs for multiaccounts'),
                actions=['kms:GenerateDataKey*'],
                principals=[aws_iam.ServicePrincipal(
                    'cloudtrail.amazonaws.com')],
                resources=['*'],
                conditions={'StringLike': {
                    'kms:EncryptionContext:aws:cloudtrail:arn': cond_tail2}})
            kms_aes_siem.add_to_resource_policy(key_policy_mul_trail2)

            # for replicaiton
            key_policy_rep1 = aws_iam.PolicyStatement(
                sid=('Enable cross account encrypt access for S3 Cross Region '
                     'Replication'),
                actions=['kms:Encrypt'],
                principals=self.make_account_principals(
                    org_mgmt_id, org_member_ids, no_org_ids),
                resources=['*'],)
            kms_aes_siem.add_to_resource_policy(key_policy_rep1)

            ##################################################################
            # Buckdet Policy for multiaccount / organizaitons
            ##################################################################
            s3_log_bucket_arn = f'arn:{PARTITION}:s3:::{s3bucket_name_log}'
            all_aws_accounts = self.list_without_none(
                org_mgmt_id, org_member_ids, no_org_ids)

            # for CloudTrail / Config
            if org_id:
                bucket_policy_org_trail1 = aws_iam.PolicyStatement(
                    sid='AWSCloudTrail, Config Write for Organizations',
                    principals=[
                        aws_iam.ServicePrincipal('cloudtrail.amazonaws.com'),
                        aws_iam.ServicePrincipal('config.amazonaws.com'),
                    ],
                    actions=['s3:PutObject'],
                    resources=[
                        f'{s3_log_bucket_arn}/{org_id}/AWSLogs/*/*',
                        f'{s3_log_bucket_arn}/*/{org_id}/AWSLogs/*/*',
                    ],
                )
                s3_log.add_to_resource_policy(bucket_policy_org_trail1)
            if len(no_org_ids) > 0:
                bucket_policy_org_trail2 = aws_iam.PolicyStatement(
                    sid='AWSCloudTrailWrite, Config for not org Multiaccounts',
                    principals=[
                        aws_iam.ServicePrincipal('cloudtrail.amazonaws.com'),
                        aws_iam.ServicePrincipal('config.amazonaws.com'),
                    ],
                    actions=['s3:PutObject'],
                    resources=[f'{s3_log_bucket_arn}/*/*'],
                    conditions={
                        'StringEquals': {"aws:SourceAccount": no_org_ids}
                    }
                )
                s3_log.add_to_resource_policy(bucket_policy_org_trail2)

            # for ALB
            resouces_list = self.make_resource_prefix_list(
                arn=s3_log_bucket_arn, tail='*', keys=all_aws_accounts)
            bucket_policy_mul_alb1 = aws_iam.PolicyStatement(
                sid='ALB,CLB multi Policy',
                principals=[
                    aws_iam.AccountPrincipal(
                        account_id=region_mapping.find_in_map(
                            cdk.Aws.REGION, 'ElbV2AccountId')),
                ],
                actions=['s3:PutObject'],
                resources=resouces_list,
            )
            # for no ALB account
            bucket_policy_mul_alb2 = aws_iam.PolicyStatement(
                sid='Policy for no ALB account for multiaccount',
                principals=[
                    aws_iam.ServicePrincipal(
                        'logdelivery.elasticloadbalancing.amazonaws.com')
                ],
                actions=['s3:PutObject'],
                resources=[f'{s3_log.bucket_arn}/*'],
                conditions={
                    "StringEquals": {"aws:SourceAccount": all_aws_accounts}
                }
            )
            if self.region not in no_alb_log_account_list:
                s3_log.add_to_resource_policy(bucket_policy_mul_alb1)
            else:
                s3_log.add_to_resource_policy(bucket_policy_mul_alb2)

            # NLB / R53resolver / VPC Flow Logs
            bucket_policy_mul_logdeliver1 = aws_iam.PolicyStatement(
                sid='AWSLogDeliveryAclCheck For mul NLB R53Resolver Flowlogs',
                principals=[aws_iam.ServicePrincipal(
                    'delivery.logs.amazonaws.com')],
                actions=['s3:GetBucketAcl', 's3:ListBucket', 's3:PutObject'],
                resources=[s3_log.bucket_arn, f'{s3_log.bucket_arn}/*'],
                conditions={
                    "StringEquals": {"aws:SourceAccount": all_aws_accounts}
                }
            )
            s3_log.add_to_resource_policy(bucket_policy_mul_logdeliver1)

            # for replication
            bucket_policy_rep1 = aws_iam.PolicyStatement(
                sid='PolicyForDestinationBucket / Permissions on objects',
                principals=self.make_account_principals(
                    org_mgmt_id, org_member_ids, no_org_ids),
                actions=['s3:ReplicateDelete', 's3:ReplicateObject',
                         's3:ReplicateTags', 's3:GetObjectVersionTagging',
                         's3:ObjectOwnerOverrideToBucketOwner'],
                resources=[f'{s3_log_bucket_arn}/*'])
            bucket_policy_rep2 = aws_iam.PolicyStatement(
                sid='PolicyForDestinationBucket / Permissions on bucket',
                principals=self.make_account_principals(
                    org_mgmt_id, org_member_ids, no_org_ids),
                actions=['s3:List*', 's3:GetBucketVersioning',
                         's3:PutBucketVersioning'],
                resources=[f'{s3_log_bucket_arn}'])
            s3_log.add_to_resource_policy(bucket_policy_rep1)
            s3_log.add_to_resource_policy(bucket_policy_rep2)

        ######################################################################
        # SNS topic for Amazon OpenSearch Service Alert
        ######################################################################
        sns_topic = aws_sns.Topic(
            self, 'SnsTopic', topic_name='aes-siem-alert',
            master_key=kms_aes_siem,
            display_name='AES SIEM')
        sns_topic.grant_publish(aes_siem_sns_role)
        sns_topic.grant_publish(lambda_es_loader_stopper)

        sns_subscription = aws_sns.Subscription(
            self, "SnsTopicTokenSubscription",
            topic=sns_topic,
            endpoint=sns_email.value_as_string,
            protocol=aws_sns.SubscriptionProtocol.EMAIL,
        )
        sns_subscription.node.default_child.cfn_options.condition = (
            has_sns_email)

        # setup Amazon OpenSearch Service monitoring notify
        aos_notifications_rule = aws_events.Rule(
            self, "EventBridgeRuleAosNotifications",
            enabled=True,
            event_pattern=aws_events.EventPattern(
                source=['aws.es'],
                resources=[aos_domain_arn]
            ),
            targets=[aws_events_targets.SnsTopic(sns_topic)],
        )
        aos_notifications_rule.node.default_child.cfn_options.condition = (
            has_sns_email)

        ######################################################################
        # Control Tower
        ######################################################################
        # grant additional permission to es_loader role for control tower
        inline_policy_controltower = aws_iam.Policy(
            self, 'access_to_control_tower_log_buckets',
            policy_name='access_to_control_tower',
            statements=[
                aws_iam.PolicyStatement(
                    actions=['sts:AssumeRole'],
                    resources=[ct_role_arn.value_as_string],
                ),
                aws_iam.PolicyStatement(
                    actions=[
                        "sqs:ReceiveMessage",
                        "sqs:ChangeMessageVisibility",
                        "sqs:GetQueueUrl",
                        "sqs:DeleteMessage",
                        "sqs:GetQueueAttributes"
                    ],
<<<<<<< HEAD
                    resources=[(f'arn:{PARTITION}:sqs:*:{cfn_ct_aws_account}:*')],
=======
                    resources=[
                        (f'arn:{PARTITION}:sqs:*:{cfn_ct_aws_account}:*')],
>>>>>>> 0f0f6ace
                )
            ]
        )
        inline_policy_controltower.node.default_child.cfn_options.condition = (
            is_control_tower_access)
        lambda_es_loader.role.attach_inline_policy(
            inline_policy_controltower)
        aes_siem_es_loader_ec2_role.attach_inline_policy(
            inline_policy_controltower)

        source_mapping_for_ct = aws_lambda.EventSourceMapping(
            self, "EventSourceMappingForCT",
            target=lambda_es_loader,
            event_source_arn=ct_log_sqs.value_as_string,
            report_batch_item_failures=True,
        )
        source_mapping_for_ct.node.default_child.cfn_options.condition = (
            is_control_tower_access)

        ######################################################################
        # Amazon Security Lake
        ######################################################################
        # grant additional permission to es_loader role for control tower
        inline_policy_securitylake = aws_iam.Policy(
            self, 'access_to_security_lake_log_buckets',
            policy_name='access_to_security_lake',
            statements=[
                aws_iam.PolicyStatement(
                    actions=['sts:AssumeRole'],
                    resources=[sl_role_arn.value_as_string],
                ),
                aws_iam.PolicyStatement(
                    actions=[
                        "sqs:ReceiveMessage",
                        "sqs:ChangeMessageVisibility",
                        "sqs:GetQueueUrl",
                        "sqs:DeleteMessage",
                        "sqs:GetQueueAttributes"
                    ],
<<<<<<< HEAD
                    resources=[(f'arn:{PARTITION}:sqs:*:{cfn_sl_aws_account}:*')],
=======
                    resources=[
                        (f'arn:{PARTITION}:sqs:*:{cfn_sl_aws_account}:*')],
>>>>>>> 0f0f6ace
                )
            ]
        )
        inline_policy_securitylake.node.default_child.cfn_options.condition = (
            is_security_lake_access)
        lambda_es_loader.role.attach_inline_policy(
            inline_policy_securitylake)
        aes_siem_es_loader_ec2_role.attach_inline_policy(
            inline_policy_securitylake)

        source_mapping_for_ct2 = aws_lambda.EventSourceMapping(
            self, "EventSourceMappingForCT2",
            target=lambda_es_loader,
            event_source_arn=sl_log_sqs.value_as_string,
            report_batch_item_failures=True,
        )
        source_mapping_for_ct2.node.default_child.cfn_options.condition = (
            is_security_lake_access)

        ######################################################################
        # CloudWatch
        ######################################################################
        # alarm by lambda_es_loader_stopper
        total_free_storage_space_remains_low_alarm = (
            helper_lambda_function.create_alarm_es_loader_stopper(
                sns_topic.topic_arn))

        cw_dashbaord = CloudWatchDashboardSiem(
            self, AOS_DOMAIN, endpoint, cfn_conditions_dict,
            lambda_es_loader, sqs_aes_siem_splitted_logs, sqs_aes_siem_dlq,
            total_free_storage_space_remains_low_alarm,
        )
        cw_dashbaord.create_cloudwatch_dashboard()

        ######################################################################
        # output of CFn
        ######################################################################
        kibanaurl = f'https://{endpoint}/_dashboards/'
        kibanaadmin = kibana_admin_user
        kibanapass = kibana_admin_pass

        cdk.CfnOutput(self, 'RoleDeploy', export_name='role-deploy',
                      value=deploy_role_arn)
        cdk.CfnOutput(self, 'DashboardsUrl', export_name='dashboards-url',
                      value=kibanaurl)
        cdk.CfnOutput(self, 'DashboardsPassword',
                      export_name='dashboards-pass', value=kibanapass,
                      description=('Please change the password in OpenSearch '
                                   'Dashboards ASAP'))
        cdk.CfnOutput(self, 'DashboardsAdminID',
                      export_name='dashboards-admin', value=kibanaadmin)

    def list_without_none(self, *args):
        list_args = []
        for arg in args:
            if not arg:
                pass
            elif isinstance(arg, str) and arg:
                list_args.append(arg)
            elif isinstance(arg, list) and len(arg) > 0:
                list_args.extend(arg)
        list_args = sorted(list(set(list_args)))
        try:
            list_args.remove('')
        except Exception:
            # pass
            # to ignore Rule-269212
            None
        return list_args

    def make_account_principals(self, *args):
        aws_ids = self.list_without_none(*args)
        account_principals = []
        for aws_id in sorted(set(aws_ids)):
            account_principals.append(
                aws_iam.AccountPrincipal(account_id=aws_id))
        return account_principals

    def make_resource_list(self, path=None, tail=None, keys=[]):
        aws_ids = self.list_without_none(keys)
        multi_s3path = []
        for aws_id in sorted(set(aws_ids)):
            multi_s3path.append(path + aws_id + tail)
        return multi_s3path

    def make_resource_prefix_list(self, arn=None, tail=None, keys=[]):
        aws_ids = self.list_without_none(keys)
        multi_s3path = []
        for aws_id in sorted(set(aws_ids)):
            multi_s3path.append(f'{arn}/AWSLogs/{aws_id}/{tail}')
            multi_s3path.append(f'{arn}/*/AWSLogs/{aws_id}/{tail}')
        return multi_s3path<|MERGE_RESOLUTION|>--- conflicted
+++ resolved
@@ -2,11 +2,7 @@
 # SPDX-License-Identifier: MIT-0
 __copyright__ = ('Copyright Amazon.com, Inc. or its affiliates. '
                  'All Rights Reserved.')
-<<<<<<< HEAD
-__version__ = '2.10.2b'
-=======
 __version__ = '2.10.3'
->>>>>>> 0f0f6ace
 __license__ = 'MIT-0'
 __author__ = 'Akihiro Nakajima'
 __url__ = 'https://github.com/aws-samples/siem-on-amazon-opensearch-service'
@@ -1768,12 +1764,8 @@
                         "sqs:DeleteMessage",
                         "sqs:GetQueueAttributes"
                     ],
-<<<<<<< HEAD
-                    resources=[(f'arn:{PARTITION}:sqs:*:{cfn_ct_aws_account}:*')],
-=======
                     resources=[
                         (f'arn:{PARTITION}:sqs:*:{cfn_ct_aws_account}:*')],
->>>>>>> 0f0f6ace
                 )
             ]
         )
@@ -1813,12 +1805,8 @@
                         "sqs:DeleteMessage",
                         "sqs:GetQueueAttributes"
                     ],
-<<<<<<< HEAD
-                    resources=[(f'arn:{PARTITION}:sqs:*:{cfn_sl_aws_account}:*')],
-=======
                     resources=[
                         (f'arn:{PARTITION}:sqs:*:{cfn_sl_aws_account}:*')],
->>>>>>> 0f0f6ace
                 )
             ]
         )
