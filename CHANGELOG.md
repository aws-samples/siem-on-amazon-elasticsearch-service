# Change Log
<!-- markdownlint-disable-file MD022 MD024 MD032-->

All notable changes to this project will be documented in this file.

The format is based on [Keep a Changelog](https://keepachangelog.com/en/1.0.0/),
and this project adheres to [Semantic Versioning](https://semver.org/spec/v2.0.0.html).

<<<<<<< HEAD
=======
## [2.10.3] - 2024-04-21
### Added
- Added support for a method to directly ingest logs from the S3 bucket of Security Lake #443
- Promoted RDS (MySQL/PostgreSQL) from experimental support to official support and added a log-exporter for RDS #416,#425
- Added support for parsing nanoseconds in ISO 8601 format #421,#422

### Changed
- Changed Lambda runtime from Python 3.8/3.9 to Python 3.11 #427
- Enhanced SQS error handling #424
- Prevented the creation of unnecessary indices when auto-rotation is disabled #419

### Fixed
- Fixed an issue with Control Tower Integration in GovCloud #445
- Improved the logic to wait for the change to complete before making the next change when modifying the OpenSearch domain configuration #444
- Fixed a parsing error for the source port in Linux SSH logs #426

>>>>>>> 0f0f6ace
## [2.10.2b] - 2024-03-30
### Added
- Added support for Amazon OpenSearch 2.11 #432
- Supports AWS ca-west-1/Canada (Calgary) Region #441

### Fixed
- Fixed a bug in the botocore dependencies for the Lambda function that creates the IOC DB #440
<<<<<<< HEAD

### Security
- Updated AWS SDK for pandas from 3.4.1 to v3.7.1 #442
=======
- PR security vulnerability of urllib3 from 1.26.17 to 1.26.18 #417,#418

### Security
- Updated AWS SDK for pandas from 3.4.1 to v3.7.1 #420,#442
>>>>>>> 0f0f6ace

## [2.10.2a] - 2023-10-07
### Fixed
- Fixed regex error in ssl_cipher field of alb log #415

### Security
- PR security vulnerability of urllib3 from 1.26.11 to 1.26.17 #410,#411

## [2.10.2] - 2023-10-05
### Added
- Added support for Amazon OpenSearch 2.9 #409
- Added support for NGINX Web Server #408
- Added enrichment feature for source IP address with X-Forwarded-For #407
- Added support for Apache Web Server #405
- Added support for Multi-AZ with Standby #403
- Added logs exporter for EC2 instance Linux log #404
- Added documents about SAML federation of Control Tower for OpenSearch Dashboards #393
- Added Amazon Linux 2023 to CDK deployment platform #387
- Added CDK/CloudFormation parameter to keep or override Log bucket policy #372

### Changed
- Lambda instruction set architectures from x86 to Arm64 in 6 additional regions #400
- Updated AWS SDK for pandas from 3.1.0 to v3.3.0 #399
- Enhanced validation for control tower integration #396

### Deprecated
- Amazon Linux 2 for CDK deployment platform

### Fixed
- Fixed dependency issue with ExecCustomResourceValidator during deployment #406
- es_loader Error: sf_securityhub.py UnboundLocalError instanceid bug #405
- Fixed an issue where VPC Endpoint could not be created in China region.#398

## [2.10.1] - 2023-08-07
### Added
- Added STS VPC Endpoint for Control Tower/Security Lake integration when using VPC #391
- Supports AWS il-central-1/Israel (Tel Aviv) Region #390
- Added tls_connection_creation_time field to NLB #364
- Added SSM VPC Endpoint when using VPC #387

### Fixed
- Fixed s3 and sqs vpce params #389
- Fixed an error with fielddata on @id field in SecurityHub #386
- Fixed issue that caused an error when there were duplicated subnet-id in cdk.json #385
- Fixed log exclusion feature issue #384
- Fixed index_metrics_exporter issue #383

## [2.10.0] - 2023-07-21
### Added
- Supported Amazon OpenSearch 2.7 #381
- Supported general OCSF with JSON file #374
- Supported Amazon Security Lake (GA) #374,#377,#380
- Functionality of log exclusion with AND/OR conditions #376,#378
- A parameter of AWS CDK/AWS CloudFormation to use existing VPC Endpoints (when available) #337
- Supported VPC Endpoint of OpenSearch Serverless or Managed Cluster #358
- An option to add SIEM solution to existing OpenSearch cluster/serverless #333
- Supported Amazon OpenSearch Serverless #333

### Changed
- Enhanced deployment script (auto_setup_on_cloudshell.sh) on CloudShell with CDK #379
- Enhanced own log exclusion such ad es-loader/enrichment database #377
- Updated AWS SDK for pandas from 2.20.0 to v3.1.0 #373

### Fixed
- Fixed parse issue: (CloudTrail) requestParameters.resourceId,requestParameters.items #367,#382

## [2.9.1] - 2023-04-10
### Added
- Enable Amazon OpenSearch Service notifications by SNS mail #363
- Support OpenSearch 2.5 #362
- Support new GeoLite2 license format (40 digits) #360,#361
- Support ap-southeast-4 #352

### Changed
- Update index pattern and script for AWS Security Hub consolidated control #365
- Allow blank email addresses/GeoLite2 license/OTX license #359,#360

### Fixed
- fix NLB regex for new fields #364
- fix the S3 regex pattern to avoid errors when the S3 key of AWS Config History contains guardduty #355
- fix the UTF-8 encoding process for JSON files #353
- fix ZIP file extraction process #340
- fix ETL for large CSV files #338

## [2.9.0] - 2022-12-05
### Added
- Amazon Security Lake integration #334
- Enhance ETL of Windows Event Log #332
- Support eu-central-2, eu-south-2, me-central-1 and ap-south-2 #330
- Support OpenSearch 2.3 #328
- AWS Control Tower Integration #315
- Support TGW (transit gateway) flowlogs #295
### Changed
- Change CPU architecture of Lambda function to Graviton in 12 region #336
- Updated AWS Pandas SDK from 2.16.1 to 2.18.0
- Rewrite S3 Bucket Policy to load log with key prefix #3299
- Reduced privileges of IAM Role of aes-siem-deploy-role-for-lambda #317
- Increase maximum receives of SQS split from 2 to 20 #317
- Enhanced error handling of deployment script #310,#317
- Migration AWS CDK version from v1 to v2 #308
- Performance tuning for IoC enrichment #307
- Delete old v1 index templates #296
### Fixed
- Fixed node version as 16 because node 18 doesn't work on Amazon Linux 2 #322
- Fixed with permission issue with R20220323-P6 software #297,#311
- Fixed parse issue: (CloudTrail) requestParameters.disableApiStop,requestParameters.parameters,requestParameters.resource,requestParameters.target #299,#300,#303,#304,#305,#306
- Fixed typos #320

## [2.8.0] - 2022-08-30
### Added
- Support for OCSF #293
- Support for Parquet file format #275
- Enabled SQS/SNS/EventBridge to invoke es-loader (Lambda function) and load logs from Non-SIEM-managed S3 Bucket into OpenSearch Service #232,#291
- Enhance support for China region and US gov-cloud #281
- Enhance GuardDuty for malware protection #278
- Enrich logs with user-agent #273
- Support CSV delimiter #271
- Support OpenSearch Service v1.3 #270
- Enrich logs with IoC (experimental) #269
### Changed
- Expand log directory to include all logs from AWSLogs/UserLogs #291
- Updated CloudTrail dashboard #289
- Updated CloudWatch Dashboard to show AWS resources metrics $287
- Updated CloudFront dashboard $79
- Updated OpenSearch Indexing Metrics dashboard $272
- Default S3 bucket encryption #287
- Change Lambda platform CPU architecture from x86_64 to arm64 #164
### Fixed
- Fixed unnecessary loop for split logs #285
- Fixed failure to load escaped string in JSON file #284
- Fixed parse issue: (CloudTrail) responseElements.imageId, additionalEventData.requestParameters, tags.AmazonFSx/tags.AmazonFSx.FileSystemId #265,#282,#283
- Fixed parse issue: (AWS Config)
- Fixed failure to deploy in ap-northeast-3 by CDK #280
- Fixed convert_iso8601_to_datetime except logic #268
- Fixed issue with deploying with CDK #267
- Fixed issue with extracting 12 digits distribution_id of CloudFront #61

## [2.7.1] - 2022-06-05
### Added
- Access Point ARN field to s3 access log #260
- CEF File format #28,#259
- Supported and normalized log: AWS Client VPN, AWS CloudHSM #197,#253,#257
- Dashboard: AWS Client VPN, AWS CloudHSM #197,#253,#257
- Support for multiple CIDR blocks in vpc #252
### Changed
- Enhanced error handling of deplyment-aes when opensearch domain exists #262
### Fixed
- Fixed issue with updating cdk.json #261
- UnicodeEncodeError when non utf8 code includs in log #255
- Fixed regex issue: S3 accesslog #254

## [2.7.0] - 2022-04-22
### Added
- Supported OpenSearch Service version: 1.1, 1.2 #210,#237
- Supported and normalized log: AWS Trusted Advisor, Amazon Inspector #8,#207,#236
- Ability to stop log ingestion in an emergency when disk is full #44,#234
- CloudWatch dashboards to monitor SIEM status #233
- Dashboard in OpenSearch to monitor metrics of indices and shards #227
- New parsing logic of timestamp #226
### Changed
- ECS Normalization of Security Hub #239
- ECS Normalization of GuardDuty #238
- Initial version of Amazon OpenSearch Service to v1.2 from v1.0 #237
- Error handling in es-loader. Until v2.6.1, when an error occurred in es-loader, processing was stopped and all error logs were sent to SQS for reprocessing. From this version, parsing errors will not be reprocessed and will not be sent to SQS and DLQ either #231
- Reduce default number of shards: log-aws-inspector, log-aws-securityhub, log-aws-workspaces, log-aws-trustedadvisor, .opendistro-alerting-alerts, .opendistro-alerting-config, .opendistro-ism-config, .opendistro-job-scheduler-lock, #211,#228
- Increase the refresh interval #211
### Removed
- [Legacy index templates](https://www.elastic.co/guide/en/elasticsearch/reference/current/indices-templates-v1.html) is removed. Please use [new index templates](https://opensearch.org/docs/latest/opensearch/index-templates/) if you configure index settings. See the [doc](docs/configure_siem.md#changing-opensearch-service-configuration-settings-for-advanced-users) #152
- KMS VPC endpoint. If you use client-side encryption, add it manually #235
### Fixed
- Fixed parse issue: (CloudTrail) responseElements.session, responseElements.database, requestParameters.imageId, requestParameters.description, responseElements.data, requestParameters.metrics, requestParameters.CreateLaunchTemplateRequest.LaunchTemplateData.TagSpecification.Tag.Value, requestParameters.parameters, requestParameters.parameters, esponseElements.status,requestParameters.settings, requestParameters.ReplicationConfiguration.Rule.Filter, responseElements.networkInterface.tagSet.items.value, requestParameters.tagSpecificationSet.items.tags.value, responseElements.tableMetadata.parameters.projection.part_date.interval, requestParameters.accountIds #163,#187,#188,#189,#190,#191,#192,#193,#240,#242,#243,#245,#246,#247,#249
- Invalid datetime format of workspaces inventory #229
- Fixed parse error of CloudTrail Insights, 0 bytes ALB access log #219,#241

## [2.6.1] - 2022-02-14
### Added
- Added connection status to Workspaces log #201
- Added 2 dashboards (S3 access log / VPC Flow Logs with v5 custom field) #198,#199
- Readme, docs, deployment script of Chinese Version #186
- CloudFormation template to exporter SecurityHub and Config to S3 bucket #184
- Another logging options for AWS WAF #185
### Changed
- Enhanced parsing logic, updated Dashboard for GuardDuty and Security Hub #179,#182,#183,#203
- Migrated new index template form legacy template of GuardDuty/Security Hub #203
- Enhanced workspace dashboard #202
- Reduced query rate of AWS API for DescribeWorkspaces #200
### Deprecated
- Legacy template is deprecated and will be obsolete in v2.7.0. Please update to index templates and component templates if you use legacy template. If you load only AWS resource log and don't configure OpenSearch settings such as field type, you can ignore. For more details, see [Index templates](https://opensearch.org/docs/latest/opensearch/index-templates/) #152
### Fixed
- Defined Inspector v2 field in Security Hub #203

## [2.6.0] - 2021-11-22
### Added
- Contribution: Okta log support. Thanks to @yopiyama #168
- Supported and normalized log: Config, Config Rules, OpenSearch audit log, ElastiCache Redis SlOWLOG #3,#119,#144
- Enable to index log to a new index when the index is read-only #161
- Enable to rename original log field name before ETL process #172
- Enable to add field prefix to original log #173
- Enable to add list field type to related.* field in aws.ini/user.ini #176
### Changed
- Change client library from Python Elasticsearch Client to OpenSearch-py #171
- Refactored parse logic of CloudWatch Logs/FireLens #171
- Enable to partially load parse error logs when logs are forwarded by FireLens, which container logs have stdout and stderr #171
- Split file format ETL logic to modules #171
- Strictly follow PEP8 and ShellCheck #171
- Updated IAM Policy/Role name and log group name for OpenSearch Service #171
### Deprecated
- Legacy template is deprecated and will be obsolete in v2.7.0. Please update to index templates and component templates if you use legacy template. If you load only AWS resource log and don't configure OpenSearch settings such as field type, you can ignore. For more details, see [Index templates](https://opensearch.org/docs/latest/opensearch/index-templates/) #152
### Fixed
- Fixed issue of parsing nano seconds #160
- Fixed regex pattern of ALB #162
- Fixed parse error of requestParameters.configuration of CloudTrail #166
- Fixed parse issue: requestParameters.command, requestParameters.schedule,requestParameters.scope,responseElements.status #167,#171,#177
- Fixed issue of deploy script and auto_setup_on_cloudshell.sh #177

## [2.5.0] - 2021-09-13
### Added
- Extracted WAF header #128
- Error Log number when es-loader failed to load log into OpenSearch Service #158
- Enhanced related.* and /var/log/secure of Linux log #159
### Changed
- Renamed Solution name from "SIEM on Amazon Elasticsearch Service" to "SIEM on Amazon OpenSearch Service" #157
### Fixed
- Fixed parse issue: responseElements.tableMetadataList.parameters.projection.date.interval, requestParameters.configuration. #153,#156

## [2.4.1] - 2021-08-27
### Added
- Added Amazon WorkSpaces dashboard #150
### Changed
- Updated AWS Security Hub dashboard #2
- Refactored ETL logic of FireLens #149
- partially migrated from legacy index templates to new composable ones. rollover policy, workspaces and windows events index #152
### Fixed
- Fixed logic of truncating field value which is bigger than 32,766 byte #138

## [2.4.0] - 2021-08-09
### Added
- Support Amazon ES 7.10 #103
- Supported and normalized log: Windows on EC2(XML Event Log), Amazon FSx for Windows File Server(Audit log), AWS Directory Service, Amazon WorkSpaces #118,#120,#140,#145
- Support Elastic Common Schema v1.10.0. related.* are useful. #146
- Added CloudTrail Insight to supported service list in document #130
- Auto install script on CloudShell #65
- Automatically parsing micro epoch time #137
### Changed
- Truncated log value more than 32,766 byte #138,
- Enhanced logic of parsing MySQL/MariaDB ,multiple log patterns, using CloudWatch Log's timestamp instead of original log's timestamp, Aurora MySQL v5.6 #134,#143
### Removed
- Unnecessary vpc endpoint for SNS service #132
### Fixed
- Fixed parse issue: responseElements.responseParameters.method.response.header.Access-Control-Allow-Methods, requestParameters.tableInput.parameters.projection.date.interval, requestParameters.FilterValues, requestParameters.CreateVpcEndpointRequest.TagSpecification.Tag.Value #124,#125,#136,#141
- Set default index patterns as log-* #133
- Enhanced for accurate parsing CloudWatch log/EventBridge #127,#129,#142
- Extracting event.outcome for Linux OS #126
### Security
- PR security vulnerability of urllib3 from 1.26.4 to 1.26.5 #121,#122

## [2.3.2] - 2021-05-31
### Changed
- Truncate and load longer field than 32766 byte because of Lucene limitation #102,#117

### Fixed
- Fixed parse issue: additionalEventData.bytesTransferredOut,requestParameters.CreateFleetRequest.TagSpecification.Tag.Value,requestParameters.overrides.containerOverrides.environment.value,requestParameters.CreateLaunchTemplateVersionRequest.LaunchTemplateData.TagSpecification.Tag.Value,responseElements.CreateLaunchTemplateVersionResponse.launchTemplateVersion.launchTemplateData.tagSpecificationSet.item.tagSet.item.value,requestParameters.result,requestParameters.tags,requestParameters.containerOverrides.environment.value,requestParameters.CreateSnapshotsRequest.TagSpecification.Tag.Value,requestParameters.status,requestParameters.searchExpression.subExpressions.subExpressions.filters.value,responseElements.description,responseElements.policy of CloudTrail #95,#98,#99,#100,#101,#106,#108,#109,#110,#111,#112,#113,#114
- Fixed regex pattern of ALB and CLB #115,#116

## [2.3.1] - 2021-05-09
### Added
- FAQ: How to reset password of master user #93
- Chinese README #83
- Automatically importing dashboard and saved objects into Global tenants #82

### Changed
- Change the default instance from t3.small to t3.medium #94

### Fixed
- Fixed parse issue: requestParameters.value, requestParameters.DescribeLaunchTemplateVersionsRequest.LaunchTemplateVersion.content, requestParameters.Tagging.TagSet.Tag.Value, requestParameters.content, requestParameters.groupDescription, requestParameters.logStreamNamePrefix, responseElements.availabilityZones of CloudTrail #84,#87,#88,#89,#90,#91,#92

### Security
- PR security vulnerability of urllib3 from 1.26.3 to 1.26.4 #85,#86

## [2.3.0] - 2021-03-20
### Added
- Supported and normalized log: AWS Network Firewall, Amazon MSK(Blokder log), Amazon RDS(MariaDB/MySQL/PostgreSQL), vpc flow logs v5 format #5,#6,#17,#62,#67,#71
- Added multiline-text log parser #54
- Enabled system log of Amazon ES instance during initial deployment #64
- Enabled parsing china region and Gov Cloud for CloudTrail #72

### Changed
- Refactored deployment script with crhelper #69
- Changed frequency of updating GeoDB from 0:20UTC to every 12 hours #70
- Changed s3_key of s3access log to regex. Users don't need to change anything #74

### Fixed
- Fixed parse issue: responseElements.credentials, requestParameters.CreateSnapshotsRequest.TagSpecification.Tag.Value, requestParameters.source, responseElements.multiAZ, requestParameters.partitionInputList, responseElements.errors.partitionValues of CloudTrail #33,#59,#66,#67,#75,#76
- Fixed issue with importing no data log #53
- Followed ECS rule for dns.question.name of vpc dns query log #60
- Fixed extracting distribution_id of CloudFront #61
- Fixed ambiguous error message like "[[], [], [], [], []]" may appear #68
- fixed ECS violation field, event.severity of Security Hub #77

### Security
- PR security vulnerability of urllib3 from 1.26.2 to 1.26.3 #78,#79

## [2.2.0] - 2021-02-07
### Added
- Added IAM role for EC2 to import ETL existing Logs in S3 #41
- Supported timestamp with nested field #38
- Added custom metrics of es-loader for CloudWatch Metrics #13
- Enabled memory caching of Lambda function, es-loader. When hitting cache, parsing will be 500x faster. Other logics are also tuned up #39,#45

### Changed
- Changing plain logging to structured logging of es-loader #13
- Allowed Amazon Athena to query S3 bucket made by SIEM #35
- Changed S3 file path of CloudFormation template. This affect only when you create own CloudFormation template #51
- Changed default Amazon ES's system index setting such as .opendistro-alerting-alert-history #48
- Limited number of es-loader's concurrency to avoid abnormal situation. Default is 10. You can change it to input CloudFormation parameter #43

### Deprecaed
- Helper functions in siem class such as merge function. Re-wrote and moved to siem.utils.py #39, #45

### Removed
- Removed legacy parsing timestamp code. It used until v1.5.2
- Removed feature of importing logs from Kinesis Data Stream

### Fixed
- Fixed SQS timeout issue in VPC #52
- Fixed parse issue, ELB logs with space(#50, #47), CloudFront Logs with IPv6(#46), non-ascii and JSON logs(#49)
- Fixed NuSuchKey error when S3 key includes meta character #42

## [2.1.1] - 2020-12-28
### Added
- Contribution: Deep Security Support. Thanks to @EijiSugiura #27

### Fixed
- Parse issue of S3 access logs with double quotes on the UA. #34
- Parse issue of ALB and CLB logs when IPv6 address is contained #31
- Issue with key policy created by CDK #32
- VPC config validation raises KeyError when using VPC peering instead IGW #29

## [2.1.0] - 2020-12-14
### Added
- Supported and normalized log: Security Hub(Security Hub, GuardDuty, Macie, IAM Analyzer, Inspector), Linux SSH log via CWL, ECS via FireLens(Framework only) #7
- Dashboard: ELB, Security Hub(GuardDuty) #1,#18
- Split and parse logs in parallel when logs are huge.
- Functionality of filtering unnecessary logs #19
- Supported nano seconds of es-loader(just truncated) #23

### Changed
- Amazon ES's initial version to v7.9.1 from v7.7.0 #24
- Increased es-loader's memory to 2048 MB from 512 MB #21
- Fix version in deployment procedure: Node(Active LTS), Python(3.8) #25,#26
- Dashboard: changed findings count logic of GuardDuty #20
- Enhanced extract logic of AWS account and region

### Fixed
- An error occurred when processing the file of size 0 byte with es-loader #15
- CLB logs parsing fails #16
- Regex error of S3 access log and CloudFront
- Typo of GuardDuty dashboard

## [2.0.0] - 2020-10-23
### Added
- All files, initial version<|MERGE_RESOLUTION|>--- conflicted
+++ resolved
@@ -6,8 +6,6 @@
 The format is based on [Keep a Changelog](https://keepachangelog.com/en/1.0.0/),
 and this project adheres to [Semantic Versioning](https://semver.org/spec/v2.0.0.html).
 
-<<<<<<< HEAD
-=======
 ## [2.10.3] - 2024-04-21
 ### Added
 - Added support for a method to directly ingest logs from the S3 bucket of Security Lake #443
@@ -24,7 +22,6 @@
 - Improved the logic to wait for the change to complete before making the next change when modifying the OpenSearch domain configuration #444
 - Fixed a parsing error for the source port in Linux SSH logs #426
 
->>>>>>> 0f0f6ace
 ## [2.10.2b] - 2024-03-30
 ### Added
 - Added support for Amazon OpenSearch 2.11 #432
@@ -32,16 +29,10 @@
 
 ### Fixed
 - Fixed a bug in the botocore dependencies for the Lambda function that creates the IOC DB #440
-<<<<<<< HEAD
-
-### Security
-- Updated AWS SDK for pandas from 3.4.1 to v3.7.1 #442
-=======
 - PR security vulnerability of urllib3 from 1.26.17 to 1.26.18 #417,#418
 
 ### Security
 - Updated AWS SDK for pandas from 3.4.1 to v3.7.1 #420,#442
->>>>>>> 0f0f6ace
 
 ## [2.10.2a] - 2023-10-07
 ### Fixed
