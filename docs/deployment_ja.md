# 高度なデプロイ

[In English](deployment.md) | [READMEに戻る](../README_ja.md)

## 目次

* [高度なデプロイが必要なケース](#高度なデプロイが必要なケース)
* [既存の S3 バケットの取り込み](#既存の-s3-バケットの取り込み)
* [AWS CDK によるデプロイ](#aws-cdk-によるデプロイ)
* [AWS CDK によるアップデート](#aws-cdk-によるアップデート)

## 高度なデプロイが必要なケース

次のいずれかに該当する場合は AWS CloudFormation を使わずに AWS Cloud Development Kit (AWS CDK) を実行してデプロイしてください。

* Amazon OpenSearch Service を Amazon VPC の **Private Subnet** にデプロイする
  * Amazon VPC の Public Subnet へのデプロイは未対応
* マルチアカウント環境下でログを集約して分析する
* 既存の Amazon Simple Storage Service (Amazon S3) の バケットを CloudFormation のスタックにインポートし、マルチアカウントのログ受信用に、**S3 バケットポリシーを AWS CDK で自動設定**をする。既存の S3 バケットポリシーは上書きされます
* 既存の S3 バケットからログを SIEM on OpenSearch Service にロードする。**S3 バケットポリシーはご自身で管理する**
* 既存の AWS Key Management Service (AWS KMS) カスタマーマネジメントキー で S3 バケットに暗号化して保存したログを復号する。**AWS KMS のキーポリシーはご自身で管理する**
* S3 バケット名または SIEM on OpenSearch Service のドメイン名を初期値から変更してデプロイする
  * SIEM on OpenSearch Serviceのドメイン名: aes-siem
  * ログ用 S3 バケット名: aes-siem-*[AWS アカウント ID]*-log
  * スナップショット用 S3 バケット名: aes-siem-*[AWS アカウント ID]*-snapshot
  * GeoIPダウンロード用 S3 バケット名: aes-siem-*[AWS アカウント ID]*-geo

## 既存の S3 バケットの取り込み

すでにお持ちの S3 バケットを SIEM on OpenSearch Service の CloudFormation スタックに取り込み、AWS CDK で管理します。ログ取り込み用にS3 バケットポリシーを追加・修正します。**S3 のバケットポリシーやその他のバケット設定は上書きされる**のでご注意ください。SIEM on OpenSearch Service の初期インストール時にのみ設定可能です。
既存の S3 バケットから SIEM on OpenSearch Service にログを送信しつつ、S3 バケットポリシー等はご自身で引き続き管理する場合は、この手順はスキップしてください。

### 手順

1. CloudFormation スタックに取り込みたい S3 バケットの名前を確認してください
1. [Github](https://github.com/aws-samples/siem-on-amazon-opensearch-service) からソースコード一式を git clone するか、[ここ](https://aes-siem.s3.amazonaws.com/siem-on-amazon-opensearch-service-import-exist-s3bucket.template) からインポート用CloudFormationテンプレートをダウンロード
1. GitHub から clone またはダウンロードした CloudFormationテンプレートの `deployment/siem-on-amazon-opensearch-service-import-exist-s3bucket.template` を編集する。BucketName の [change-me-to-your-bucket] をスタックに取り込みたい S3 バケット名に変更
1. AWS マネジメントコンソールで CloudFormation に移動
1. [スタック] のメニューから、右上のプルダウンメニューの [**スタックの作成**] から [**既存のリソースを使用(リソースをインポート)**] を選択
1. [**次へ**]を選択して、[テンプレートの指定] 画面にて、編集したテンプレートの `siem-on-amazon-opensearch-service-import-exist-s3bucket.template` をアップロードし、[**次へ**] を選択
1. [リソースを識別] 画面にて、[識別子の値] にスタックへ [**インポートしたい S3 バケット名**] を入力して、[**次へ**] を選択
1. [スタックの詳細を指定] 画面にて、スタック名に [**aes-siem**] と入力して [**次へ**] を選択
1. [概要をインポート] 画面にて、[**リソースのインポート**] を選択して完了
1. 次のセクションの [AWS CDK によるデプロイ] の [5-3. その他の共通設定] で cdk.json を編集してください。スタックにインポートする S3 バケット名を **s3_bucket_name.log** に指定をしてください。

## AWS CDK によるデプロイ

### 注意事項

* デプロイするサブネットは Private Subnet です
* サブネットは 3つの異なる Availability Zone を選択してください。(実際にデプロイするのは 1 つの AZ へ 1 インスタンスのみです)
* Amazon VPC の [**DNS ホスト名**] と [**DNS ホスト解決**] の 2 つとも有効にしてください
* デプロイ時に `cdk.json` の作成をしますが、このファイルと自動生成される `cdk.context.json` を AWS Systems Manager パラメーターストア等に保存をしてください。SIEM on OpenSearch Service のデプロイで使用する CDK の再実行に必要です

### 1. AWS CDK 実行環境の準備

<<<<<<< HEAD
1. Amazon Linux 2 (x86) を実行させた Amazon Elastic Compute Cloud (Amazon EC2) インスタンスをデプロイしてください。インスタンスは 2 GB 以上のメモリが必要です
=======
1. Amazon Linux 2023 または Amazon Linux 2 を実行させた Amazon Elastic Compute Cloud (Amazon EC2) インスタンスをデプロイしてください。インスタンスは 2 GB 以上のメモリが必要です
>>>>>>> e10230fc
1. AWS Identity and Access Management (IAM) で Admin 権限を持つロールを作成して、インスタンスにアタッチします
1. シェルにログインして、開発ツール、Python 3.8 or 3.9 と開発ファイル、git、jq、tar をインストールし、ソースコードを GitHub から取得します

    Amazon Linux 2023 の場合

    ```shell
    export GIT_ROOT=$HOME
    cd ${GIT_ROOT}
    sudo dnf groupinstall -y "Development Tools"
    sudo dnf install -y python3-devel python3-pip git jq tar
    git clone https://github.com/aws-samples/siem-on-amazon-opensearch-service.git
    ```

    Amazon Linux 2 の場合

    ```shell
    export GIT_ROOT=$HOME
    cd ${GIT_ROOT}
    sudo yum groups mark install -y "Development Tools"
    sudo yum install -y amazon-linux-extras
    sudo amazon-linux-extras enable python3.8
    sudo yum install -y python38 python38-devel git jq tar
    sudo update-alternatives --install /usr/bin/python3 python3 /usr/bin/python3.8 1
    git clone https://github.com/aws-samples/siem-on-amazon-opensearch-service.git
    ```

### 2. 環境変数の設定

```shell
export CDK_DEFAULT_ACCOUNT=<AWS_ACCOUNT> # your AWS account
export AWS_DEFAULT_REGION=<AWS_REGION> # region where the distributable is deployed
```

### 3. AWS Lambda デプロイパッケージの作成

SIEM on OpenSearch Service で使用する AWS Lambda 関数は 3rd Party のライブラリを利用します。ローカルにこれらのライブラリをダウンロードしてデプロイパッケージを作成します。Python 3 がインストールされていることを確認してください。

```shell
cd ${GIT_ROOT}/siem-on-amazon-opensearch-service/deployment/cdk-solution-helper/
chmod +x ./step1-build-lambda-pkg.sh && ./step1-build-lambda-pkg.sh
```

### 4. AWS Cloud Development Kit (AWS CDK) の環境セットアップ

AWS CDK を実行できるように各種のソフトウェアをユーザーモードでインストールします。

```bash
chmod +x ./step2-setup-cdk-env.sh && ./step2-setup-cdk-env.sh
source ~/.bashrc
```

インストールされるソフトウェア

* Node Version Manager (nvm)
* Node.js
* AWS SDK for Python (Boto3)
* AWS Cloud Development Kit (AWS CDK)

### 5. AWS CDK によるインストールのオプション設定

レポジトリのルートディレクトリから、AWS CDK のコードのあるディレクトリに移動して、オプション設定とインストールの準備をします

```bash
cd ${GIT_ROOT}/siem-on-amazon-opensearch-service/ && source .venv/bin/activate
cd source/cdk && cdk bootstrap $CDK_DEFAULT_ACCOUNT/$AWS_DEFAULT_REGION
```

エラーで実行が失敗した場合、Amazon EC2 インスタンスに Admin 権限のロールが割り当てられているかを確認してください。

#### 5-1. SIEM on OpenSearch Service を Amazon VPC 内にデプロイ

SIEM on OpenSearch Service を Amazon VPC 内にデプロイする場合は、Amazon VPC 用の AWS CDK のサンプルファイルをコピーして編集してください。

```bash
cp cdk.json.vpc.sample cdk.json
```

cdk.json を編集してください。

Amazon VPC に関するパラメーターと説明です。

|パラメータ|説明|
|----------|----|
|vpc_typ|新しい Amazon VPC を作成する場合は [**new**] を、既存の Amazon VPC を利用する場合は [**import**] を入力。編集するパラメーターとして、新規の場合は new_vpc_XXXX、既存の利用は imported_vpc_XXXX を修正する|
|imported_vpc_id|SIEM on OpenSearch Service をデプロイする Amazon VPC の ID を入力|
|imported_vpc_subnets|3つ以上の"VPC サブネット ID" をリスト形式で入力|
|imported_vpc_subnetX|(deprecated) 3つの、[VPC サブネット ID]、[アベイラビリティーゾーン]、[ルートテーブル ID] を入力|
|new_vpc_nw_cidr_block|新規に作成する Amazon VPC の IP と CIDR ブロックを入力。形式は、IP アドレス/サブネットマスク数。例) 192.0.2.0/24|
|new_vpc_subnet_cidr_mask|サブネット CIDR ブロック。拡張性を考慮して 27 以上を推奨|

#### 5-2. OpenSearch Service を パブリックアクセス (Amazon VPC 外)にデプロイ

SIEM on OpenSearch Service をパブリックアクセス環境にデプロイする場合

```bash
cp cdk.json.public.sample cdk.json
```

パブリックアクセス特有の設定はなし

#### 5-3. その他の共通設定

共通の設定として以下のパラメーターを変更できます。変更がなければ修正は不要です。

|パラメーター|初期値|説明|
|------------|-------|-----|
|aes_domain_name|aes-siem|SIEM on OpenSearch Service ドメインを変更する|
|s3_bucket_name||S3 バケット名を初期値から変更する|
|log|aes-siem-*[AWS アカウント ID]*-log|ログ用 S3 バケット名|
|snapshot|aes-siem-*[AWS アカウント ID]*-snapshot|スナップショット用 S3 バケット名|
|geo|aes-siem-*[AWS アカウント ID]*-geo|GeoIPダウンロード用 S3 バケット名|
|kms_cmk_alias|aes-siem-key|AWS KMS カスタマーマネジメントキーのエイリアス名を変更する|
|organizations||AWS Organizations の情報を入力して、S3 バケットのバケットポリシーを自動生成。他の S3 バケットをご自身で管理する場合は入力不要|
|.org_id||Organizations ID。例)o-12345678|
|.management_id||Organizations で管理者アカウントとなっている AWS アカウント ID|
|.member_ids||Organizations でメンバーアカウントとなっている AWS アカウント ID をカンマ区切りでを入力|
|no_organizations||Oarganizations で管理していないアカウント情報を入力して、バケットポリシーを自動生成。他の S3 バケットをご自身で管理する場合は入力不要|
|.aws_accounts||Oarganizations で管理していない AWS アカウント ID をカンマ区切りで入力|
|additional_s3_buckets||カンマ区切りで S3 バケット名を列挙|
|additional_kms_cmks||カンマ区切りで AWS KMS カスタマーマネジメントキー の ARN を列挙|

最後に JSON ファイルのバリデーションをしてください。実行結果として、JSON が表示され、エラーが出なければ JSON ファイルの文法に問題はありません。

```shell
cdk context  --j
```

### 6. AWS CDK の実行

CloudFormation テンプレートと同じパラーメーターを指定して CDK コマンドを実行します。パラメーターは、CDK コマンドでデプロイ後に、CloudFormation のコンソールから変更することもできます。初期インストール時には、パラメータなしでもデプロイできます。

|パラメーター|説明|
|------------|----|
| **Initial Deployment Parameters** ||
| AllowedSourceIpAddresses |Amazon VPC 外に SIEM on OpenSearch Service をデプロイした時に、アクセスを許可するIPアドレス。複数アドレスはスペース区切り|
| **Basic Configuration** ||
| DeploymentTarget | SIEM ソリューションをどこにインストールしますか？ 値は、`opensearch_managed_cluster` (初期値) か `opensearch_serverless` です。**Serverless は実験的オプションです**|
| DomainOrCollectionName | Amazon OpenSearch Service のドメイン名、または OpenSearch Serverless のコレクション名|
| SnsEmail |メールアドレス。SIEM on OpenSearch Service で検知したアラートを SNS 経由で送信する|
| ReservedConcurrency |es-loaderの同時実行数の上限値。デフォルトは `10`。エラーがないにもかかわらずログ取り込み遅延やThrottleが常時発生する場合はこの値を増やしてください|
| **Log Enrichment - optional** ||
| GeoLite2LicenseKey | Maxmindのライセンスキー。IP アドレスに国情報を付与|
| OtxApiKey | AlienVault OTX の API キー。入力すると AlienVault から IoC をダウンロードする|
| EnableTor | Tor Project から IoC をダウンロードするかどうか。値は `true` か `false`(初期値)|
| EnableAbuseCh | Abuse.ch から IoC をダウンロードするかどうか。値は `true` か `false`(初期値)||
| IocDownloadInterval | IoC をダウンロードする間隔を分で指定。初期値は720分|
| **Advanced Configuration - optional** ||
| LogBucketPolicyUpdate | Log バケットのポリシーについて、`update_and_override`(初期値) または `keep` を選択してください。最初のデプロイ時には `update_and_override` を選んでください。更新時に `update_and_override` を選んだ場合は、ログを取り込むためのバケットポリシーはご自身で作成・管理をしてください |
| VpcEndpointId | OpenSearch managed cluster または OpenSearch Serverless の VPC Endpoint ID を指定してください。VPC Endpoint はデプロイ前に指定してください。もし指定した場合は、いくつかの Lambda 関数とリソースは VPC 内にデプロイされます|
| CreateS3VpcEndpoint | 新しく S3 の VPC Endpoint を作成しますか？値は `true`(初期値) か `false`です。もし、すでに VPC があり、S3 の VPC Endpoint がある場合は、`false` を指定してください |
| CreateSqsVpcEndpoint | 新しく SQS の VPC Endpoint を作成しますか？値は `true`(初期値) か `false`です。もし、すでに VPC があり、SQS の VPC Endpoint がある場合は、`false` を指定してください |
| CreateSsmVpcEndpoint | 新しく Systems Manager の VPC Endpoint を作成しますか？値は `true`(初期値) か `false`です。もし、すでに VPC があり、Systems Manager の VPC Endpoint がある場合は、`false` を指定してください |
| CreateStsVpcEndpoint | 新しく STS の VPC Endpoint を作成しますか？Control Tower または Security Lake との統合を選択した場合のみ STS VPC Endpoint は作成されます。値は `true`(初期値) か `false`です。もし、すでに VPC があり、STS の VPC Endpoint がある場合は、`false` を指定してください。 |
| **Control Tower Integration - optional** | [Amazon Security Lake との統合](securitylake_ja.md) |
| ControlTowerLogBucketNameList | Log Archive アカウントにある S3 バケット名を指定してください。複数ある場合は、カンマ区切り入力してください. (例: `aws-controltower-logs-123456789012-ap-northeast-1, aws-controltower-s3-access-logs-123456789012-ap-northeast-1` )|
| ControlTowerSqsForLogBuckets | Log Archive アカウントで作成した SQS の ARN を指定してください。(例:  `arn:aws:sqs:ap-northeast-1:12345678902:aes-siem-ct` )|
| ControlTowerRoleArnForEsLoader | aes-siem-es-loader が引き受けるために作成した IAM Role の ARN を指定してください。(例:  `arn:aws:iam::123456789012:role/ct-role-for-siem` )|
| **Security Lake Integration - optional** | [AWS Control Tower との統合](controltower_ja.md) |
| SecurityLakeSubscriberSqs | Security Lake が作成するサブスクライバーの SQS の ARN を指定してください。(例:  `arn:aws:sqs:us-east-1:12345678902:AmazonSecurityLake-00001111-2222-3333-5555-666677778888-Main-Queue` ` ) |
| SecurityLakeRoleArn | Security Lake が作成するサブスクライバーの IAM Role の ARN を指定してください。(例:  `arn:aws:iam::123456789012:role/AmazonSecurityLake-00001111-2222-3333-5555-666677778888` ) |
| SecurityLakeExternalId | Security Lake でサブスクライバー作成時に指定した external ID を指定してください。(例:  `externalid123` ) |

文法) `--parameters オプション1=パラメータ1 --parameters オプション2=パラメータ2`
複数のパラメーターがある場合は、--parametersを繰り返す

パラメーター付きでの実行例)

```bash
cdk deploy \
    --parameters AllowedSourceIpAddresses="10.0.0.0/8 192.168.0.1" \
    --parameters GeoLite2LicenseKey=xxxxxxxxxxxxxxxx
```

約30分でデプロイが終わります。完了したら、[READMEに戻って](../README_ja.md)、「3. OpenSearch Dashboards の設定」にお進みください。

### 7. cdk.json と cdk.context.json のバックアップ

cdk.json と cdk.context.json のバックアップ をしてください。

AWS Systems Manager パラメーターストアへバックアップする例

```sh
aws ssm put-parameter \
  --overwrite \
  --type String \
  --name /siem/cdk/cdk.json \
  --value file://cdk.json

if [ -f cdk.context.json ]; then
  aws ssm put-parameter \
    --overwrite \
    --type String \
    --name /siem/cdk/cdk.context.json \
    --value file://cdk.context.json
fi
```

## AWS CDK によるアップデート

SIEM のレポジトリを更新して、AWS CDK でアップデートします。初期インストール時に使用した cdk.json が CDK のディレクトリにあることを確認してください。

> **注) Global tenant の 設定やダッシュボード等は自動で上書きされるのでご注意ください。アップデート前に使用していた設定ファイルやダッシュボード等は S3 バケットの aes-siem-[AWS_Account]-snapshot/saved_objects/ にバックアップされるので、元の設定にする場合は手動でリストアしてください。**

> **注) S3 バケットポリシー、KMS の キーポリシーは、IAM ポリシー等は、CDK/CloudFormation で自動生成されています。手動で変更は非推奨ですが、変更している場合は上書きされるので、それぞれをバックアップをしてからアップデート後に差分を更新して下さい。**

> SIEM on Amazon ES からお使いの方は、ディレクトリを変更して下さい。
> cd && mv siem-on-amazon-elasitcsearch siem-on-amazon-opensearch-service

```sh
export GIT_ROOT=$HOME
cd ${GIT_ROOT}/siem-on-amazon-opensearch-service/ && git stash && git checkout main
git pull --rebase
```

[**AWS CDK によるデプロイ**] の [**2. 環境変数の設定**]、[**3. AWS Lambda デプロイパッケージの作成**]、「**4. AWS Cloud Development Kit (AWS CDK) の環境セットアップ**] を再実行してください。

[5. AWS CDK によるインストールのオプション設定] 以降は **実行せず**、下記を実行

インストール時に保存した `cdk.json` と `cdk.context.json` を `${GIT_ROOT}/siem-on-amazon-opensearch-service/source/cdk/` にリストア。`cdk.context.json` はない場合があります。

AWS Systems Manager パラメーターストアからリストアする例

```sh
cd ${GIT_ROOT}/siem-on-amazon-opensearch-service/source/cdk/
if [ -s cdk.json ]; then
  cp cdk.json cdk.json.`date "+%Y%m%d%H%M%S"`
fi
aws ssm get-parameter \
  --name /siem/cdk/cdk.json \
  --query "Parameter.Value" \
  --output text > cdk.json

if [ -s cdk.context.json ]; then
  cp cdk.context.json cdk.context.json.`date "+%Y%m%d%H%M%S"`
fi
aws ssm get-parameter \
  --name /siem/cdk/cdk.context.json \
  --query "Parameter.Value" \
  --output text > cdk.context.json.new 2> /dev/null
if [ -s cdk.context.json.new ]; then
  mv cdk.context.json.new cdk.context.json
else
  rm cdk.context.json.new
fi
```

> **注) v2.8.0d 以下からアップデートする場合、CDK v1 から CDK v2 へ移行する必要があります。再度、cdk bootstrap を実行します**

```sh
cd ${GIT_ROOT}/siem-on-amazon-opensearch-service/ && source .venv/bin/activate
cd source/cdk
# v2.8.0d 以下からアップデートする場合、cdk bootstrap も実行
# cdk bootstrap
cdk deploy
```

更新される差分が表示されるので確認して、[**y**] を入力。数分でアップデートは完了します。

`cdk.json` と `cdk.context.json` を保存して終了です。

[READMEに戻る](../README_ja.md)<|MERGE_RESOLUTION|>--- conflicted
+++ resolved
@@ -54,11 +54,7 @@
 
 ### 1. AWS CDK 実行環境の準備
 
-<<<<<<< HEAD
-1. Amazon Linux 2 (x86) を実行させた Amazon Elastic Compute Cloud (Amazon EC2) インスタンスをデプロイしてください。インスタンスは 2 GB 以上のメモリが必要です
-=======
 1. Amazon Linux 2023 または Amazon Linux 2 を実行させた Amazon Elastic Compute Cloud (Amazon EC2) インスタンスをデプロイしてください。インスタンスは 2 GB 以上のメモリが必要です
->>>>>>> e10230fc
 1. AWS Identity and Access Management (IAM) で Admin 権限を持つロールを作成して、インスタンスにアタッチします
 1. シェルにログインして、開発ツール、Python 3.8 or 3.9 と開発ファイル、git、jq、tar をインストールし、ソースコードを GitHub から取得します
 
