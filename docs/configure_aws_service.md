# Configuring AWS Services

[View this page in Japanese (日本語)](configure_aws_service_ja.md) | [Back to README](../README.md)

On this page, we’ll walk you through how to load logs from each AWS service into SIEM on Amazon ES. Follow the steps below to configure each AWS service.

<<<<<<< HEAD
=======
## Table of contents

1. [Common Configurations](#1-Common-Configurations)
1. [Security, Identity, & Compliance](#2-Security-Identity--Compliance)
    * [AWS Security Hub](#AWS-Security-Hub)
    * [AWS WAF](#AWS-WAF)
    * [Amazon GuardDuty](#Amazon-GuardDuty)
    * [AWS Network Firewall](#AWS-Network-Firewall)
1. [Management & Governance](#3-Management--Governance)
    * [AWS CloudTrail](#AWS-CloudTrail)
1. [Networking & Content Delivery](#4-Networking--Content-Delivery)
    * [Amazon CloudFront](#Amazon-CloudFront)
    * [Route 53 Resolver VPC DNS Query Logging](#Route-53-Resolver-VPC-DNS-Query-Logging)
    * [Amazon Virtual Private Cloud (Amazon VPC) Flow Logs](#Amazon-VPC-Flow-Logs)
    * [Elastic Load Balancing (ELB)](#Elastic-Load-Balancing-ELB)
1. [Storage](#5-Storage)
    * [Amazon Simple Storage Service (Amazon S3) access logs](#Amazon-S3-access-logs)
1. [Database](#6-Database)
    * [RDS (Aurora MySQL / MySQL / MariaDB)](#RDS-Aurora-MySQL--MySQL--MariaDB-Experimental-Support)
    * [RDS (Aurora PostgreSQL / PostgreSQL)](#RDS-Aurora-PostgreSQL--PostgreSQL-Experimental-Support)
1. [Analytics](#7-Analytics)
    * [Amazon Managed Streaming for Apache Kafka (Amazon MSK)](#Amazon-MSK)
1. [Compute](#8-Compute)
    * [EC2 Instance (Amazon Linux 2)](#EC2-Instance-Amazon-Linux-2)
1. [Containers](#9-Containers)
    * [FireLens for Amazon ECS](#FireLens-for-Amazon-ECS)
1. [Multiple regions / multiple accounts](#10-Multiple-regions--multiple-accounts)
1. [Loading logs from an existing S3 bucket](#11-Loading-logs-from-an-existing-S3-bucket)

>>>>>>> 23fc7a52
## 1. Common Configurations

SIEM on Amazon ES determines the log type based on the name and path of the file that is put into the Amazon Simple Storage Service (Amazon S3) bucket. The initial value used for this is either the default output path or file name of each service. Additional identifiable information is used for services where the log type cannot be determined using the default values only. If you want to output logs to S3 using a file path different from the initial value, create user.ini and add your own file name or S3 object key to the “s3_key” field. See [Changing Configurations of SIEM on Amazon ES](configure_siem.md) on how to edit user.ini.

If you have the privilege of setting an arbitrary output path to the S3 bucket, include your AWS account ID and region in the output path (as the prefix). This information will be attached to the loaded logs. However, if the information is already contained in the logs, the information in the logs will be prioritized.

if you want to store files in the S3 bucket enabling AWS Key Management Service (AWS KMS) encryption, use the AWS KMS customer-managed key that is automatically created when deploying SIEM on Amazon ES. The default alias name is aes-siem-key. You can also use an existing AWS KMS customer-managed key. Click [here](deployment.md) to see how to do this.

The AWS account used here for instruction purpose is **123456789012** . Replace this with your AWS account when following the steps.

<<<<<<< HEAD
## 2. AWS CloudTrail

![CloudTrail to S3](images/cloudtrail-to-s3.jpg)

The initial value of s3_key: `CloudTrail` (part of the default output path)

Follow the steps below to output CloudTrail logs to the S3 bucket:

1. Log in to the AWS Management Console
1. Navigate to [the CloudTrail console](https://console.aws.amazon.com/cloudtrail/home?)
1. Select [**Trails**] from the left pane => Choose [**Create trail**] at the top right.
1. Enter the following parameters on the [Choose trail attributes] screen.
   * Trail name: [**aes-siem-trail**]
   * Enable for all accounts in my organization: any (Skip this step if the field is grayed out and you are unable to check the box)
   * Storage location: Check [**Use existing S3 bucket**]
   * Select [**aes-siem-123456789012-log**]
      * Replace 123456789012 with your AWS account ID
   * Log file SSE-KMS encryption: Recommended to check [**Enabled**]
   * AWS KMS customer managed CMK: Check [**Existing**]
   * AWS KMS alias: Choose [**aes-siem-key**]
   * Log file validation: Recommended to check [**Enable**]
   * SNS notification delivery: Don’t check Enabled
   * CloudWatch Logs: Don’t check Enabled
   * Tags: any
1. Choose [**Next**]
1. On the [Choose log events] screen, enter the following parameters:
   * Event type
      * Management events: [**checked**]
      * Data events: any
      * Insights events: any
   * Management events
      * API activity: Check both [Read] and [Write]
      * Exclude AWS KMS events: any
1. Choose [**Next**]
1. Choose [**Create trail**]

## 3. Amazon Virtual Private Cloud (Amazon VPC) Flow Logs

![VPC flog logs to S3](images/vpc-to-s3.jpg)

The initial value of s3_key: `vpcflowlogs` (part of the default output path)

Follow the steps below to output VPC flow logs to the S3 bucket:

1. Log in to the AWS Management Console
1. Navigate to the [Amazon VPC console](https://console.aws.amazon.com/vpc/home?)
1. Choose [**VPC**] or [**Subnet**] from the left pane => Check the box of the resource to load
1. Choose the [**Flow logs**] tab at the bottom of the screen => Choose [ **Create flow log**]
1. Enter the following parameters on the Create flow log screen
   * Name: any name
   * Filter: any, but [**All**] is recommended
   * Maximum aggregation interval: any, but setting this to 1 minute will increase the log volume
   * Destination: Check [**Send to an S3 bucket**]
   * S3 bucket ARN: [**arn:aws:s3:::aes-siem-123456789012-log**]
      * Replace 123456789012 with your AWS account ID
   * Log record format: Check [**AWS default format**]
      * If you want to use a custom format, define a regular expression for logging in user.ini
   * Tags: any
1. Choose [**Create flow log**]

## 4. Amazon GuardDuty
=======
## 2. Security, Identity, & Compliance

### AWS Security Hub

![SecurityHub to S3](images/securityhub-to-s3.jpg)

The initial value of s3_key: `SecurityHub` (specified in the Firehose output path)

* Log output is sent via Kinesis Data Firehose, and since there is no standard save path, use the above s3_key as the prefix of the destination S3 bucket for Kinesis Data Firehose.
* Create Firehose and EventEngine rules for each region when aggregating Security Hub findings from multiple regions

Configuring Kinesis Data Firehose

1. Navigate to the [Amazon Kinesis console](https://console.aws.amazon.com/kinesis/home?)
1. Choose [**Delivery streams**] from the left pane
1. Choose [**Create delivery stream**] at the top left of the screen
1. On the [New delivery stream] screen, enter the following parameters:
   * Delivery stream name: Enter [**aes-siem-firehose-securityhub**]
   * Source: Check [**Direct PUT or other sources**]
   * [Enable server-side encryption for source records in delivery stream] is optional
   * Choose [**Next**]
1. On the [Process records] screen, choose the following parameters:
   * Data transformation: [**Disabled**]
   * Record format conversion: [**Disabled**]
   * Choose [**Next**]
1. On the [Choose a destination] screen, choose/enter the following parameters:
   * Destination: [**Amazon S3**]
   * S3 bucket: [**aes-siem-123456789012-log**]
   * S3 prefix: Enter [**AWSLogs/123456789012/SecurityHub/[region]/**]
   * S3 error prefix: Enter [**AWSLogs/123456789012/SecurityHub/[region]/error/**]
      * Replace 123456789012 with your AWS account and [region] with your region.
1. On the [Configure settings] screen, enter the following parameters:
   * Buffer size: Enter [**any number**]
   * Buffer interval: Enter [**any number**]
   * S3 compression: [**GZIP**]
   * Leave the following parameters as default
   * Choose [**Next**]
1. Choose [**Create delivery stream**] to complete deployment of Kinesis Data Firehose

Configuring EventBridge

1. Navigate to the [EventBridge console](https://console.aws.amazon.com/events/home?)
1. Choose [**Rules**] from the left pane => [**Create rule**]
1. Enter the following parameters on the [Create rule] screen:
   * Name: aes-siem-securityhub-to-firehose
   * Define pattern: Choose Event pattern
   * Event matching pattern: Pre-defined pattern by service
   * Service provider: AWS
   * Service Name: Security Hub
   * Event Type: Security Hub Findings - Imported
   * No change required for the “Select event bus” pane
   * Target: Firehose delivery stream
   * Stream: aes-siem-firehose-securityhub
   * Choose any value for the rest
   * Choose [**Create**] to complete the configuration

### AWS WAF

![aws waf to s3](images/waf-to-s3.jpg)

AWS WAF has two types: AWS WAF and AWS WAF Classic. You should, however, output both to the S3 bucket in the same way.

The initial value of s3_key: `aws-waf-logs-`

AWS WAF ACL traffic logs are exported from Kinesis Data Firehose to the S3 bucket. Kinesis Data Firehose names must start with [**aws-waf-logs-**], and because this prefix is included in the file names when they are output to the S3 bucket, we are using it to determine the log type.

#### I. Common Configurations for AWS WAF

First, deploy Kinesis Data Firehose

1. Navigate to [](https://console.aws.amazon.com/kinesis/home?)the Amazon Kinesis console and select the **region where AWS WAF was deployed**
1. Choose [**Delivery streams**] from the left pane => [**Create delivery stream**]
1. On the [New delivery stream] screen, enter the following parameters:
   * Delivery stream name: Enter [**aws-waf-logs-XXXX(any name)**]
   * Source: Check [**Direct PUT or other sources**]
   * Choose [**Next**]
1. On the [Process records] screen, choose the following parameters:
   * Data transformation: [**Disabled**]
   * Record format conversion: [**Disabled**]
   * Choose [**Next**]
1. On the [Choose a destination] screen, choose/enter the following parameters:
   * Destination: [**Amazon S3**]
   * S3 bucket: [**aes-siem-123456789012-log**]
      * Replace 123456789012 with your AWS account ID
   * S3 prefix: Enter [**AWSLogs/123456789012/WAF/region/**]
   * S3 error prefix: Enter [**AWSLogs/123456789012/WAF/region/error/**]
      * Replace 123456789012 with your AWS account and ap-northeast-1 with your region. If the resource to which you attach WAF is CloudFront, set the region to **global**
1. On the [Configure settings] screen, enter the following parameters:
   * Buffer size: Enter [**any number**]
   * Buffer interval: Enter [**any number**]
   * S3 compression: [**GZIP**]
   * Leave the following parameters as default
   * Choose [**Next**]
1. Choose [**Create delivery stream**]

#### II. Logging Configuration for AWS WAF

1. Navigate to the [WAFv2 console](https://console.aws.amazon.com/wafv2/home?)
1. Choose [**Web ACLs**] from the left pane
1. From the drop-down menu at the center of the screen, choose the [**region**] where you deployed WAF => Choose the name of the target WAF to collect logs from
1. Choose [**Logging and metrics**] tab => [**Enable logging**]
1. From the [Amazon Kinesis Data Firehose Delivery Stream] drop-down menu, choose the [**Kinesis Firehose you created**]
1. Choose [**Enable logging**] to complete the configuration

#### III. Logging Configuration for WAF Classic

1. Navigate to the [WAF Classic console](https://console.aws.amazon.com/waf/home?)
1. Choose [**Web ACLs**] from the left pane
1. From the drop-down menu at the center of the screen, choose the [**region**] where you deployed WAF => Choose the name of the target WAF to collect logs from
1. Choose the [**Logging**] tab at the top right of the screen => Choose [**Enable logging**]
1. From the [Amazon Kinesis Data Firehose] drop-down menu, choose the [**Kinesis Firehose you created**]
1. Choose [**Create**] to complete the configuration

### Amazon GuardDuty
>>>>>>> 23fc7a52

![GuardDuty to S3](images/guardduty-to-s3.jpg)

The initial value of s3_key: `GuardDuty` (part of the default output path)

1. Log in to the AWS Management Console
1. Navigate to the [GuardDuty](https://console.aws.amazon.com/guardduty/home?) console
1. Choose [**Settings**] from the left pane
1. Scroll to [Findings export options] panel
1. Frequency for updated findings: Choose [**Update CWE and S3 every 15 minutes**] and then choose [**Save**] (recommended)
1. Choose [**Configure now**] for S3 bucket and enter the following parameters:
   * Check [**Existing bucket  In your account**]
   * Choose a bucket: Choose [**aes-siem-123456789012-log**]
      * Replace 123456789012 with your AWS account ID
   * Log file prefix: Leave blank
   * KMS encryption: Check [**Choose key from your account**]
   * Key alias: Choose [**aes-siem-key**]
   * Choose [**Save**]

Configuration is now complete. Choose [**Generate sample findings**] on the same settings screen to verify that loading into SIEM on Amazon ES has been successfully set up.

<<<<<<< HEAD
## 5. Amazon Simple Storage Service (Amazon S3) access logs

![S3 to S3](images/s3-to-s3.jpg)

Follow the steps below to output S3 access logs to the S3 bucket. If you are already capturing S3 logs using CloudTrail data events, click [here](https://docs.aws.amazon.com/ja_jp/AmazonS3/latest/dev/logging-with-S3.html) to see the difference from S3 access logging.

The initial value of s3_key: `s3accesslog` (there is no standard save path, so specify it using a prefix)

1. Log in to the AWS Management Console
1. Navigate to the [Amazon S3 console](https://console.aws.amazon.com/s3/home?)
1. From the bucket list, choose the S3 bucket you want to collect logs from.
1. Choose [**Properties**] tab => [**Server access logging**]
   1. Check Enable logging
   1. Choose target bucket: aes-siem-123456789012-log
      * Replace 123456789012 with your AWS account ID
   1. Target prefix: [**AWSLogs/AWS account ID/s3accesslog/region/bucket name/** ]
      * It’s important to have [s3accesslog] in the path
   1. Choose [**Save**]

## 6. Elastic Load Balancing (ELB)

![elb to S3](images/elb-to-s3.jpg)

Follow the steps below to output each of the following three load balancer logs to the S3 bucket:

* Application Load Balancer(ALB)
* Network Load Balancer(NLB)
* Classic Load Balancer(CLB)

The initial value of s3_key is determined by the default output path and file name using regular expressions

* ALB: `elasticloadbalancing_.*T\d{4}Z_\d{1,3}\.\d{1,3}\.\d{1,3}\.\d{1,3}_\w*\.log\.gz$$`
* NLB: `elasticloadbalancing_.*T\d{4}Z_[0-9a-z]{8}\.log\.gz$$`
* CLB: `elasticloadbalancing_.*T\d{4}Z_\d{1,3}\.\d{1,3}\.\d{1,3}\.\d{1,3}_\w*\.log$$`

1. Log in to the AWS Management Console
1. Navigate to the [Amazon EC2 console](https://console.aws.amazon.com/ec2/home?)
1. Choose [**Load balancers**] from the left pane => [**Check the box**] of the target load balancer to collect logs from
1. Choose [Description ] tab => Enter the following parameters for ALB/NLB/CLB:
   * For ALB/NLB: Choose [**Edit attributes**]
      * Access logs: Check [**Enable**]
      * S3 location: Enter [**aes-siem-123456789012-log**]
         * Replace 123456789012 with your AWS account ID
      * Create this location for me: unchecked
      * Choose [**Save**]
   * For CLB: Choose [**Configure Access Logs**]
      * Enable access logs: [**checked**]
      * Interval: Choose [**5 minutes or 60 minutes**]
      * S3 location: Enter [**aes-siem-123456789012-log**]
         * Replace 123456789012 with your AWS account ID
      * Create this location for me: unchecked
      * Choose [**Save**] to complete the configuration

## 7. Amazon CloudFront

For CloudFront, you can record requests sent for distribution in two ways. Standard logs (access logs) and real-time logs. Click [here](https://docs.aws.amazon.com/ja_jp/AmazonCloudFront/latest/DeveloperGuide/logging.html) to see the difference between the two.

### 7-1. CloudFront Standard Log (Access Log)

![cloudfront starndard to s3](images/cloudfront-standard-to-s3.jpg)

The initial value of s3_key: `(^|\/)[0-9A-Z]{14}\.20\d{2}-\d{2}-\d{2}-\d{2}.[0-9a-z]{8}\.gz$$`
=======
### AWS Network Firewall

![NFW to S3](images/nfw-to-s3.jpg)

The initial value of s3_key: `_network-firewall_` (part of the default output path)

Ref: [AWS Network Firewall - Developer Guide - Logging and monitoring in AWS Network Firewall(S3)](https://docs.aws.amazon.com/network-firewall/latest/developerguide/logging-s3.html)

## 3. Management & Governance

### AWS CloudTrail

![CloudTrail to S3](images/cloudtrail-to-s3.jpg)

The initial value of s3_key: `CloudTrail` (part of the default output path)

Follow the steps below to output CloudTrail logs to the S3 bucket:

1. Log in to the AWS Management Console
1. Navigate to [the CloudTrail console](https://console.aws.amazon.com/cloudtrail/home?)
1. Select [**Trails**] from the left pane => Choose [**Create trail**] at the top right.
1. Enter the following parameters on the [Choose trail attributes] screen.
   * Trail name: [**aes-siem-trail**]
   * Enable for all accounts in my organization: any (Skip this step if the field is grayed out and you are unable to check the box)
   * Storage location: Check [**Use existing S3 bucket**]
   * Select [**aes-siem-123456789012-log**]
      * Replace 123456789012 with your AWS account ID
   * Log file SSE-KMS encryption: Recommended to check [**Enabled**]
   * AWS KMS customer managed CMK: Check [**Existing**]
   * AWS KMS alias: Choose [**aes-siem-key**]
   * Log file validation: Recommended to check [**Enable**]
   * SNS notification delivery: Don’t check Enabled
   * CloudWatch Logs: Don’t check Enabled
   * Tags: any
1. Choose [**Next**]
1. On the [Choose log events] screen, enter the following parameters:
   * Event type
      * Management events: [**checked**]
      * Data events: any
      * Insights events: any
   * Management events
      * API activity: Check both [Read] and [Write]
      * Exclude AWS KMS events: any
1. Choose [**Next**]
1. Choose [**Create trail**]

## 4. Networking & Content Delivery

### Amazon CloudFront

For CloudFront, you can record requests sent for distribution in two ways. Standard logs (access logs) and real-time logs. Click [here](https://docs.aws.amazon.com/ja_jp/AmazonCloudFront/latest/DeveloperGuide/logging.html) to see the difference between the two.

#### I. CloudFront Standard Log (Access Log)

![cloudfront starndard to s3](images/cloudfront-standard-to-s3.jpg)

The initial value of s3_key: `(^|\/)[0-9A-Z]{13,14}\.20\d{2}-\d{2}-\d{2}-\d{2}.[0-9a-z]{8}\.gz$$`
>>>>>>> 23fc7a52

The log type is determined by the default output file name using regular expressions. The logs do not contain AWS account IDs, so you should include them in the S3 prefix.

1. Log in to the AWS Management Console
1. Navigate to [the Amazon CloudFront console](https://console.aws.amazon.com/cloudfront/home?)
1. Choose [**Logs**] from the left pane => [**Distribution logs**] tab
1. Choose the [**Distribution ID**] for which you want to load logs
1. Choose [**Edit**] which is next to [Standard logs] title
1. Enter the following parameters in the [Edit standard logs] window that pops up
   * Set Standard logs to [**Enabled**]
   * S3 bucket: [**aes-siem-123456789012-log**]
      * Replace 123456789012 with your AWS account ID
   * S3 bucket prefix: [**AWSLogs/123456789012/CloudFront/global/distribution ID/standard/**]
      * Replace “123456789012” with your AWS account ID, and “ditribution ID” with your CloudFront distribution ID
   * Cookie logging: [**Yes**]
   * Choose [**Update**] to complete the configuration

<<<<<<< HEAD
### 7-2. CloudFront real-time logs
=======
#### II. CloudFront real-time logs
>>>>>>> 23fc7a52

![cloudfront realtime to s3](images/cloudfront-realtime-to-s3.jpg)

CloudFront real-time logs are delivered to the data stream that you choose in Amazon Kinesis Data Streams. Then the log data is sent to Amazon S3 via Amazon Kinesis Data Firehose.

The initial value of s3_key: `CloudFront/.*/realtime/`

Because real-time logs do not have a standard storage path, specify the S3 path above with a prefix. You can use any characters for .* (period and asterisk), so include the region etc. CloudFront logs do not contain AWS account IDs and distribution IDs, so ensure to include them in the S3 prefix.

Configure them in the following order:

1. Kinesis Data Stream
1. Kinesis Data Firehose
1. CloudFront

Configuring Kinesis Data Stream and Kinesis Data Firehose:

1. Log in to the AWS Management Console
1. Navigate to [the Amazon Kinesis console](https://console.aws.amazon.com/kinesis/home?region=us-east-1) in **N.Virginia region**
1. Choose [**Data streams**] from the left pane => [**Create a data stream**]
1. Enter the following parameters on the [Create a data stream] screen
   * Data stream name: Enter [**any name**]
   * Number of open shards: Enter [**any number of shards**]
   * Choose [**Create data stream**]
1. Now you’re ready to configure Kinesis Data Firehose. Wait until the status of the created data stream becomes [active] and then choose [**Process with delivery stream**] from the [Consumers] pane at the bottom of the screen.
1. On the [New delivery stream] screen, enter the following parameters:
   * Delivery stream name: Enter [**any name**]
   * Source: Check [**Kinesis Data Stream**]
   * Kinesis data stream: Choose the [**Kinesis data stream created in the previous step**]
   * Choose [**Next**]
1. On the [Process records] screen, choose the following parameters:
   * Data transformation: [**Disabled**]
   * Record format conversion: [**Disabled**]
   * Choose [**Next**]
1. On the [Choose a destination] screen, choose/enter the following parameters:
   * Destination: [**Amazon S3**]
   * S3 bucket: [**aes-siem-123456789012-log**]
      * Replace 123456789012 with your AWS account ID
   * S3 prefix: [**AWSLogs/123456789012/CloudFront/global/distribution ID/realtime/**]
      * Replace 123456789012 with your AWS account ID
   * S3 error prefix: [**AWSLogs/123456789012/CloudFront/global/distribution ID/realtime/error/**]
1. On the [Configure settings] screen, enter the following parameters:
   * Buffer size: Enter [**any number**]
   * Buffer interval: Enter [**any number**]
   * S3 compression: [**GZIP**]
   * Leave the following parameters as default
   * Choose [**Next**]
1. Choose [**Create delivery stream**]

Configuring Amazon CloudFront:

1. Navigate to [the Amazon CloudFront console](https://console.aws.amazon.com/cloudfront/home?)
1. Choose [**Logs**] from the left pane => Choose [**Real-time log configurations**] tab
1. Choose [**Create configuration**] on the right side of the screen
1. Enter the following parameters on the [Create real-time log configuration] screen
   * Name: Enter [**any name**]
   * Sampling rate: [**100**]
      * Importing all logs into SIEM on Amazon ES
   * Fields: [**Check all fields**]
      * All are checked by default
   * Endpoint: Choose the [**Kinesis data stream created two steps previously**]
   * IAM role: Choose [**Create new service role CloudFrontRealtimeLogConfiguRole-XXXXXXXXXXXX**]
   * Distribution: Choose [**the target distribution**]
   * Cache behavior(s): Choose [**Default(*)**]
1. Choose [**Create configuration**] to complete the configuration

<<<<<<< HEAD
## 8. AWS WAF

![aws waf to s3](images/waf-to-s3.jpg)

AWS WAF has two types: AWS WAF and AWS WAF Classic. You should, however, output both to the S3 bucket in the same way.

The initial value of s3_key: `aws-waf-logs-`

AWS WAF ACL traffic logs are exported from Kinesis Data Firehose to the S3 bucket. Kinesis Data Firehose names must start with [**aws-waf-logs-**], and because this prefix is included in the file names when they are output to the S3 bucket, we are using it to determine the log type.

### 8-1. Common Configurations for AWS WAF

First, deploy Kinesis Data Firehose

1. Log in to the AWS Management Console
1. Navigate to [](https://console.aws.amazon.com/kinesis/home?)the Amazon Kinesis console and select the **region where AWS WAF was deployed**
1. Choose [**Delivery streams**] from the left pane => [**Create delivery stream**]
1. On the [New delivery stream] screen, enter the following parameters:
   * Delivery stream name: Enter [**aws-waf-logs-XXXX(any name)**]
   * Source: Check [**Direct PUT or other sources**]
   * Choose [**Next**]
1. On the [Process records] screen, choose the following parameters:
   * Data transformation: [**Disabled**]
   * Record format conversion: [**Disabled**]
   * Choose [**Next**]
1. On the [Choose a destination] screen, choose/enter the following parameters:
   * Destination: [**Amazon S3**]
   * S3 bucket: [**aes-siem-123456789012-log**]
      * Replace 123456789012 with your AWS account ID
   * S3 prefix: Enter [**AWSLogs/123456789012/WAF/region/**]
   * S3 error prefix: Enter [**AWSLogs/123456789012/WAF/region/error/**]
      * Replace 123456789012 with your AWS account and ap-northeast-1 with your region. If the resource to which you attach WAF is CloudFront, set the region to **global**
1. On the [Configure settings] screen, enter the following parameters:
   * Buffer size: Enter [**any number**]
   * Buffer interval: Enter [**any number**]
   * S3 compression: [**GZIP**]
   * Leave the following parameters as default
   * Choose [**Next**]
1. Choose [**Create delivery stream**]

### 8-2. Logging Configuration for AWS WAF

1. Navigate to the [WAFv2 console](https://console.aws.amazon.com/wafv2/home?)
1. Choose [**Web ACLs**] from the left pane
1. From the drop-down menu at the center of the screen, choose the [**region**] where you deployed WAF => Choose the name of the target WAF to collect logs from
1. Choose [**Logging and metrics**] tab => [**Enable logging**]
1. From the [Amazon Kinesis Data Firehose Delivery Stream] drop-down menu, choose the [**Kinesis Firehose you created**]
1. Choose [**Enable logging**] to complete the configuration

### 8-3. Logging Configuration for WAF Classic

1. Navigate to the [WAF Classic console](https://console.aws.amazon.com/waf/home?)
1. Choose [**Web ACLs**] from the left pane
1. From the drop-down menu at the center of the screen, choose the [**region**] where you deployed WAF => Choose the name of the target WAF to collect logs from
1. Choose the [**Logging**] tab at the top right of the screen => Choose [**Enable logging**]
1. From the [Amazon Kinesis Data Firehose] drop-down menu, choose the [**Kinesis Firehose you created**]
1. Choose [**Create**] to complete the configuration

## 9. Route 53 Resolver VPC DNS Query Logging

![Amazon Linux 2 to S3](images/route53resolver-to-s3.jpg)

The initial value of s3_key: `vpcdnsquerylogs` (part of the default output path)

1. Navigtate to the [Route 53 Resolver console](https://console.aws.amazon.com/route53resolver/home?)
1. Choose [**Query logging**] from the left pane
1. Enter the following parameters on the [Configure query logging] screen
   * Name: Enter [**any name**]
   * Destination for query logs: Choose [**S3 bucket**]
   * Amazon S3 bucket: Choose [**aes-siem-123456789012-log**]
      * Replace 123456789012 with your AWS account ID
   * VPCs to log queries for: [**Add any VPC**]
1. Choose [**Configure query logging**] to complete the configuration

## 10. EC2 Instance (Amazon Linux 2)
=======
### Route 53 Resolver VPC DNS Query Logging

![Amazon Linux 2 to S3](images/route53resolver-to-s3.jpg)

The initial value of s3_key: `vpcdnsquerylogs` (part of the default output path)

1. Navigtate to the [Route 53 Resolver console](https://console.aws.amazon.com/route53resolver/home?)
1. Choose [**Query logging**] from the left pane
1. Enter the following parameters on the [Configure query logging] screen
   * Name: Enter [**any name**]
   * Destination for query logs: Choose [**S3 bucket**]
   * Amazon S3 bucket: Choose [**aes-siem-123456789012-log**]
      * Replace 123456789012 with your AWS account ID
   * VPCs to log queries for: [**Add any VPC**]
1. Choose [**Configure query logging**] to complete the configuration

### Amazon VPC Flow Logs

![VPC flog logs to S3](images/vpc-to-s3.jpg)

The initial value of s3_key: `vpcflowlogs` (part of the default output path)

Follow the steps below to output VPC flow logs to the S3 bucket:

1. Log in to the AWS Management Console
1. Navigate to the [Amazon VPC console](https://console.aws.amazon.com/vpc/home?)
1. Choose [**VPC**] or [**Subnet**] from the left pane => Check the box of the resource to load
1. Choose the [**Flow logs**] tab at the bottom of the screen => Choose [ **Create flow log**]
1. Enter the following parameters on the Create flow log screen
   * Name: any name
   * Filter: any, but [**All**] is recommended
   * Maximum aggregation interval: any, but setting this to 1 minute will increase the log volume
   * Destination: Check [**Send to an S3 bucket**]
   * S3 bucket ARN: [**arn:aws:s3:::aes-siem-123456789012-log**]
      * Replace 123456789012 with your AWS account ID
   * Log record format: Check [**AWS default format**] or check "Custom format" and select "Log format".
   * Tags: any
1. Choose [**Create flow log**]

### Elastic Load Balancing (ELB)

![elb to S3](images/elb-to-s3.jpg)

Follow the steps below to output each of the following three load balancer logs to the S3 bucket:

* Application Load Balancer(ALB)
* Network Load Balancer(NLB)
* Classic Load Balancer(CLB)

The initial value of s3_key is determined by the default output path and file name using regular expressions

* ALB: `elasticloadbalancing_.*T\d{4}Z_\d{1,3}\.\d{1,3}\.\d{1,3}\.\d{1,3}_\w*\.log\.gz$$`
* NLB: `elasticloadbalancing_.*T\d{4}Z_[0-9a-z]{8}\.log\.gz$$`
* CLB: `elasticloadbalancing_.*T\d{4}Z_\d{1,3}\.\d{1,3}\.\d{1,3}\.\d{1,3}_\w*\.log$$`

1. Log in to the AWS Management Console
1. Navigate to the [Amazon EC2 console](https://console.aws.amazon.com/ec2/home?)
1. Choose [**Load balancers**] from the left pane => [**Check the box**] of the target load balancer to collect logs from
1. Choose [Description ] tab => Enter the following parameters for ALB/NLB/CLB:
   * For ALB/NLB: Choose [**Edit attributes**]
      * Access logs: Check [**Enable**]
      * S3 location: Enter [**aes-siem-123456789012-log**]
         * Replace 123456789012 with your AWS account ID
      * Create this location for me: unchecked
      * Choose [**Save**]
   * For CLB: Choose [**Configure Access Logs**]
      * Enable access logs: [**checked**]
      * Interval: Choose [**5 minutes or 60 minutes**]
      * S3 location: Enter [**aes-siem-123456789012-log**]
         * Replace 123456789012 with your AWS account ID
      * Create this location for me: unchecked
      * Choose [**Save**] to complete the configuration

## 5. Storage

### Amazon S3 access logs

![S3 to S3](images/s3-to-s3.jpg)

Follow the steps below to output S3 access logs to the S3 bucket. If you are already capturing S3 logs using CloudTrail data events, click [here](https://docs.aws.amazon.com/ja_jp/AmazonS3/latest/dev/logging-with-S3.html) to see the difference from S3 access logging.

The initial value of s3_key: `s3accesslog` (there is no standard save path, so specify it using a prefix)

1. Log in to the AWS Management Console
1. Navigate to the [Amazon S3 console](https://console.aws.amazon.com/s3/home?)
1. From the bucket list, choose the S3 bucket you want to collect logs from.
1. Choose [**Properties**] tab => [**Server access logging**]
   1. Check Enable logging
   1. Choose target bucket: aes-siem-123456789012-log
      * Replace 123456789012 with your AWS account ID
   1. Target prefix: [**AWSLogs/AWS account ID/s3accesslog/region/bucket name/** ]
      * It’s important to have [s3accesslog] in the path
   1. Choose [**Save**]

## 6. Database

### RDS (Aurora MySQL / MySQL / MariaDB) (Experimental Support)

![MySQL to S3](images/mysql-to-s3.jpg)

* Erorr log
* Slow query log
* General log
* Audit log

The initial value of s3_key (specified in the Firehose output path)

* Erorr log: `(MySQL|mysql|MariaDB|mariadb).*(error)`
* Slow query log: `(MySQL|mysql|MariaDB|mariadb).*(slowquery)`
* General log: `(MySQL|mysql|MariaDB|mariadb).*(general)`
* Audit log: `(MySQL|mysql|MariaDB|mariadb).*(audit)`

#### Reference

* [Aurora User Guide / MySQL database log files](https://docs.aws.amazon.com/AmazonRDS/latest/AuroraUserGuide/USER_LogAccess.Concepts.MySQL.html)
* [RDS User Guide / MySQL database log files](https://docs.aws.amazon.com/AmazonRDS/latest/UserGuide/USER_LogAccess.Concepts.MySQL.html)
* [RDS User Guide / MariaDB database log files](https://docs.aws.amazon.com/AmazonRDS/latest/UserGuide/USER_LogAccess.Concepts.MariaDB.html)
* [Using advanced auditing with an Amazon Aurora MySQL DB cluster](https://docs.aws.amazon.com/AmazonRDS/latest/AuroraUserGuide/AuroraMySQL.Auditing.html#AuroraMySQL.Auditing.Logs)
* [How do I publish logs for Amazon RDS or Aurora for MySQL instances to CloudWatch?](https://aws.amazon.com/premiumsupport/knowledge-center/rds-aurora-mysql-logs-cloudwatch/)
* [How can I enable audit logging for an Amazon RDS MySQL or MariaDB instance and publish the logs to CloudWatch?](https://aws.amazon.com/premiumsupport/knowledge-center/advanced-audit-rds-mysql-cloudwatch/)

### RDS (Aurora PostgreSQL / PostgreSQL) (Experimental Support)

![PostgreSQL to S3](images/postgresql-to-s3.jpg)

The initial value of s3_key : `Postgre` or `postgres` (specified in the Firehose output path)

#### Reference

* [Aurora User Guide / PostgreSQL database log files](https://docs.aws.amazon.com/AmazonRDS/latest/AuroraUserGuide/USER_LogAccess.Concepts.PostgreSQL.html)
* [RDS User Guide / PostgreSQL database log files](https://docs.aws.amazon.com/AmazonRDS/latest/UserGuide/USER_LogAccess.Concepts.PostgreSQL.html)
* [How do I enable query logging using Amazon RDS for PostgreSQL?](https://aws.amazon.com/premiumsupport/knowledge-center/rds-postgresql-query-logging/)
* [Configuring and authoring Kibana dashboards](https://aws.amazon.com/blogs/database/configuring-and-authoring-kibana-dashboards/)
* [How can I track failed attempts to log in to my Amazon RDS DB instance that's running PostgreSQL?](https://aws.amazon.com/premiumsupport/knowledge-center/track-failed-login-rds-postgresql/)

## 7. Analytics

### Amazon MSK

![MSK to S3](images/msk-to-s3.jpg)

The initial value of s3_key: `KafkaBrokerLogs` (part of the default output path)

## 8. Compute

### EC2 Instance (Amazon Linux 2)
>>>>>>> 23fc7a52

![Amazon Linux 2 to S3](images/al2-to-s3.jpg)

OS system logs -
The initial value of s3_key: `/[Ll]inux/` (specified in the Firehose output path)

Secure logs -
The initial value of s3_key: `[Ll]inux.?[Ss]ecure` (specified in the Firehose output path)

Log output is sent via Kinesis Data Firehose, and since there is no standard save path, use the above s3_key as the prefix of the destination S3 bucket for Kinesis Data Firehose. Region information is not contained in the logs, so you can include it in your S3 key to capture it. There are two ways to load secure logs : loading logs as OS system logs and then classifying them as secure logs; or loading logs as secure logs from the beginning. The former method determines secure logs by the process name, so choose the latter to ensure all secure logs are fully loaded. The latter, on the other hand, requires you to deploy Firehose for each log destination.

Here’s an outline of the steps:

1. Install CloudWatch Agent in the EC2 instance deployed as Amazon Linux 2
1. Forward logs to CloudWatch Logs
1. Output logs to Firehose using a CloudWatch Logs subscription
1. Choose the S3 bucket as the destination for Firehose output
1. Destination S3 bucket
   * Prefix to output logs as OS logs: [**AWSLogs/123456789012/EC2/Linux/[region]/**]
   * Prefix to output logs as secure Log: [**AWSLogs/123456789012/EC2/Linux/Secure/[ region]/**]
      * Replace 123456789012 with your AWS account ID

<<<<<<< HEAD
## 11. AWS Security Hub

![SecurityHub to S3](images/securityhub-to-s3.jpg)

The initial value of s3_key: `SecurityHub` (specified in the Firehose output path)

* Log output is sent via Kinesis Data Firehose, and since there is no standard save path, use the above s3_key as the prefix of the destination S3 bucket for Kinesis Data Firehose.
* Create Firehose and EventEngine rules for each region when aggregating Security Hub findings from multiple regions

Configuring Kinesis Data Firehose

1. Navigate to the [Amazon Kinesis console](https://console.aws.amazon.com/kinesis/home?)
1. Choose [**Delivery streams**] from the left pane
1. Choose [**Create delivery stream**] at the top left of the screen
1. On the [New delivery stream] screen, enter the following parameters:
   * Delivery stream name: Enter [**aes-siem-firehose-securityhub**]
   * Source: Check [**Direct PUT or other sources**]
   * [Enable server-side encryption for source records in delivery stream] is optional
   * Choose [**Next**]
1. On the [Process records] screen, choose the following parameters:
   * Data transformation: [**Disabled**]
   * Record format conversion: [**Disabled**]
   * Choose [**Next**]
1. On the [Choose a destination] screen, choose/enter the following parameters:
   * Destination: [**Amazon S3**]
   * S3 bucket: [**aes-siem-123456789012-log**]
   * S3 prefix: Enter [**AWSLogs/123456789012/SecurityHub/[region]/**]
   * S3 error prefix: Enter [**AWSLogs/123456789012/SecurityHub/[region]/error/**]
      * Replace 123456789012 with your AWS account and [region] with your region.
1. On the [Configure settings] screen, enter the following parameters:
   * Buffer size: Enter [**any number**]
   * Buffer interval: Enter [**any number**]
   * S3 compression: [**GZIP**]
   * Leave the following parameters as default
   * Choose [**Next**]
1. Choose [**Create delivery stream**] to complete deployment of Kinesis Data Firehose

Configuring EventBridge

1. Navigate to the [EventBridge console](https://console.aws.amazon.com/events/home?)
1. Choose [**Rules**] from the left pane => [**Create rule**]
1. Enter the following parameters on the [Create rule] screen:
   * Name: aes-siem-securityhub-to-firehose
   * Define pattern: Choose Event pattern
   * Event matching pattern: Pre-defined pattern by service
   * Service provider: AWS
   * Service Name: Security Hub
   * Event Type: Security Hub Findings - Imported
   * No change required for the “Select event bus” pane
   * Target: Firehose delivery stream
   * Stream: aes-siem-firehose-securityhub
   * Choose any value for the rest
   * Choose [**Create**] to complete the configuration

## FireLens for Amazon ECS
=======
## 9. Containers

### FireLens for Amazon ECS
>>>>>>> 23fc7a52

![ECS to Firelens to S3](images/ecs-to-firelens-to-s3.jpg)

The initial value of s3_key: N/A. Create and configure Firehose for each container application

* ECS logs are sent to Firehose via Firelens (Fluent Bit) and output to S3
* The log type of each container application is determined by the S3 file path. So you need to provision Firehose for each log type
* Container information is captured from ECS metadata. [Enable it in task definitions](https://docs.aws.amazon.com/ja_jp/AmazonECS/latest/developerguide/using_firelens.html#firelens-taskdef-metadata)
* By default, STDERR is not loaded. If you want to load it, set ignore_container_stderr = False in user.ini. @timestamp is the time at which the SIEM log was received.

Configuring Kinesis Data Firehose

1. Follow the steps in [Kinesis Data Firehose Settings] in Security Hub.
1. Include the key that determines the application in the output path to S3 (apache, for example)
1. Because the AWS acount and region are captured from the logs stored in S3, it is optional to include these two parameters in the S3 output path

Configuring AWS Firelens

1. For information about the task definition file for sending logs via Firelens and IAM permission settings, see [official documentation](https://docs.aws.amazon.com/ja_jp/AmazonECS/latest/userguide/using_firelens.html) and aws-samples’ [Send to Kinesis Data Firehose in amazon-ecs-firelens-examples](https://github.com/aws-samples/amazon-ecs-firelens-examples/tree/mainline/examples/fluent-bit/kinesis-firehose)

Configuring SIEM

1. Include the following for each log type in user.ini

```ini
# Specifying the logs are via firelens
via_firelens = True
# Specifying whether stderr is loaded or not. Logs will not be loaded if this is True
ignore_container_stderr = True
```

<<<<<<< HEAD
## Multiple regions / multiple accounts
=======
## 10. Multiple regions / multiple accounts
>>>>>>> 23fc7a52

You can load logs from other accounts or regions into SIEM on Amazon ES by using S3 replication or cross-account output to the S3 bucket that stores logs.
The output paths should be follow the S3 keys configured above.

<<<<<<< HEAD
## Loading logs from an existing S3 bucket
=======
## 11. Loading logs from an existing S3 bucket
>>>>>>> 23fc7a52

You can also load logs into SIEM on Amazon ES from an already existing S3 bucket and/or by using an AWS KMS customer-managed key.
To use an existing S3 bucket or AWS KMS customer-managed key, you must grant permissions to Lambda function es-loader. See [this](deployment.md) to deploy using AWS CDK.

[Back to README](../README.md)<|MERGE_RESOLUTION|>--- conflicted
+++ resolved
@@ -4,8 +4,6 @@
 
 On this page, we’ll walk you through how to load logs from each AWS service into SIEM on Amazon ES. Follow the steps below to configure each AWS service.
 
-<<<<<<< HEAD
-=======
 ## Table of contents
 
 1. [Common Configurations](#1-Common-Configurations)
@@ -35,7 +33,6 @@
 1. [Multiple regions / multiple accounts](#10-Multiple-regions--multiple-accounts)
 1. [Loading logs from an existing S3 bucket](#11-Loading-logs-from-an-existing-S3-bucket)
 
->>>>>>> 23fc7a52
 ## 1. Common Configurations
 
 SIEM on Amazon ES determines the log type based on the name and path of the file that is put into the Amazon Simple Storage Service (Amazon S3) bucket. The initial value used for this is either the default output path or file name of each service. Additional identifiable information is used for services where the log type cannot be determined using the default values only. If you want to output logs to S3 using a file path different from the initial value, create user.ini and add your own file name or S3 object key to the “s3_key” field. See [Changing Configurations of SIEM on Amazon ES](configure_siem.md) on how to edit user.ini.
@@ -46,8 +43,152 @@
 
 The AWS account used here for instruction purpose is **123456789012** . Replace this with your AWS account when following the steps.
 
-<<<<<<< HEAD
-## 2. AWS CloudTrail
+## 2. Security, Identity, & Compliance
+
+### AWS Security Hub
+
+![SecurityHub to S3](images/securityhub-to-s3.jpg)
+
+The initial value of s3_key: `SecurityHub` (specified in the Firehose output path)
+
+* Log output is sent via Kinesis Data Firehose, and since there is no standard save path, use the above s3_key as the prefix of the destination S3 bucket for Kinesis Data Firehose.
+* Create Firehose and EventEngine rules for each region when aggregating Security Hub findings from multiple regions
+
+Configuring Kinesis Data Firehose
+
+1. Navigate to the [Amazon Kinesis console](https://console.aws.amazon.com/kinesis/home?)
+1. Choose [**Delivery streams**] from the left pane
+1. Choose [**Create delivery stream**] at the top left of the screen
+1. On the [New delivery stream] screen, enter the following parameters:
+   * Delivery stream name: Enter [**aes-siem-firehose-securityhub**]
+   * Source: Check [**Direct PUT or other sources**]
+   * [Enable server-side encryption for source records in delivery stream] is optional
+   * Choose [**Next**]
+1. On the [Process records] screen, choose the following parameters:
+   * Data transformation: [**Disabled**]
+   * Record format conversion: [**Disabled**]
+   * Choose [**Next**]
+1. On the [Choose a destination] screen, choose/enter the following parameters:
+   * Destination: [**Amazon S3**]
+   * S3 bucket: [**aes-siem-123456789012-log**]
+   * S3 prefix: Enter [**AWSLogs/123456789012/SecurityHub/[region]/**]
+   * S3 error prefix: Enter [**AWSLogs/123456789012/SecurityHub/[region]/error/**]
+      * Replace 123456789012 with your AWS account and [region] with your region.
+1. On the [Configure settings] screen, enter the following parameters:
+   * Buffer size: Enter [**any number**]
+   * Buffer interval: Enter [**any number**]
+   * S3 compression: [**GZIP**]
+   * Leave the following parameters as default
+   * Choose [**Next**]
+1. Choose [**Create delivery stream**] to complete deployment of Kinesis Data Firehose
+
+Configuring EventBridge
+
+1. Navigate to the [EventBridge console](https://console.aws.amazon.com/events/home?)
+1. Choose [**Rules**] from the left pane => [**Create rule**]
+1. Enter the following parameters on the [Create rule] screen:
+   * Name: aes-siem-securityhub-to-firehose
+   * Define pattern: Choose Event pattern
+   * Event matching pattern: Pre-defined pattern by service
+   * Service provider: AWS
+   * Service Name: Security Hub
+   * Event Type: Security Hub Findings - Imported
+   * No change required for the “Select event bus” pane
+   * Target: Firehose delivery stream
+   * Stream: aes-siem-firehose-securityhub
+   * Choose any value for the rest
+   * Choose [**Create**] to complete the configuration
+
+### AWS WAF
+
+![aws waf to s3](images/waf-to-s3.jpg)
+
+AWS WAF has two types: AWS WAF and AWS WAF Classic. You should, however, output both to the S3 bucket in the same way.
+
+The initial value of s3_key: `aws-waf-logs-`
+
+AWS WAF ACL traffic logs are exported from Kinesis Data Firehose to the S3 bucket. Kinesis Data Firehose names must start with [**aws-waf-logs-**], and because this prefix is included in the file names when they are output to the S3 bucket, we are using it to determine the log type.
+
+#### I. Common Configurations for AWS WAF
+
+First, deploy Kinesis Data Firehose
+
+1. Navigate to [](https://console.aws.amazon.com/kinesis/home?)the Amazon Kinesis console and select the **region where AWS WAF was deployed**
+1. Choose [**Delivery streams**] from the left pane => [**Create delivery stream**]
+1. On the [New delivery stream] screen, enter the following parameters:
+   * Delivery stream name: Enter [**aws-waf-logs-XXXX(any name)**]
+   * Source: Check [**Direct PUT or other sources**]
+   * Choose [**Next**]
+1. On the [Process records] screen, choose the following parameters:
+   * Data transformation: [**Disabled**]
+   * Record format conversion: [**Disabled**]
+   * Choose [**Next**]
+1. On the [Choose a destination] screen, choose/enter the following parameters:
+   * Destination: [**Amazon S3**]
+   * S3 bucket: [**aes-siem-123456789012-log**]
+      * Replace 123456789012 with your AWS account ID
+   * S3 prefix: Enter [**AWSLogs/123456789012/WAF/region/**]
+   * S3 error prefix: Enter [**AWSLogs/123456789012/WAF/region/error/**]
+      * Replace 123456789012 with your AWS account and ap-northeast-1 with your region. If the resource to which you attach WAF is CloudFront, set the region to **global**
+1. On the [Configure settings] screen, enter the following parameters:
+   * Buffer size: Enter [**any number**]
+   * Buffer interval: Enter [**any number**]
+   * S3 compression: [**GZIP**]
+   * Leave the following parameters as default
+   * Choose [**Next**]
+1. Choose [**Create delivery stream**]
+
+#### II. Logging Configuration for AWS WAF
+
+1. Navigate to the [WAFv2 console](https://console.aws.amazon.com/wafv2/home?)
+1. Choose [**Web ACLs**] from the left pane
+1. From the drop-down menu at the center of the screen, choose the [**region**] where you deployed WAF => Choose the name of the target WAF to collect logs from
+1. Choose [**Logging and metrics**] tab => [**Enable logging**]
+1. From the [Amazon Kinesis Data Firehose Delivery Stream] drop-down menu, choose the [**Kinesis Firehose you created**]
+1. Choose [**Enable logging**] to complete the configuration
+
+#### III. Logging Configuration for WAF Classic
+
+1. Navigate to the [WAF Classic console](https://console.aws.amazon.com/waf/home?)
+1. Choose [**Web ACLs**] from the left pane
+1. From the drop-down menu at the center of the screen, choose the [**region**] where you deployed WAF => Choose the name of the target WAF to collect logs from
+1. Choose the [**Logging**] tab at the top right of the screen => Choose [**Enable logging**]
+1. From the [Amazon Kinesis Data Firehose] drop-down menu, choose the [**Kinesis Firehose you created**]
+1. Choose [**Create**] to complete the configuration
+
+### Amazon GuardDuty
+
+![GuardDuty to S3](images/guardduty-to-s3.jpg)
+
+The initial value of s3_key: `GuardDuty` (part of the default output path)
+
+1. Log in to the AWS Management Console
+1. Navigate to the [GuardDuty](https://console.aws.amazon.com/guardduty/home?) console
+1. Choose [**Settings**] from the left pane
+1. Scroll to [Findings export options] panel
+1. Frequency for updated findings: Choose [**Update CWE and S3 every 15 minutes**] and then choose [**Save**] (recommended)
+1. Choose [**Configure now**] for S3 bucket and enter the following parameters:
+   * Check [**Existing bucket  In your account**]
+   * Choose a bucket: Choose [**aes-siem-123456789012-log**]
+      * Replace 123456789012 with your AWS account ID
+   * Log file prefix: Leave blank
+   * KMS encryption: Check [**Choose key from your account**]
+   * Key alias: Choose [**aes-siem-key**]
+   * Choose [**Save**]
+
+Configuration is now complete. Choose [**Generate sample findings**] on the same settings screen to verify that loading into SIEM on Amazon ES has been successfully set up.
+
+### AWS Network Firewall
+
+![NFW to S3](images/nfw-to-s3.jpg)
+
+The initial value of s3_key: `_network-firewall_` (part of the default output path)
+
+Ref: [AWS Network Firewall - Developer Guide - Logging and monitoring in AWS Network Firewall(S3)](https://docs.aws.amazon.com/network-firewall/latest/developerguide/logging-s3.html)
+
+## 3. Management & Governance
+
+### AWS CloudTrail
 
 ![CloudTrail to S3](images/cloudtrail-to-s3.jpg)
 
@@ -83,7 +224,118 @@
 1. Choose [**Next**]
 1. Choose [**Create trail**]
 
-## 3. Amazon Virtual Private Cloud (Amazon VPC) Flow Logs
+## 4. Networking & Content Delivery
+
+### Amazon CloudFront
+
+For CloudFront, you can record requests sent for distribution in two ways. Standard logs (access logs) and real-time logs. Click [here](https://docs.aws.amazon.com/ja_jp/AmazonCloudFront/latest/DeveloperGuide/logging.html) to see the difference between the two.
+
+#### I. CloudFront Standard Log (Access Log)
+
+![cloudfront starndard to s3](images/cloudfront-standard-to-s3.jpg)
+
+The initial value of s3_key: `(^|\/)[0-9A-Z]{13,14}\.20\d{2}-\d{2}-\d{2}-\d{2}.[0-9a-z]{8}\.gz$$`
+
+The log type is determined by the default output file name using regular expressions. The logs do not contain AWS account IDs, so you should include them in the S3 prefix.
+
+1. Log in to the AWS Management Console
+1. Navigate to [the Amazon CloudFront console](https://console.aws.amazon.com/cloudfront/home?)
+1. Choose [**Logs**] from the left pane => [**Distribution logs**] tab
+1. Choose the [**Distribution ID**] for which you want to load logs
+1. Choose [**Edit**] which is next to [Standard logs] title
+1. Enter the following parameters in the [Edit standard logs] window that pops up
+   * Set Standard logs to [**Enabled**]
+   * S3 bucket: [**aes-siem-123456789012-log**]
+      * Replace 123456789012 with your AWS account ID
+   * S3 bucket prefix: [**AWSLogs/123456789012/CloudFront/global/distribution ID/standard/**]
+      * Replace “123456789012” with your AWS account ID, and “ditribution ID” with your CloudFront distribution ID
+   * Cookie logging: [**Yes**]
+   * Choose [**Update**] to complete the configuration
+
+#### II. CloudFront real-time logs
+
+![cloudfront realtime to s3](images/cloudfront-realtime-to-s3.jpg)
+
+CloudFront real-time logs are delivered to the data stream that you choose in Amazon Kinesis Data Streams. Then the log data is sent to Amazon S3 via Amazon Kinesis Data Firehose.
+
+The initial value of s3_key: `CloudFront/.*/realtime/`
+
+Because real-time logs do not have a standard storage path, specify the S3 path above with a prefix. You can use any characters for .* (period and asterisk), so include the region etc. CloudFront logs do not contain AWS account IDs and distribution IDs, so ensure to include them in the S3 prefix.
+
+Configure them in the following order:
+
+1. Kinesis Data Stream
+1. Kinesis Data Firehose
+1. CloudFront
+
+Configuring Kinesis Data Stream and Kinesis Data Firehose:
+
+1. Log in to the AWS Management Console
+1. Navigate to [the Amazon Kinesis console](https://console.aws.amazon.com/kinesis/home?region=us-east-1) in **N.Virginia region**
+1. Choose [**Data streams**] from the left pane => [**Create a data stream**]
+1. Enter the following parameters on the [Create a data stream] screen
+   * Data stream name: Enter [**any name**]
+   * Number of open shards: Enter [**any number of shards**]
+   * Choose [**Create data stream**]
+1. Now you’re ready to configure Kinesis Data Firehose. Wait until the status of the created data stream becomes [active] and then choose [**Process with delivery stream**] from the [Consumers] pane at the bottom of the screen.
+1. On the [New delivery stream] screen, enter the following parameters:
+   * Delivery stream name: Enter [**any name**]
+   * Source: Check [**Kinesis Data Stream**]
+   * Kinesis data stream: Choose the [**Kinesis data stream created in the previous step**]
+   * Choose [**Next**]
+1. On the [Process records] screen, choose the following parameters:
+   * Data transformation: [**Disabled**]
+   * Record format conversion: [**Disabled**]
+   * Choose [**Next**]
+1. On the [Choose a destination] screen, choose/enter the following parameters:
+   * Destination: [**Amazon S3**]
+   * S3 bucket: [**aes-siem-123456789012-log**]
+      * Replace 123456789012 with your AWS account ID
+   * S3 prefix: [**AWSLogs/123456789012/CloudFront/global/distribution ID/realtime/**]
+      * Replace 123456789012 with your AWS account ID
+   * S3 error prefix: [**AWSLogs/123456789012/CloudFront/global/distribution ID/realtime/error/**]
+1. On the [Configure settings] screen, enter the following parameters:
+   * Buffer size: Enter [**any number**]
+   * Buffer interval: Enter [**any number**]
+   * S3 compression: [**GZIP**]
+   * Leave the following parameters as default
+   * Choose [**Next**]
+1. Choose [**Create delivery stream**]
+
+Configuring Amazon CloudFront:
+
+1. Navigate to [the Amazon CloudFront console](https://console.aws.amazon.com/cloudfront/home?)
+1. Choose [**Logs**] from the left pane => Choose [**Real-time log configurations**] tab
+1. Choose [**Create configuration**] on the right side of the screen
+1. Enter the following parameters on the [Create real-time log configuration] screen
+   * Name: Enter [**any name**]
+   * Sampling rate: [**100**]
+      * Importing all logs into SIEM on Amazon ES
+   * Fields: [**Check all fields**]
+      * All are checked by default
+   * Endpoint: Choose the [**Kinesis data stream created two steps previously**]
+   * IAM role: Choose [**Create new service role CloudFrontRealtimeLogConfiguRole-XXXXXXXXXXXX**]
+   * Distribution: Choose [**the target distribution**]
+   * Cache behavior(s): Choose [**Default(*)**]
+1. Choose [**Create configuration**] to complete the configuration
+
+### Route 53 Resolver VPC DNS Query Logging
+
+![Amazon Linux 2 to S3](images/route53resolver-to-s3.jpg)
+
+The initial value of s3_key: `vpcdnsquerylogs` (part of the default output path)
+
+1. Navigtate to the [Route 53 Resolver console](https://console.aws.amazon.com/route53resolver/home?)
+1. Choose [**Query logging**] from the left pane
+1. Enter the following parameters on the [Configure query logging] screen
+   * Name: Enter [**any name**]
+   * Destination for query logs: Choose [**S3 bucket**]
+   * Amazon S3 bucket: Choose [**aes-siem-123456789012-log**]
+      * Replace 123456789012 with your AWS account ID
+   * VPCs to log queries for: [**Add any VPC**]
+1. Choose [**Configure query logging**] to complete the configuration
+
+### Amazon VPC Flow Logs
 
 ![VPC flog logs to S3](images/vpc-to-s3.jpg)
 
@@ -102,170 +354,11 @@
    * Destination: Check [**Send to an S3 bucket**]
    * S3 bucket ARN: [**arn:aws:s3:::aes-siem-123456789012-log**]
       * Replace 123456789012 with your AWS account ID
-   * Log record format: Check [**AWS default format**]
-      * If you want to use a custom format, define a regular expression for logging in user.ini
+   * Log record format: Check [**AWS default format**] or check "Custom format" and select "Log format".
    * Tags: any
 1. Choose [**Create flow log**]
 
-## 4. Amazon GuardDuty
-=======
-## 2. Security, Identity, & Compliance
-
-### AWS Security Hub
-
-![SecurityHub to S3](images/securityhub-to-s3.jpg)
-
-The initial value of s3_key: `SecurityHub` (specified in the Firehose output path)
-
-* Log output is sent via Kinesis Data Firehose, and since there is no standard save path, use the above s3_key as the prefix of the destination S3 bucket for Kinesis Data Firehose.
-* Create Firehose and EventEngine rules for each region when aggregating Security Hub findings from multiple regions
-
-Configuring Kinesis Data Firehose
-
-1. Navigate to the [Amazon Kinesis console](https://console.aws.amazon.com/kinesis/home?)
-1. Choose [**Delivery streams**] from the left pane
-1. Choose [**Create delivery stream**] at the top left of the screen
-1. On the [New delivery stream] screen, enter the following parameters:
-   * Delivery stream name: Enter [**aes-siem-firehose-securityhub**]
-   * Source: Check [**Direct PUT or other sources**]
-   * [Enable server-side encryption for source records in delivery stream] is optional
-   * Choose [**Next**]
-1. On the [Process records] screen, choose the following parameters:
-   * Data transformation: [**Disabled**]
-   * Record format conversion: [**Disabled**]
-   * Choose [**Next**]
-1. On the [Choose a destination] screen, choose/enter the following parameters:
-   * Destination: [**Amazon S3**]
-   * S3 bucket: [**aes-siem-123456789012-log**]
-   * S3 prefix: Enter [**AWSLogs/123456789012/SecurityHub/[region]/**]
-   * S3 error prefix: Enter [**AWSLogs/123456789012/SecurityHub/[region]/error/**]
-      * Replace 123456789012 with your AWS account and [region] with your region.
-1. On the [Configure settings] screen, enter the following parameters:
-   * Buffer size: Enter [**any number**]
-   * Buffer interval: Enter [**any number**]
-   * S3 compression: [**GZIP**]
-   * Leave the following parameters as default
-   * Choose [**Next**]
-1. Choose [**Create delivery stream**] to complete deployment of Kinesis Data Firehose
-
-Configuring EventBridge
-
-1. Navigate to the [EventBridge console](https://console.aws.amazon.com/events/home?)
-1. Choose [**Rules**] from the left pane => [**Create rule**]
-1. Enter the following parameters on the [Create rule] screen:
-   * Name: aes-siem-securityhub-to-firehose
-   * Define pattern: Choose Event pattern
-   * Event matching pattern: Pre-defined pattern by service
-   * Service provider: AWS
-   * Service Name: Security Hub
-   * Event Type: Security Hub Findings - Imported
-   * No change required for the “Select event bus” pane
-   * Target: Firehose delivery stream
-   * Stream: aes-siem-firehose-securityhub
-   * Choose any value for the rest
-   * Choose [**Create**] to complete the configuration
-
-### AWS WAF
-
-![aws waf to s3](images/waf-to-s3.jpg)
-
-AWS WAF has two types: AWS WAF and AWS WAF Classic. You should, however, output both to the S3 bucket in the same way.
-
-The initial value of s3_key: `aws-waf-logs-`
-
-AWS WAF ACL traffic logs are exported from Kinesis Data Firehose to the S3 bucket. Kinesis Data Firehose names must start with [**aws-waf-logs-**], and because this prefix is included in the file names when they are output to the S3 bucket, we are using it to determine the log type.
-
-#### I. Common Configurations for AWS WAF
-
-First, deploy Kinesis Data Firehose
-
-1. Navigate to [](https://console.aws.amazon.com/kinesis/home?)the Amazon Kinesis console and select the **region where AWS WAF was deployed**
-1. Choose [**Delivery streams**] from the left pane => [**Create delivery stream**]
-1. On the [New delivery stream] screen, enter the following parameters:
-   * Delivery stream name: Enter [**aws-waf-logs-XXXX(any name)**]
-   * Source: Check [**Direct PUT or other sources**]
-   * Choose [**Next**]
-1. On the [Process records] screen, choose the following parameters:
-   * Data transformation: [**Disabled**]
-   * Record format conversion: [**Disabled**]
-   * Choose [**Next**]
-1. On the [Choose a destination] screen, choose/enter the following parameters:
-   * Destination: [**Amazon S3**]
-   * S3 bucket: [**aes-siem-123456789012-log**]
-      * Replace 123456789012 with your AWS account ID
-   * S3 prefix: Enter [**AWSLogs/123456789012/WAF/region/**]
-   * S3 error prefix: Enter [**AWSLogs/123456789012/WAF/region/error/**]
-      * Replace 123456789012 with your AWS account and ap-northeast-1 with your region. If the resource to which you attach WAF is CloudFront, set the region to **global**
-1. On the [Configure settings] screen, enter the following parameters:
-   * Buffer size: Enter [**any number**]
-   * Buffer interval: Enter [**any number**]
-   * S3 compression: [**GZIP**]
-   * Leave the following parameters as default
-   * Choose [**Next**]
-1. Choose [**Create delivery stream**]
-
-#### II. Logging Configuration for AWS WAF
-
-1. Navigate to the [WAFv2 console](https://console.aws.amazon.com/wafv2/home?)
-1. Choose [**Web ACLs**] from the left pane
-1. From the drop-down menu at the center of the screen, choose the [**region**] where you deployed WAF => Choose the name of the target WAF to collect logs from
-1. Choose [**Logging and metrics**] tab => [**Enable logging**]
-1. From the [Amazon Kinesis Data Firehose Delivery Stream] drop-down menu, choose the [**Kinesis Firehose you created**]
-1. Choose [**Enable logging**] to complete the configuration
-
-#### III. Logging Configuration for WAF Classic
-
-1. Navigate to the [WAF Classic console](https://console.aws.amazon.com/waf/home?)
-1. Choose [**Web ACLs**] from the left pane
-1. From the drop-down menu at the center of the screen, choose the [**region**] where you deployed WAF => Choose the name of the target WAF to collect logs from
-1. Choose the [**Logging**] tab at the top right of the screen => Choose [**Enable logging**]
-1. From the [Amazon Kinesis Data Firehose] drop-down menu, choose the [**Kinesis Firehose you created**]
-1. Choose [**Create**] to complete the configuration
-
-### Amazon GuardDuty
->>>>>>> 23fc7a52
-
-![GuardDuty to S3](images/guardduty-to-s3.jpg)
-
-The initial value of s3_key: `GuardDuty` (part of the default output path)
-
-1. Log in to the AWS Management Console
-1. Navigate to the [GuardDuty](https://console.aws.amazon.com/guardduty/home?) console
-1. Choose [**Settings**] from the left pane
-1. Scroll to [Findings export options] panel
-1. Frequency for updated findings: Choose [**Update CWE and S3 every 15 minutes**] and then choose [**Save**] (recommended)
-1. Choose [**Configure now**] for S3 bucket and enter the following parameters:
-   * Check [**Existing bucket  In your account**]
-   * Choose a bucket: Choose [**aes-siem-123456789012-log**]
-      * Replace 123456789012 with your AWS account ID
-   * Log file prefix: Leave blank
-   * KMS encryption: Check [**Choose key from your account**]
-   * Key alias: Choose [**aes-siem-key**]
-   * Choose [**Save**]
-
-Configuration is now complete. Choose [**Generate sample findings**] on the same settings screen to verify that loading into SIEM on Amazon ES has been successfully set up.
-
-<<<<<<< HEAD
-## 5. Amazon Simple Storage Service (Amazon S3) access logs
-
-![S3 to S3](images/s3-to-s3.jpg)
-
-Follow the steps below to output S3 access logs to the S3 bucket. If you are already capturing S3 logs using CloudTrail data events, click [here](https://docs.aws.amazon.com/ja_jp/AmazonS3/latest/dev/logging-with-S3.html) to see the difference from S3 access logging.
-
-The initial value of s3_key: `s3accesslog` (there is no standard save path, so specify it using a prefix)
-
-1. Log in to the AWS Management Console
-1. Navigate to the [Amazon S3 console](https://console.aws.amazon.com/s3/home?)
-1. From the bucket list, choose the S3 bucket you want to collect logs from.
-1. Choose [**Properties**] tab => [**Server access logging**]
-   1. Check Enable logging
-   1. Choose target bucket: aes-siem-123456789012-log
-      * Replace 123456789012 with your AWS account ID
-   1. Target prefix: [**AWSLogs/AWS account ID/s3accesslog/region/bucket name/** ]
-      * It’s important to have [s3accesslog] in the path
-   1. Choose [**Save**]
-
-## 6. Elastic Load Balancing (ELB)
+### Elastic Load Balancing (ELB)
 
 ![elb to S3](images/elb-to-s3.jpg)
 
@@ -299,312 +392,6 @@
       * Create this location for me: unchecked
       * Choose [**Save**] to complete the configuration
 
-## 7. Amazon CloudFront
-
-For CloudFront, you can record requests sent for distribution in two ways. Standard logs (access logs) and real-time logs. Click [here](https://docs.aws.amazon.com/ja_jp/AmazonCloudFront/latest/DeveloperGuide/logging.html) to see the difference between the two.
-
-### 7-1. CloudFront Standard Log (Access Log)
-
-![cloudfront starndard to s3](images/cloudfront-standard-to-s3.jpg)
-
-The initial value of s3_key: `(^|\/)[0-9A-Z]{14}\.20\d{2}-\d{2}-\d{2}-\d{2}.[0-9a-z]{8}\.gz$$`
-=======
-### AWS Network Firewall
-
-![NFW to S3](images/nfw-to-s3.jpg)
-
-The initial value of s3_key: `_network-firewall_` (part of the default output path)
-
-Ref: [AWS Network Firewall - Developer Guide - Logging and monitoring in AWS Network Firewall(S3)](https://docs.aws.amazon.com/network-firewall/latest/developerguide/logging-s3.html)
-
-## 3. Management & Governance
-
-### AWS CloudTrail
-
-![CloudTrail to S3](images/cloudtrail-to-s3.jpg)
-
-The initial value of s3_key: `CloudTrail` (part of the default output path)
-
-Follow the steps below to output CloudTrail logs to the S3 bucket:
-
-1. Log in to the AWS Management Console
-1. Navigate to [the CloudTrail console](https://console.aws.amazon.com/cloudtrail/home?)
-1. Select [**Trails**] from the left pane => Choose [**Create trail**] at the top right.
-1. Enter the following parameters on the [Choose trail attributes] screen.
-   * Trail name: [**aes-siem-trail**]
-   * Enable for all accounts in my organization: any (Skip this step if the field is grayed out and you are unable to check the box)
-   * Storage location: Check [**Use existing S3 bucket**]
-   * Select [**aes-siem-123456789012-log**]
-      * Replace 123456789012 with your AWS account ID
-   * Log file SSE-KMS encryption: Recommended to check [**Enabled**]
-   * AWS KMS customer managed CMK: Check [**Existing**]
-   * AWS KMS alias: Choose [**aes-siem-key**]
-   * Log file validation: Recommended to check [**Enable**]
-   * SNS notification delivery: Don’t check Enabled
-   * CloudWatch Logs: Don’t check Enabled
-   * Tags: any
-1. Choose [**Next**]
-1. On the [Choose log events] screen, enter the following parameters:
-   * Event type
-      * Management events: [**checked**]
-      * Data events: any
-      * Insights events: any
-   * Management events
-      * API activity: Check both [Read] and [Write]
-      * Exclude AWS KMS events: any
-1. Choose [**Next**]
-1. Choose [**Create trail**]
-
-## 4. Networking & Content Delivery
-
-### Amazon CloudFront
-
-For CloudFront, you can record requests sent for distribution in two ways. Standard logs (access logs) and real-time logs. Click [here](https://docs.aws.amazon.com/ja_jp/AmazonCloudFront/latest/DeveloperGuide/logging.html) to see the difference between the two.
-
-#### I. CloudFront Standard Log (Access Log)
-
-![cloudfront starndard to s3](images/cloudfront-standard-to-s3.jpg)
-
-The initial value of s3_key: `(^|\/)[0-9A-Z]{13,14}\.20\d{2}-\d{2}-\d{2}-\d{2}.[0-9a-z]{8}\.gz$$`
->>>>>>> 23fc7a52
-
-The log type is determined by the default output file name using regular expressions. The logs do not contain AWS account IDs, so you should include them in the S3 prefix.
-
-1. Log in to the AWS Management Console
-1. Navigate to [the Amazon CloudFront console](https://console.aws.amazon.com/cloudfront/home?)
-1. Choose [**Logs**] from the left pane => [**Distribution logs**] tab
-1. Choose the [**Distribution ID**] for which you want to load logs
-1. Choose [**Edit**] which is next to [Standard logs] title
-1. Enter the following parameters in the [Edit standard logs] window that pops up
-   * Set Standard logs to [**Enabled**]
-   * S3 bucket: [**aes-siem-123456789012-log**]
-      * Replace 123456789012 with your AWS account ID
-   * S3 bucket prefix: [**AWSLogs/123456789012/CloudFront/global/distribution ID/standard/**]
-      * Replace “123456789012” with your AWS account ID, and “ditribution ID” with your CloudFront distribution ID
-   * Cookie logging: [**Yes**]
-   * Choose [**Update**] to complete the configuration
-
-<<<<<<< HEAD
-### 7-2. CloudFront real-time logs
-=======
-#### II. CloudFront real-time logs
->>>>>>> 23fc7a52
-
-![cloudfront realtime to s3](images/cloudfront-realtime-to-s3.jpg)
-
-CloudFront real-time logs are delivered to the data stream that you choose in Amazon Kinesis Data Streams. Then the log data is sent to Amazon S3 via Amazon Kinesis Data Firehose.
-
-The initial value of s3_key: `CloudFront/.*/realtime/`
-
-Because real-time logs do not have a standard storage path, specify the S3 path above with a prefix. You can use any characters for .* (period and asterisk), so include the region etc. CloudFront logs do not contain AWS account IDs and distribution IDs, so ensure to include them in the S3 prefix.
-
-Configure them in the following order:
-
-1. Kinesis Data Stream
-1. Kinesis Data Firehose
-1. CloudFront
-
-Configuring Kinesis Data Stream and Kinesis Data Firehose:
-
-1. Log in to the AWS Management Console
-1. Navigate to [the Amazon Kinesis console](https://console.aws.amazon.com/kinesis/home?region=us-east-1) in **N.Virginia region**
-1. Choose [**Data streams**] from the left pane => [**Create a data stream**]
-1. Enter the following parameters on the [Create a data stream] screen
-   * Data stream name: Enter [**any name**]
-   * Number of open shards: Enter [**any number of shards**]
-   * Choose [**Create data stream**]
-1. Now you’re ready to configure Kinesis Data Firehose. Wait until the status of the created data stream becomes [active] and then choose [**Process with delivery stream**] from the [Consumers] pane at the bottom of the screen.
-1. On the [New delivery stream] screen, enter the following parameters:
-   * Delivery stream name: Enter [**any name**]
-   * Source: Check [**Kinesis Data Stream**]
-   * Kinesis data stream: Choose the [**Kinesis data stream created in the previous step**]
-   * Choose [**Next**]
-1. On the [Process records] screen, choose the following parameters:
-   * Data transformation: [**Disabled**]
-   * Record format conversion: [**Disabled**]
-   * Choose [**Next**]
-1. On the [Choose a destination] screen, choose/enter the following parameters:
-   * Destination: [**Amazon S3**]
-   * S3 bucket: [**aes-siem-123456789012-log**]
-      * Replace 123456789012 with your AWS account ID
-   * S3 prefix: [**AWSLogs/123456789012/CloudFront/global/distribution ID/realtime/**]
-      * Replace 123456789012 with your AWS account ID
-   * S3 error prefix: [**AWSLogs/123456789012/CloudFront/global/distribution ID/realtime/error/**]
-1. On the [Configure settings] screen, enter the following parameters:
-   * Buffer size: Enter [**any number**]
-   * Buffer interval: Enter [**any number**]
-   * S3 compression: [**GZIP**]
-   * Leave the following parameters as default
-   * Choose [**Next**]
-1. Choose [**Create delivery stream**]
-
-Configuring Amazon CloudFront:
-
-1. Navigate to [the Amazon CloudFront console](https://console.aws.amazon.com/cloudfront/home?)
-1. Choose [**Logs**] from the left pane => Choose [**Real-time log configurations**] tab
-1. Choose [**Create configuration**] on the right side of the screen
-1. Enter the following parameters on the [Create real-time log configuration] screen
-   * Name: Enter [**any name**]
-   * Sampling rate: [**100**]
-      * Importing all logs into SIEM on Amazon ES
-   * Fields: [**Check all fields**]
-      * All are checked by default
-   * Endpoint: Choose the [**Kinesis data stream created two steps previously**]
-   * IAM role: Choose [**Create new service role CloudFrontRealtimeLogConfiguRole-XXXXXXXXXXXX**]
-   * Distribution: Choose [**the target distribution**]
-   * Cache behavior(s): Choose [**Default(*)**]
-1. Choose [**Create configuration**] to complete the configuration
-
-<<<<<<< HEAD
-## 8. AWS WAF
-
-![aws waf to s3](images/waf-to-s3.jpg)
-
-AWS WAF has two types: AWS WAF and AWS WAF Classic. You should, however, output both to the S3 bucket in the same way.
-
-The initial value of s3_key: `aws-waf-logs-`
-
-AWS WAF ACL traffic logs are exported from Kinesis Data Firehose to the S3 bucket. Kinesis Data Firehose names must start with [**aws-waf-logs-**], and because this prefix is included in the file names when they are output to the S3 bucket, we are using it to determine the log type.
-
-### 8-1. Common Configurations for AWS WAF
-
-First, deploy Kinesis Data Firehose
-
-1. Log in to the AWS Management Console
-1. Navigate to [](https://console.aws.amazon.com/kinesis/home?)the Amazon Kinesis console and select the **region where AWS WAF was deployed**
-1. Choose [**Delivery streams**] from the left pane => [**Create delivery stream**]
-1. On the [New delivery stream] screen, enter the following parameters:
-   * Delivery stream name: Enter [**aws-waf-logs-XXXX(any name)**]
-   * Source: Check [**Direct PUT or other sources**]
-   * Choose [**Next**]
-1. On the [Process records] screen, choose the following parameters:
-   * Data transformation: [**Disabled**]
-   * Record format conversion: [**Disabled**]
-   * Choose [**Next**]
-1. On the [Choose a destination] screen, choose/enter the following parameters:
-   * Destination: [**Amazon S3**]
-   * S3 bucket: [**aes-siem-123456789012-log**]
-      * Replace 123456789012 with your AWS account ID
-   * S3 prefix: Enter [**AWSLogs/123456789012/WAF/region/**]
-   * S3 error prefix: Enter [**AWSLogs/123456789012/WAF/region/error/**]
-      * Replace 123456789012 with your AWS account and ap-northeast-1 with your region. If the resource to which you attach WAF is CloudFront, set the region to **global**
-1. On the [Configure settings] screen, enter the following parameters:
-   * Buffer size: Enter [**any number**]
-   * Buffer interval: Enter [**any number**]
-   * S3 compression: [**GZIP**]
-   * Leave the following parameters as default
-   * Choose [**Next**]
-1. Choose [**Create delivery stream**]
-
-### 8-2. Logging Configuration for AWS WAF
-
-1. Navigate to the [WAFv2 console](https://console.aws.amazon.com/wafv2/home?)
-1. Choose [**Web ACLs**] from the left pane
-1. From the drop-down menu at the center of the screen, choose the [**region**] where you deployed WAF => Choose the name of the target WAF to collect logs from
-1. Choose [**Logging and metrics**] tab => [**Enable logging**]
-1. From the [Amazon Kinesis Data Firehose Delivery Stream] drop-down menu, choose the [**Kinesis Firehose you created**]
-1. Choose [**Enable logging**] to complete the configuration
-
-### 8-3. Logging Configuration for WAF Classic
-
-1. Navigate to the [WAF Classic console](https://console.aws.amazon.com/waf/home?)
-1. Choose [**Web ACLs**] from the left pane
-1. From the drop-down menu at the center of the screen, choose the [**region**] where you deployed WAF => Choose the name of the target WAF to collect logs from
-1. Choose the [**Logging**] tab at the top right of the screen => Choose [**Enable logging**]
-1. From the [Amazon Kinesis Data Firehose] drop-down menu, choose the [**Kinesis Firehose you created**]
-1. Choose [**Create**] to complete the configuration
-
-## 9. Route 53 Resolver VPC DNS Query Logging
-
-![Amazon Linux 2 to S3](images/route53resolver-to-s3.jpg)
-
-The initial value of s3_key: `vpcdnsquerylogs` (part of the default output path)
-
-1. Navigtate to the [Route 53 Resolver console](https://console.aws.amazon.com/route53resolver/home?)
-1. Choose [**Query logging**] from the left pane
-1. Enter the following parameters on the [Configure query logging] screen
-   * Name: Enter [**any name**]
-   * Destination for query logs: Choose [**S3 bucket**]
-   * Amazon S3 bucket: Choose [**aes-siem-123456789012-log**]
-      * Replace 123456789012 with your AWS account ID
-   * VPCs to log queries for: [**Add any VPC**]
-1. Choose [**Configure query logging**] to complete the configuration
-
-## 10. EC2 Instance (Amazon Linux 2)
-=======
-### Route 53 Resolver VPC DNS Query Logging
-
-![Amazon Linux 2 to S3](images/route53resolver-to-s3.jpg)
-
-The initial value of s3_key: `vpcdnsquerylogs` (part of the default output path)
-
-1. Navigtate to the [Route 53 Resolver console](https://console.aws.amazon.com/route53resolver/home?)
-1. Choose [**Query logging**] from the left pane
-1. Enter the following parameters on the [Configure query logging] screen
-   * Name: Enter [**any name**]
-   * Destination for query logs: Choose [**S3 bucket**]
-   * Amazon S3 bucket: Choose [**aes-siem-123456789012-log**]
-      * Replace 123456789012 with your AWS account ID
-   * VPCs to log queries for: [**Add any VPC**]
-1. Choose [**Configure query logging**] to complete the configuration
-
-### Amazon VPC Flow Logs
-
-![VPC flog logs to S3](images/vpc-to-s3.jpg)
-
-The initial value of s3_key: `vpcflowlogs` (part of the default output path)
-
-Follow the steps below to output VPC flow logs to the S3 bucket:
-
-1. Log in to the AWS Management Console
-1. Navigate to the [Amazon VPC console](https://console.aws.amazon.com/vpc/home?)
-1. Choose [**VPC**] or [**Subnet**] from the left pane => Check the box of the resource to load
-1. Choose the [**Flow logs**] tab at the bottom of the screen => Choose [ **Create flow log**]
-1. Enter the following parameters on the Create flow log screen
-   * Name: any name
-   * Filter: any, but [**All**] is recommended
-   * Maximum aggregation interval: any, but setting this to 1 minute will increase the log volume
-   * Destination: Check [**Send to an S3 bucket**]
-   * S3 bucket ARN: [**arn:aws:s3:::aes-siem-123456789012-log**]
-      * Replace 123456789012 with your AWS account ID
-   * Log record format: Check [**AWS default format**] or check "Custom format" and select "Log format".
-   * Tags: any
-1. Choose [**Create flow log**]
-
-### Elastic Load Balancing (ELB)
-
-![elb to S3](images/elb-to-s3.jpg)
-
-Follow the steps below to output each of the following three load balancer logs to the S3 bucket:
-
-* Application Load Balancer(ALB)
-* Network Load Balancer(NLB)
-* Classic Load Balancer(CLB)
-
-The initial value of s3_key is determined by the default output path and file name using regular expressions
-
-* ALB: `elasticloadbalancing_.*T\d{4}Z_\d{1,3}\.\d{1,3}\.\d{1,3}\.\d{1,3}_\w*\.log\.gz$$`
-* NLB: `elasticloadbalancing_.*T\d{4}Z_[0-9a-z]{8}\.log\.gz$$`
-* CLB: `elasticloadbalancing_.*T\d{4}Z_\d{1,3}\.\d{1,3}\.\d{1,3}\.\d{1,3}_\w*\.log$$`
-
-1. Log in to the AWS Management Console
-1. Navigate to the [Amazon EC2 console](https://console.aws.amazon.com/ec2/home?)
-1. Choose [**Load balancers**] from the left pane => [**Check the box**] of the target load balancer to collect logs from
-1. Choose [Description ] tab => Enter the following parameters for ALB/NLB/CLB:
-   * For ALB/NLB: Choose [**Edit attributes**]
-      * Access logs: Check [**Enable**]
-      * S3 location: Enter [**aes-siem-123456789012-log**]
-         * Replace 123456789012 with your AWS account ID
-      * Create this location for me: unchecked
-      * Choose [**Save**]
-   * For CLB: Choose [**Configure Access Logs**]
-      * Enable access logs: [**checked**]
-      * Interval: Choose [**5 minutes or 60 minutes**]
-      * S3 location: Enter [**aes-siem-123456789012-log**]
-         * Replace 123456789012 with your AWS account ID
-      * Create this location for me: unchecked
-      * Choose [**Save**] to complete the configuration
-
 ## 5. Storage
 
 ### Amazon S3 access logs
@@ -678,7 +465,6 @@
 ## 8. Compute
 
 ### EC2 Instance (Amazon Linux 2)
->>>>>>> 23fc7a52
 
 ![Amazon Linux 2 to S3](images/al2-to-s3.jpg)
 
@@ -701,67 +487,9 @@
    * Prefix to output logs as secure Log: [**AWSLogs/123456789012/EC2/Linux/Secure/[ region]/**]
       * Replace 123456789012 with your AWS account ID
 
-<<<<<<< HEAD
-## 11. AWS Security Hub
-
-![SecurityHub to S3](images/securityhub-to-s3.jpg)
-
-The initial value of s3_key: `SecurityHub` (specified in the Firehose output path)
-
-* Log output is sent via Kinesis Data Firehose, and since there is no standard save path, use the above s3_key as the prefix of the destination S3 bucket for Kinesis Data Firehose.
-* Create Firehose and EventEngine rules for each region when aggregating Security Hub findings from multiple regions
-
-Configuring Kinesis Data Firehose
-
-1. Navigate to the [Amazon Kinesis console](https://console.aws.amazon.com/kinesis/home?)
-1. Choose [**Delivery streams**] from the left pane
-1. Choose [**Create delivery stream**] at the top left of the screen
-1. On the [New delivery stream] screen, enter the following parameters:
-   * Delivery stream name: Enter [**aes-siem-firehose-securityhub**]
-   * Source: Check [**Direct PUT or other sources**]
-   * [Enable server-side encryption for source records in delivery stream] is optional
-   * Choose [**Next**]
-1. On the [Process records] screen, choose the following parameters:
-   * Data transformation: [**Disabled**]
-   * Record format conversion: [**Disabled**]
-   * Choose [**Next**]
-1. On the [Choose a destination] screen, choose/enter the following parameters:
-   * Destination: [**Amazon S3**]
-   * S3 bucket: [**aes-siem-123456789012-log**]
-   * S3 prefix: Enter [**AWSLogs/123456789012/SecurityHub/[region]/**]
-   * S3 error prefix: Enter [**AWSLogs/123456789012/SecurityHub/[region]/error/**]
-      * Replace 123456789012 with your AWS account and [region] with your region.
-1. On the [Configure settings] screen, enter the following parameters:
-   * Buffer size: Enter [**any number**]
-   * Buffer interval: Enter [**any number**]
-   * S3 compression: [**GZIP**]
-   * Leave the following parameters as default
-   * Choose [**Next**]
-1. Choose [**Create delivery stream**] to complete deployment of Kinesis Data Firehose
-
-Configuring EventBridge
-
-1. Navigate to the [EventBridge console](https://console.aws.amazon.com/events/home?)
-1. Choose [**Rules**] from the left pane => [**Create rule**]
-1. Enter the following parameters on the [Create rule] screen:
-   * Name: aes-siem-securityhub-to-firehose
-   * Define pattern: Choose Event pattern
-   * Event matching pattern: Pre-defined pattern by service
-   * Service provider: AWS
-   * Service Name: Security Hub
-   * Event Type: Security Hub Findings - Imported
-   * No change required for the “Select event bus” pane
-   * Target: Firehose delivery stream
-   * Stream: aes-siem-firehose-securityhub
-   * Choose any value for the rest
-   * Choose [**Create**] to complete the configuration
-
-## FireLens for Amazon ECS
-=======
 ## 9. Containers
 
 ### FireLens for Amazon ECS
->>>>>>> 23fc7a52
 
 ![ECS to Firelens to S3](images/ecs-to-firelens-to-s3.jpg)
 
@@ -793,20 +521,12 @@
 ignore_container_stderr = True
 ```
 
-<<<<<<< HEAD
-## Multiple regions / multiple accounts
-=======
 ## 10. Multiple regions / multiple accounts
->>>>>>> 23fc7a52
 
 You can load logs from other accounts or regions into SIEM on Amazon ES by using S3 replication or cross-account output to the S3 bucket that stores logs.
 The output paths should be follow the S3 keys configured above.
 
-<<<<<<< HEAD
-## Loading logs from an existing S3 bucket
-=======
 ## 11. Loading logs from an existing S3 bucket
->>>>>>> 23fc7a52
 
 You can also load logs into SIEM on Amazon ES from an already existing S3 bucket and/or by using an AWS KMS customer-managed key.
 To use an existing S3 bucket or AWS KMS customer-managed key, you must grant permissions to Lambda function es-loader. See [this](deployment.md) to deploy using AWS CDK.
