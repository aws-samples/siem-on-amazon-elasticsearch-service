# Advanced Deployment

[View this page in Japanese (日本語)](deployment_ja.md) | [Back to README](../README.md)

<<<<<<< HEAD
=======
## Table of contents

* [Conditions that require advanced deployment](#Conditions-that-require-advanced-deployment)
* [Loading an existing S3 bucket](#Loading-an-existing-S3-bucket)
* [Deploying with the AWS CDK](#Deploying-with-the-AWS-CDK)
* [Updating SIEM with the AWS CDK](#Updating-SIEM-with-the-AWS-CDK)

## Conditions that require advanced deployment

>>>>>>> 23fc7a52
Run the AWS Cloud Development Kit (AWS CDK) to deploy SIEM on Amazon ES without using AWS CloudFormation if any of the following is true:

* I want to deploy Amazon Elasticsearch Service (Amazon ES) to an Amazon VPC **private subnet**
   * Deployment to an Amazon VPC public subnet is not supported
* I want to aggregate and analyze logs in a multi-account environment
* I want to import an existing Amazon Simple Storage Service (Amazon S3) bucket into a CloudFormation stack to automatically configure the **S3 bucket policy** with the AWS CDK for receiving multi-account logs. (Existing S3 bucket policy will be overwritten)
* I want to load logs from an existing S3 bucket into SIEM on Amazon ES. **I manage the S3 bucket policy myself**
* I want to decrypt logs that are stored encrypted in an S3 bucket with an existing AWS Key Management Service (AWS KMS) customer-managed key. **I manage the key policy for AWS KMS myself**
* I want to change the default S3 bucket name or SIEM on Amazon ES domain name when deploying it
   * SIEM on Amazon ES domain name: aes-siem
   * S3 bucket name for logs: aes-siem-*[AWS Account ID]*-log
   * S3 bucket name for snapshots: aes-siem-*[AWS Account ID]*-snapshot
   * S3 bucket name for GeoIP download: aes-siem-*[AWS Account ID]*-geo

## Loading an existing S3 bucket

You can load your existing S3 bucket into the CloudFormation stack of SIEM on Amazon ES and manage it with the AWS CDK. To do this, you need to add or modify the S3 bucket policy. Note that by following the steps below, **the S3 bucket policy and other bucket configurations** will be overwritten. Also, you can perform the steps below only during the initial installation of SIEM on Amazon ES.
Skip these steps if you want to send logs from your existing S3 bucket to SIEM on Amazon ES, but still want to manage your S3 bucket policy, etc. by yourself.

### Steps

1. Check the name of the S3 bucket you want to load into the CloudFormation stack
1. You can either git clone a set of source code from [Github](https://github.com/aws-samples/siem-on-amazon-elasticsearch), or download a CloudFormation template that imports a bucket from [here](https://aes-siem.s3.amazonaws.com/siem-on-amazon-elasticsearch-import-exist-s3bucket.template)
1. Edit `deployment/siem-on-amazon-elasticsearch-import-exist-s3bucket.template` in the CloudFormation template that you have cloned from GitHub or downloaded. Change [change-me-to-your-bucket] in BucketName to the name of the S3 bucket you want to load into the stack
1. Navigate to CloudFormation in the AWS Management Console
1. From the [Stacks] menu, choose [**Create stack**] --> [**With existing resources (import resources)**] from the top-right drop-down menu.
1. Chooose [**Next**], and on the [Specify template] screen, upload the edited template `siem-on-amazon-elasticsearch-import-exist-s3bucket.template`, and choose [**Next**]
1. On the [Identify resources] screen, navigate to [Identifier value] and enter [**the name of the S3 bucket you want to import**] into the stack and choose [**Next**]
1. On the [Specify stack details] screen, enter the stack name [**aes-siem**] and then choose [**Next**]
1. On the [Import overview] screen, choose [**Import resources**] to complete
1. Edit cdk.json in the next section: [Deploying with AWS CDK] -->  [5-3. Other common configurations] Set the name of the S3 bucket you want to import into the stack to **s3_bucket_name.log**.

## Deploying with the AWS CDK

### Notices

* The subnet you deploy is a private subnet
* Select three different Availability Zones for the subnet. (Only one instance is deployed per AZ)
* In Amazon VPC, enable both [**DNS hostnames**] and [**DNS resolution**]
<<<<<<< HEAD
* cdk.json is created during the deployment, and ensure to save this file. It will be required to rerun the CDK used for the deployment of SIEM on Amazon ES
=======
* `cdk.json` and `cdk.context.json` are created during the deployment, and ensure to save this file. It will be required to rerun the CDK used for the deployment of SIEM on Amazon ES
>>>>>>> 23fc7a52

### 1. Setting Up the AWS CDK Execution Environment

1. Deploy an Amazon Elastic Compute Cloud (Amazon EC2) instance that runs Amazon Linux 2 (x86)
1. Create a role with Admin permissions in AWS Identity and Access Management (IAM) and attach it to the Amazon EC2 instance
1. Log in to the shell; install the development tools, Python 3.8 and development files, git, and jq; and get the source code from GitHub

   ```shell
<<<<<<< HEAD
   sudo yum groupinstall -y "Development Tools"
=======
   sudo yum groups mark install -y "Development Tools"
>>>>>>> 23fc7a52
   sudo yum install -y amazon-linux-extras
   sudo amazon-linux-extras enable python3.8
   sudo yum install -y python38 python38-devel git jq
   sudo update-alternatives --install /usr/bin/python3 python3 /usr/bin/python3.8 1
   sudo update-alternatives --install /usr/bin/pip3 pip3 /usr/bin/pip3.8 1
   git clone https://github.com/aws-samples/siem-on-amazon-elasticsearch.git
   ```

### 2. Setting Environment Variables

```shell
export CDK_DEFAULT_ACCOUNT=<AWS_ACCOUNT> # your AWS account
export AWS_DEFAULT_REGION=<AWS_REGION> # region where the distributable is deployed
```

### 3. Creating an AWS Lambda Deployment Package

The AWS Lambda functions that you use in SIEM on Amazon ES make use of third party libraries. The script below will download these libraries and create a deployment package locally. Ensure that you have Python 3 installed.

```shell
cd siem-on-amazon-elasticsearch/deployment/cdk-solution-helper/
chmod +x ./step1-build-lambda-pkg.sh && ./step1-build-lambda-pkg.sh
```

### 4. Setting Up the Environment for AWS Cloud Development Kit (AWS CDK)

The script below will install a variety of software in user mode which is needed to run the AWS CDK.

```bash
chmod +x ./step2-setup-cdk-env.sh && ./step2-setup-cdk-env.sh
source ~/.bash_profile
```

Software to be installed:

* Node Version Manager (nvm)
* Node.js
* AWS SDK for Python (Boto3)
* AWS Cloud Development Kit (AWS CDK)

### 5. Setting Installation Options with the AWS CDK

From the root directory of the repository, navigate to the directory containing the AWS CDK code to prepare for configuration of options and installation

```bash
cd ../../source/cdk/
source .env/bin/activate
cdk bootstrap
```

If the execution fails with an error, verify that your Amazon EC2 instance has the appropriate permissions role assigned.

#### 5-1. Deploying SIEM on Amazon ES in an Amazon VPC

If you are deploying SIEM on Amazon ES in an Amazon VPC, copy and edit the AWS CDK sample file for Amazon VPC:

```bash
cp cdk.json.vpc.sample cdk.json
```

Edit cdk.json.

Parameters and descriptions for Amazon VPC:

| Parameter | Description |
|----------|----|
| vpc_typ | If you create a new Amazon VPC, enter [**new**], and if you use an existing Amazon VPC, enter [**import**]. The parameter to edit is new_vpc_xxxx for a new VPC and imported_vpc_xxxx for an existing VPC |
| imported_vpc_id | Enter the ID of the Amazon VPC where you want to deploy SIEM on Amazon ES |
| imported_vpc_subnets | Enter three or more “VPC subnet IDs” in list form |
| imported_vpc_subnetX | (Deprecated) Enter three parameters, namely [VPC subnet ID], [Availability Zone], and [route table ID] |
| new_vpc_nw_cidr_block | Enter the IP and CIDR block for the new Amazon VPC that you create. The format is the IP address/the number of subnet masks. Example) 192.0.2.0/24 |
| new_vpc_subnet_cidr_mask | Subnet CIDR block. For scalability, we recommend /27 or larger. |

#### 5-2. Deploying Amazon ES for public access (outside of Amazon VPC)

If you want to deploy SIEM on Amazon ES in a public access environment:

```bash
cp cdk.json.public.sample cdk.json
```

There’s no public-access-specific configuration

#### 5-3. Other common configurations

You can change the following parameters as common configurations. No modification is required if there are no changes.

| Parameter | Initial value | Description |
|------------|-------|-----|
| aes_domain_name | aes-siem | Changes the SIEM on Amazon ES domain |
| s3_bucket_name | Changes the S3 bucket name from the initial value |
| log | aes-siem-*[AWS Account ID]*-log | S3 bucket name for logs |
| snapshot | aes-siem-*[AWS Account ID]*-snapshot | S3 bucket name for snapshots |
| geo | aes-siem-*[AWS Account ID]*-geo | S3 bucket name for GeoIP downloads |
| kms_cmk_alias | aes-siem-key | Changes the alias name of the AWS KMS customer-managed key |
| organizations | Automatically generates an S3 bucket policy by using the AWS Organizations information entered here. No input is required if you manage another S3 bucket by yourself |
| .org_id | Organizations ID. Example) o-12345678 |
| .management_id | The AWS account ID that is the administrator account in Organizations |
| .member_ids | The AWS account IDs that are member accounts in Organizations, separated by commas |
| no_organizations | Automatically generates a bucket policy for accounts that are not managed by Organizations, by using the account information entered here. No input is required if you manage another S3 bucket by yourself |
| .aws_accounts | Enter comma-separated AWS account IDs that are not managed by Oarganizations |
| additional_s3_buckets | Enumerates S3 bucket names separated by commas |
| additional_kms_cmks | Enumerates the ARNs of AWS KMS customer-managed keys, separated by commas |

Finally, validate the JSON file. If JSON is displayed after execution and there is no error, the syntax of the JSON file is fine.

```shell
cdk context  --j
```

### 6. Running the AWS CDK

Deploy the AWS CDK:

```bash
cdk deploy
```

You can specify the same parameters as for the CloudFormation template.

| Parameter | Description |
|------------|----|
| AllowedSourceIpAddresses | The IP addresses that you want to allow access from when deploying SIEM on Amazon ES outside of your Amazon VPC. Multiple addresses are space-separated |
| GeoLite2LicenseKey | Maxmind license key. It will add country information to each IP address |
| ReservedConcurrency | The maximum number of concurrency executions for es-loader. The default value is 10. Increase this value if you see delays in loading logs or if you see constant throttling occur even though there are no errors |
| SnsEmail | Email address. Alerts detected by SIEM on Amazon ES will be sent to this email address via SNS |

Syntax) --parameters Option1=Parameter1 --parameters Option2=Parameter2
If you have more than one parameter, repeat --parameters

Example of deployment with parameters)

```bash
cdk deploy \
    --parameters AllowedSourceIpAddresses="10.0.0.0/8 192.168.0.1" \
    --parameters GeoLite2LicenseKey=xxxxxxxxxxxxxxxx
```

The deployment takes about 20 minutes. When you're done, go back to README and proceed to “3. Configuring Kibana.”

## Updating SIEM with the AWS CDK

You can update the SIEM repository with the AWS CDK. Ensure that the cdk.json you used during the initial installation is stored in the CDK directory.

```sh
# cd SIEM repository
git pull --rebase
```

Go back to the [**Deploying with the AWS CDK**] section and rerun [**2. Setting Environment Variables**], [**3. Creating an AWS Lambda Deployment Package**], and [**4. Setting Up the Environment for AWS Cloud Development Kit (AWS CDK)**.]

Note that [5. Setting Installation Options with the AWS CDK] and the subsequent steps **do not need to be followed**. Instead, execute the commands below:

```sh
cd source/cdk/
source .env/bin/activate
cdk deploy
```

Updated diffs will be displayed. Enter [**y**] to confirm. The update will be complete in a few minutes.

[Back to README](../README.md)<|MERGE_RESOLUTION|>--- conflicted
+++ resolved
@@ -2,8 +2,6 @@
 
 [View this page in Japanese (日本語)](deployment_ja.md) | [Back to README](../README.md)
 
-<<<<<<< HEAD
-=======
 ## Table of contents
 
 * [Conditions that require advanced deployment](#Conditions-that-require-advanced-deployment)
@@ -13,7 +11,6 @@
 
 ## Conditions that require advanced deployment
 
->>>>>>> 23fc7a52
 Run the AWS Cloud Development Kit (AWS CDK) to deploy SIEM on Amazon ES without using AWS CloudFormation if any of the following is true:
 
 * I want to deploy Amazon Elasticsearch Service (Amazon ES) to an Amazon VPC **private subnet**
@@ -53,11 +50,7 @@
 * The subnet you deploy is a private subnet
 * Select three different Availability Zones for the subnet. (Only one instance is deployed per AZ)
 * In Amazon VPC, enable both [**DNS hostnames**] and [**DNS resolution**]
-<<<<<<< HEAD
-* cdk.json is created during the deployment, and ensure to save this file. It will be required to rerun the CDK used for the deployment of SIEM on Amazon ES
-=======
 * `cdk.json` and `cdk.context.json` are created during the deployment, and ensure to save this file. It will be required to rerun the CDK used for the deployment of SIEM on Amazon ES
->>>>>>> 23fc7a52
 
 ### 1. Setting Up the AWS CDK Execution Environment
 
@@ -66,11 +59,7 @@
 1. Log in to the shell; install the development tools, Python 3.8 and development files, git, and jq; and get the source code from GitHub
 
    ```shell
-<<<<<<< HEAD
-   sudo yum groupinstall -y "Development Tools"
-=======
    sudo yum groups mark install -y "Development Tools"
->>>>>>> 23fc7a52
    sudo yum install -y amazon-linux-extras
    sudo amazon-linux-extras enable python3.8
    sudo yum install -y python38 python38-devel git jq
