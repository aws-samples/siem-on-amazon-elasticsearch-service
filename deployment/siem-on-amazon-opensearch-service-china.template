<<<<<<< HEAD
Description: SIEM on Amazon OpenSearch Service v2.10.2b
=======
Description: SIEM on Amazon OpenSearch Service v2.10.3
>>>>>>> 0f0f6ace
Metadata:
  AWS::CloudFormation::Interface:
    ParameterGroups:
      - Label:
          default: Initial Deployment Parameters
        Parameters:
          - AllowedSourceIpAddresses
      - Label:
          default: Basic Configuration
        Parameters:
          - DeploymentTarget
          - DomainOrCollectionName
          - SnsEmail
          - ReservedConcurrency
      - Label:
          default: Log Enrichment - optional
        Parameters:
          - GeoLite2LicenseKey
          - TrustedProxyIpList
          - OtxApiKey
          - EnableTor
          - EnableAbuseCh
          - IocDownloadInterval
      - Label:
          default: Advanced Configuration - optional
        Parameters:
          - LogBucketPolicyUpdate
          - VpcEndpointId
          - CreateS3VpcEndpoint
          - CreateSqsVpcEndpoint
          - CreateSsmVpcEndpoint
          - CreateStsVpcEndpoint
      - Label:
          default: Control Tower Integration - optional
        Parameters:
          - ControlTowerLogBucketNameList
          - ControlTowerSqsForLogBuckets
          - ControlTowerRoleArnForEsLoader
      - Label:
          default: Security Lake Integration - optional
        Parameters:
          - SecurityLakeSubscriberSqs
          - SecurityLakeRoleArn
          - SecurityLakeExternalId
      - Label:
          default: Other parameters
        Parameters: []
Mappings:
  RegionMap:
    af-south-1:
      ElbV2AccountId: '098369216593'
      LambdaArch: arm64
    ap-east-1:
      ElbV2AccountId: '754344448648'
      LambdaArch: arm64
    ap-northeast-1:
      ElbV2AccountId: '582318560864'
      LambdaArch: arm64
    ap-northeast-2:
      ElbV2AccountId: '600734575887'
      LambdaArch: arm64
    ap-northeast-3:
      ElbV2AccountId: '383597477331'
      LambdaArch: arm64
    ap-south-1:
      ElbV2AccountId: '718504428378'
      LambdaArch: arm64
    ap-southeast-1:
      ElbV2AccountId: '114774131450'
      LambdaArch: arm64
    ap-southeast-2:
      ElbV2AccountId: '783225319266'
      LambdaArch: arm64
    ap-southeast-3:
      ElbV2AccountId: '589379963580'
      LambdaArch: arm64
    ca-central-1:
      ElbV2AccountId: '985666609251'
      LambdaArch: arm64
    cn-north-1:
      ElbV2AccountId: '638102146993'
      LambdaArch: x86_64
    cn-northwest-1:
      ElbV2AccountId: '037604701340'
      LambdaArch: x86_64
    eu-central-1:
      ElbV2AccountId: '054676820928'
      LambdaArch: arm64
    eu-north-1:
      ElbV2AccountId: '897822967062'
      LambdaArch: arm64
    eu-south-1:
      ElbV2AccountId: '635631232127'
      LambdaArch: arm64
    eu-west-1:
      ElbV2AccountId: '156460612806'
      LambdaArch: arm64
    eu-west-2:
      ElbV2AccountId: '652711504416'
      LambdaArch: arm64
    eu-west-3:
      ElbV2AccountId: '009996457667'
      LambdaArch: arm64
    me-south-1:
      ElbV2AccountId: '076674570225'
      LambdaArch: arm64
    sa-east-1:
      ElbV2AccountId: '507241528517'
      LambdaArch: arm64
    us-east-1:
      ElbV2AccountId: '127311923021'
      LambdaArch: arm64
    us-east-2:
      ElbV2AccountId: '033677994240'
      LambdaArch: arm64
    us-gov-east-1:
      ElbV2AccountId: '190560391635'
      LambdaArch: x86_64
    us-gov-west-1:
      ElbV2AccountId: '048591011584'
      LambdaArch: x86_64
    us-iso-east-1:
      ElbV2AccountId: '770363063475'
      LambdaArch: x86_64
    us-iso-west-1:
      ElbV2AccountId: '121062877647'
      LambdaArch: x86_64
    us-isob-east-1:
      ElbV2AccountId: '740734521339'
      LambdaArch: x86_64
    us-west-1:
      ElbV2AccountId: '027434742980'
      LambdaArch: arm64
    us-west-2:
      ElbV2AccountId: '797873946194'
      LambdaArch: arm64
    ap-south-2:
      ElbV2AccountId: '999999999999'
      LambdaArch: arm64
    ap-southeast-4:
      ElbV2AccountId: '999999999999'
      LambdaArch: arm64
    ca-west-1:
      ElbV2AccountId: '999999999999'
      LambdaArch: arm64
    eu-central-2:
      ElbV2AccountId: '999999999999'
      LambdaArch: arm64
    eu-south-2:
      ElbV2AccountId: '999999999999'
      LambdaArch: arm64
    il-central-1:
      ElbV2AccountId: '999999999999'
      LambdaArch: arm64
    me-central-1:
      ElbV2AccountId: '999999999999'
      LambdaArch: arm64
Parameters:
  DeploymentTarget:
    Type: String
    Default: opensearch_managed_cluster
    AllowedValues:
      - opensearch_managed_cluster
      - opensearch_serverless
    Description: Where would you like to deploy the SIEM solution? Amazon OpenSearch managed cluster or serverless? Serverless is experimental option
  DomainOrCollectionName:
    Type: String
    Default: aes-siem
    AllowedPattern: ^[0-9a-zA-Z_-]*
    Description: Amazon OpenSearch Service Domain name or OpenSearch Serverless Collection name
  VpcEndpointId:
    Type: String
    Default: ''
    AllowedPattern: (^vpce-[0-9a-z]*|aos-[0-9a-z]*|)
    Description: (Optional) Specify VPC Endpoint for OpenSearch managed cluster or OpenSearch Serverless. This should be manually created before deployment. If you specify VPC Endpoint, a few lambda functions
      and other resources will be deployed into VPC
  AllowedSourceIpAddresses:
    Type: String
    Default: 10.0.0.0/8 172.16.0.0/12 192.168.0.0/16
    AllowedPattern: ^[0-9./\s]*
    Description: Space-delimited list of CIDR blocks. This parameter applies only during the initial deployment
  SnsEmail:
    Type: String
    Default: ''
    AllowedPattern: ^([0-9a-zA-Z@_\-\+\.]*|)
    Description: (Optional) Input your email as SNS topic, where Amazon OpenSearch Service will send alerts to
  GeoLite2LicenseKey:
    Type: String
    Default: ''
    AllowedPattern: ^([0-9a-zA-Z]{6}_[0-9a-zA-Z]{29}_mmk|[0-9a-zA-Z]{16}|)$
    Description: (Optional) If you would like to enrich geoip location such as IP address's country, get a license key from MaxMind and input the key. The license is a string of 16 or 40 digits
    MaxLength: 40
  TrustedProxyIpList:
    Type: String
    Default: 127.0.0.1/8 10.0.0.0/8 172.16.0.0/12 192.168.0.0/16
    AllowedPattern: (|[0-9a-fA-F./\s:,]*)
    Description: (Optional) Specify IP addresses or network addresses of trusted Elastic Load Balancing (ELB)/ Contents Delivery Service (CDN)/ Proxy server other than Amazon CloudFront and AWS Global Accelerator.
      Once entered, this SIEM solution will perform an X-Forwarded-For analysis of web access logs and select the client's IP address.
  ReservedConcurrency:
    Type: Number
    Default: 10
    Description: Input lambda reserved concurrency for es-loader. Increase this value if there are steady logs delay despite without errors
  OtxApiKey:
    Type: String
    Default: ''
    AllowedPattern: ^([0-9a-f,x]{64}|)$
    Description: '(Optional) If you would like to download IoC from AlienVault OTX, please enter OTX API Key. See details: https://otx.alienvault.com'
    MaxLength: 64
  EnableTor:
    Type: String
    Default: 'false'
    AllowedValues:
      - 'true'
      - 'false'
    Description: 'Would you like to download TOR IoC? See details: https://check.torproject.org/api/bulk'
  EnableAbuseCh:
    Type: String
    Default: 'false'
    AllowedValues:
      - 'true'
      - 'false'
    Description: 'Would you like to download IoC from abuse.ch? See details: https://feodotracker.abuse.ch/blocklist/'
  IocDownloadInterval:
    Type: Number
    Default: 720
    Description: Specify interval in minute to download IoC, default is 720 minutes ( = 12 hours ).min is 30 minutes. max is 10080 minutes ( = 7 days ).
    MaxValue: 10080
    MinValue: 30
  LogBucketPolicyUpdate:
    Type: String
    Default: update_and_override
    AllowedValues:
      - update_and_override
      - keep
    Description: Select "update_and_override" or "keep" for the current policy of the Log bucket. Be sure to select "update_and_override" for the first deployment. If you select "update_and_override" when
      updating, you need to create and manage the bucket policy for writing logs to your S3 Log bucket by yourself
  CreateSqsVpcEndpoint:
    Type: String
    Default: 'true'
    AllowedValues:
      - 'true'
      - 'false'
    Description: Create new SQS VPC Endpoint with SIEM solution. If you use existing VPC and already have SQS VPC Endpoint, select false
  CreateSsmVpcEndpoint:
    Type: String
    Default: 'true'
    AllowedValues:
      - 'true'
      - 'false'
    Description: Create new Systems Manager VPC Endpoint with SIEM solution. If you use existing VPC and already have Systems Manager VPC Endpoint, select false
  CreateStsVpcEndpoint:
    Type: String
    Default: 'true'
    AllowedValues:
      - 'true'
      - 'false'
    Description: Create new STS VPC Endpoint with SIEM solution. If you use existing VPC and already have STS VPC Endpoint, select false
  CreateS3VpcEndpoint:
    Type: String
    Default: 'true'
    AllowedValues:
      - 'true'
      - 'false'
    Description: Create new S3 VPC Endpoint with SIEM solution. If you use existing VPC and already have S3 VPC Endpoint, select false
  ControlTowerLogBucketNameList:
    Type: String
    Default: ''
    AllowedPattern: ^[-0-9a-z.\s,]*$
    Description: Specify S3 log bucket names in the Log Archive account. Comma separated list. (e.g., aws-controltower-logs-123456789012-us-east-1, aws-controltower-s3-access-logs-123456789012-us-east-1
      )
  ControlTowerRoleArnForEsLoader:
    Type: String
    Default: ''
    AllowedPattern: ^(arn:aws.*:iam::[0-9]{12}:role/.*|)$
    Description: Specify IAM Role ARN to be assumed by aes-siem-es-loader. (e.g., arn:aws-cn:iam::123456789012:role/ct-role-for-siem )
  ControlTowerSqsForLogBuckets:
    Type: String
    Default: ''
    AllowedPattern: ^(arn:aws[0-9a-zA-Z:/_-]*|)$
    Description: Specify SQS ARN for S3 log buckets in Log Archive Account. (e.g., arn:aws-cn:sqs:us-east-1:123456789012:aes-siem-ct )
  SecurityLakeRoleArn:
    Type: String
    Default: ''
    AllowedPattern: ^(arn:aws.*:iam::[0-9]{12}:role/AmazonSecurityLake-[0-9a-f-]*|)$
    Description: Specify IAM Role ARN to be assumed by aes-siem-es-loader. (e.g., arn:aws-cn:iam::123456789012:role/AmazonSecurityLake-00001111-2222-3333-5555-666677778888 )
  SecurityLakeExternalId:
    Type: String
    Default: ''
    AllowedPattern: ^([0-9a-zA-Z]*|)$
    Description: Specify Security Lake external ID for cross account. (e.g., externalid123 )
  SecurityLakeSubscriberSqs:
    Type: String
    Default: ''
    AllowedPattern: ^(arn:aws.*:sqs:.*:[0-9]{12}:AmazonSecurityLake-[0-9a-f-]*-Main-Queue|)$
    Description: Specify SQS ARN of Security Lake Subscriber. (e.g., arn:aws-cn:sqs:us-east-1:123456789012:AmazonSecurityLake-00001111-2222-3333-5555-666677778888-Main-Queue )
Conditions:
  isGlobalRegion: !Not
    - !Or
      - !Equals
        - !Ref 'AWS::Region'
        - cn-north-1
      - !Equals
        - !Ref 'AWS::Region'
        - cn-northwest-1
      - !Equals
        - !Ref 'AWS::Region'
        - us-gov-east-1
      - !Equals
        - !Ref 'AWS::Region'
        - us-gov-west-1
  isChinaRegion: !Or
    - !Equals
      - !Ref 'AWS::Region'
      - cn-north-1
    - !Equals
      - !Ref 'AWS::Region'
      - cn-northwest-1
  HasLambdaArchitecturesProp: !Not
    - !Equals
      - !Ref 'AWS::Region'
      - ap-dummy-99
  IsServerless: !Equals
    - !Ref 'DeploymentTarget'
    - opensearch_serverless
  IsManagedCluster: !Equals
    - !Ref 'DeploymentTarget'
    - opensearch_managed_cluster
  hasVpce: !Not
    - !Equals
      - !Ref 'VpcEndpointId'
      - ''
  IsInVpc: !Or
    - !Equals
      - false
      - true
    - !Condition 'hasVpce'
  HasGeoipLicense: !Or
    - !Not
      - !Equals
        - !Ref 'GeoLite2LicenseKey'
        - ''
    - !Not
      - !Equals
        - !Ref 'TrustedProxyIpList'
        - ''
  EnableIOC: !Or
    - !Not
      - !Equals
        - !Ref 'OtxApiKey'
        - ''
    - !Equals
      - !Ref 'EnableTor'
      - 'true'
    - !Equals
      - !Ref 'EnableAbuseCh'
      - 'true'
  HasSnsEmail: !Not
    - !Equals
      - !Ref 'SnsEmail'
      - ''
  KeepLogBucketPolicy: !Equals
    - !Ref 'LogBucketPolicyUpdate'
    - keep
  SqsVpceIsRequired: !And
    - !Equals
      - !Ref 'CreateSqsVpcEndpoint'
      - 'true'
    - !Condition 'IsInVpc'
  SsmVpceIsRequired: !And
    - !Equals
      - !Ref 'CreateSsmVpcEndpoint'
      - 'true'
    - !Condition 'IsInVpc'
  S3VpceIsRequired: !And
    - !Equals
      - !Ref 'CreateS3VpcEndpoint'
      - 'true'
    - !Condition 'IsInVpc'
  IsControlTowerAcccess: !And
    - !Not
      - !Equals
        - !Ref 'ControlTowerLogBucketNameList'
        - ''
    - !Not
      - !Equals
        - !Ref 'ControlTowerRoleArnForEsLoader'
        - ''
    - !Not
      - !Equals
        - !Ref 'ControlTowerSqsForLogBuckets'
        - ''
  IsSecurityLakeAcccess: !And
    - !Not
      - !Equals
        - !Ref 'SecurityLakeExternalId'
        - ''
    - !Not
      - !Equals
        - !Ref 'SecurityLakeRoleArn'
        - ''
    - !Not
      - !Equals
        - !Ref 'SecurityLakeSubscriberSqs'
        - ''
  StsVpceIsRequired: !And
    - !Condition 'IsInVpc'
    - !Equals
      - !Ref 'CreateStsVpcEndpoint'
      - 'true'
    - !Or
      - !Condition 'IsControlTowerAcccess'
      - !Condition 'IsSecurityLakeAcccess'
Resources:
  LambdaResourceValidatorServiceRole8BE4D6B0:
    Type: AWS::IAM::Role
    Properties:
      AssumeRolePolicyDocument:
        Statement:
          - Action: sts:AssumeRole
            Effect: Allow
            Principal:
              Service: lambda.amazonaws.com
        Version: '2012-10-17'
      ManagedPolicyArns:
        - !Sub 'arn:${AWS::Partition}:iam::aws:policy/service-role/AWSLambdaBasicExecutionRole'
  LambdaResourceValidatorE0EF57CE:
    Type: AWS::Lambda::Function
    Properties:
      Architectures: !If
        - HasLambdaArchitecturesProp
        - - !FindInMap
            - RegionMap
            - !Ref 'AWS::Region'
            - LambdaArch
        - !Ref 'AWS::NoValue'
      Code:
        S3Bucket: '%%BUCKET_NAME%%'
        S3Key: '%%SOLUTION_NAME%%/%%VERSION%%/assets/deploy_es.zip'
<<<<<<< HEAD
      Description: SIEM on Amazon OpenSearch Service v2.10.2b / resource validator for deployment
=======
      Description: SIEM on Amazon OpenSearch Service v2.10.3 / resource validator for deployment
>>>>>>> 0f0f6ace
      Environment:
        Variables:
          ACCOUNT_ID: !Ref 'AWS::AccountId'
          AOS_SUBNET_IDS: ''
          DEPLOYMENT_TARGET: !Ref 'DeploymentTarget'
          DOMAIN_OR_COLLECTION_NAME: !Ref 'DomainOrCollectionName'
          S3_LOG: !Sub 'aes-siem-${AWS::AccountId}-log'
          S3_SNAPSHOT: !Sub 'aes-siem-${AWS::AccountId}-snapshot'
          SOLUTION_PREFIX: aes-siem
          VPCE_ID: !Ref 'VpcEndpointId'
      FunctionName: aes-siem-resource-validator
      Handler: index.resource_validator_handler
      MemorySize: 128
      ReservedConcurrentExecutions: 1
      Role: !GetAtt 'LambdaResourceValidatorServiceRole8BE4D6B0.Arn'
      Runtime: python3.11
      Timeout: 30
    DependsOn:
      - LambdaResourceValidatorServiceRole8BE4D6B0
<<<<<<< HEAD
  LambdaResourceValidatorCurrentVersion1C9DB5C13e748063de12f2669467e611a1df3ef0:
    Type: AWS::Lambda::Version
    Properties:
      Description: 2.10.2b
=======
  LambdaResourceValidatorCurrentVersion1C9DB5C14856b7e50c6fec5e0e05abd8b5c75032:
    Type: AWS::Lambda::Version
    Properties:
      Description: 2.10.3
>>>>>>> 0f0f6ace
      FunctionName: !Ref 'LambdaResourceValidatorE0EF57CE'
    UpdateReplacePolicy: Retain
    DeletionPolicy: Retain
  aessiempolicyforvpcvalidation724B105E:
    Type: AWS::IAM::Policy
    Properties:
      PolicyDocument:
        Statement:
          - Action:
              - ec2:CreateNetworkInterface
              - ec2:DescribeNetworkInterfaces
              - ec2:DescribeVpcEndpointServices
              - ec2:DeleteNetworkInterface
              - ec2:AssignPrivateIpAddresses
              - ec2:UnassignPrivateIpAddresses
            Effect: Allow
            Resource: '*'
          - Action:
              - aoss:BatchGetCollection
              - aoss:BatchGetVpcEndpoint
              - ec2:DescribeRouteTables
              - ec2:DescribeSubnets
              - ec2:DescribeVpcEndpoints
              - ec2:DescribeVpcs
              - es:DescribeVpcEndpoints
              - iam:GetRole
            Effect: Allow
            Resource: '*'
          - Action: s3:GetBucketPolicy
            Effect: Allow
            Resource: !Sub 'arn:aws-cn:s3:::aes-siem-${AWS::AccountId}-log'
            Sid: ToGetBucektPolicy
          - Action: s3:PutObject
            Effect: Allow
            Resource: !Sub 'arn:aws-cn:s3:::aes-siem-${AWS::AccountId}-snapshot/*'
            Sid: ToUploadPolicy
          - Action:
              - ssm:PutParameter
              - ssm:DeleteParameters
            Effect: Allow
            Resource: !Sub 'arn:aws-cn:ssm:*:${AWS::AccountId}:parameter/siem/bucketpolicy/*'
            Sid: ToPutParameterPolicy
        Version: '2012-10-17'
      PolicyName: aes-siem-policy-for-vpc-validation
      Roles:
        - !Ref 'LambdaResourceValidatorServiceRole8BE4D6B0'
  ExecCustomResourceValidator:
    Type: AWS::CloudFormation::CustomResource
    Properties:
      ServiceToken: !GetAtt 'LambdaResourceValidatorE0EF57CE.Arn'
<<<<<<< HEAD
      ConfigVersion: 2.10.2b
=======
      ConfigVersion: 2.10.3
>>>>>>> 0f0f6ace
      vpce: !Ref 'VpcEndpointId'
      DeploymentTarget: !Ref 'DeploymentTarget'
      BucketPolicyUpdate: !Ref 'LogBucketPolicyUpdate'
    DependsOn:
      - aessiempolicyforvpcvalidation724B105E
      - LambdaResourceValidatorServiceRole8BE4D6B0
  KmsAesSiemLog44B26597:
    Type: AWS::KMS::Key
    Properties:
      Description: CMK for SIEM solution
      KeyPolicy:
        Statement:
          - Action: kms:*
            Effect: Allow
            Principal:
              AWS: !Sub 'arn:${AWS::Partition}:iam::${AWS::AccountId}:root'
            Resource: '*'
          - Action: kms:GenerateDataKey
            Effect: Allow
            Principal:
              Service: guardduty.amazonaws.com
            Resource: '*'
            Sid: Allow GuardDuty to use the key
          - Action:
              - kms:Encrypt
              - kms:Decrypt
              - kms:ReEncrypt*
              - kms:GenerateDataKey*
              - kms:DescribeKey
            Effect: Allow
            Principal:
              Service: delivery.logs.amazonaws.com
            Resource: '*'
            Sid: Allow VPC Flow Logs to use the key
          - Action:
              - kms:DescribeKey
              - kms:ReEncryptFrom
            Effect: Allow
            Principal:
              AWS: !Sub 'arn:${AWS::Partition}:iam::${AWS::AccountId}:root'
            Resource: '*'
            Sid: Allow principals in the account to decrypt log files
          - Action:
              - kms:Decrypt
              - kms:DescribeKey
              - kms:Encrypt
              - kms:GenerateDataKey*
              - kms:ReEncrypt*
            Condition:
              ForAnyValue:StringEquals:
                aws:CalledVia: athena.amazonaws.com
            Effect: Allow
            Principal:
              AWS: !Sub 'arn:${AWS::Partition}:iam::${AWS::AccountId}:root'
            Resource: '*'
            Sid: Allow Athena to query s3 objects with this key
          - Action: kms:DescribeKey
            Effect: Allow
            Principal:
              Service: cloudtrail.amazonaws.com
            Resource: '*'
            Sid: Allow CloudTrail to describe key
          - Action: kms:GenerateDataKey*
            Condition:
              StringLike:
                kms:EncryptionContext:aws:cloudtrail:arn:
                  - !Sub 'arn:aws-cn:cloudtrail:*:${AWS::AccountId}:trail/*'
            Effect: Allow
            Principal:
              Service: cloudtrail.amazonaws.com
            Resource: '*'
            Sid: Allow CloudTrail to encrypt logs
          - Action:
              - kms:Decrypt
              - kms:GenerateDataKey
            Effect: Allow
            Principal:
              Service: events.amazonaws.com
            Resource: '*'
        Version: '2012-10-17'
    UpdateReplacePolicy: Retain
    DeletionPolicy: Retain
  KmsAesSiemLogAliasE0A4C571:
    Type: AWS::KMS::Alias
    Properties:
      AliasName: alias/aes-siem-key
      TargetKeyId: !GetAtt 'KmsAesSiemLog44B26597.Arn'
    UpdateReplacePolicy: Retain
    DeletionPolicy: Retain
  S3BucketForGeoip04B5F171:
    Type: AWS::S3::Bucket
    Properties:
      BucketEncryption:
        ServerSideEncryptionConfiguration:
          - ServerSideEncryptionByDefault:
              SSEAlgorithm: AES256
      BucketName: !Sub 'aes-siem-${AWS::AccountId}-geo'
      LifecycleConfiguration:
        Rules:
          - ExpirationInDays: 8
            Id: delete-ioc-temp-files
            NoncurrentVersionExpiration:
              NoncurrentDays: 8
            Prefix: IOC/tmp/
            Status: Enabled
      PublicAccessBlockConfiguration:
        BlockPublicAcls: true
        BlockPublicPolicy: true
        IgnorePublicAcls: true
        RestrictPublicBuckets: true
    UpdateReplacePolicy: Retain
    DeletionPolicy: Retain
  S3BucketForGeoipPolicy854C0CB1:
    Type: AWS::S3::BucketPolicy
    Properties:
      Bucket: !Ref 'S3BucketForGeoip04B5F171'
      PolicyDocument:
        Statement:
          - Action: s3:*
            Condition:
              Bool:
                aws:SecureTransport: 'false'
            Effect: Deny
            Principal:
              AWS: '*'
            Resource:
              - !GetAtt 'S3BucketForGeoip04B5F171.Arn'
              - !Sub '${S3BucketForGeoip04B5F171.Arn}/*'
        Version: '2012-10-17'
  S3BucketForLog20898FE4:
    Type: AWS::S3::Bucket
    Properties:
      BucketEncryption:
        ServerSideEncryptionConfiguration:
          - ServerSideEncryptionByDefault:
              SSEAlgorithm: AES256
      BucketName: !Sub 'aes-siem-${AWS::AccountId}-log'
      PublicAccessBlockConfiguration:
        BlockPublicAcls: true
        BlockPublicPolicy: true
        IgnorePublicAcls: true
        RestrictPublicBuckets: true
      VersioningConfiguration:
        Status: Enabled
    DependsOn:
      - ExecCustomResourceValidator
    UpdateReplacePolicy: Retain
    DeletionPolicy: Retain
  S3BucketForLogPolicy546D5712:
    Type: AWS::S3::BucketPolicy
    Properties:
      Bucket: !Ref 'S3BucketForLog20898FE4'
      PolicyDocument: !If
        - KeepLogBucketPolicy
        - !Sub '${s3bucketpolicy15FD9DEDA.Parameter.Value}${s3bucketpolicy21E45697B.Parameter.Value}${s3bucketpolicy3A1928812.Parameter.Value}${s3bucketpolicy416563D71.Parameter.Value}${s3bucketpolicy50CFAB8F6.Parameter.Value}${s3bucketpolicy6CDE0535D.Parameter.Value}${s3bucketpolicy7DA6B2438.Parameter.Value}${s3bucketpolicy8D93B955E.Parameter.Value}'
        - Statement:
            - Action: s3:*
              Condition:
                Bool:
                  aws:SecureTransport: 'false'
              Effect: Deny
              Principal:
                AWS: '*'
              Resource:
                - !GetAtt 'S3BucketForLog20898FE4.Arn'
                - !Sub '${S3BucketForLog20898FE4.Arn}/*'
            - Action: s3:PutObject
              Effect: Allow
              Principal:
                AWS: !Sub
                  - arn:${AWS::Partition}:iam::${Param1}:root
                  - Param1: !FindInMap
                      - RegionMap
                      - !Ref 'AWS::Region'
                      - ElbV2AccountId
              Resource:
                - !Sub '${S3BucketForLog20898FE4.Arn}/AWSLogs/${AWS::AccountId}/*'
                - !Sub '${S3BucketForLog20898FE4.Arn}/*/AWSLogs/${AWS::AccountId}/*'
              Sid: ALB,CLB Policy
            - Action:
                - s3:GetBucketAcl
                - s3:ListBucket
                - s3:PutObject
              Condition:
                StringEquals:
                  aws:SourceAccount:
                    - !Ref 'AWS::AccountId'
              Effect: Allow
              Principal:
                Service: delivery.logs.amazonaws.com
              Resource:
                - !GetAtt 'S3BucketForLog20898FE4.Arn'
                - !Sub '${S3BucketForLog20898FE4.Arn}/*'
              Sid: AWSLogDelivery For NLB,R53Resolver,Flowlogs
            - Action:
                - s3:GetBucketAcl
                - s3:ListBucket
              Effect: Allow
              Principal:
                Service:
                  - cloudtrail.amazonaws.com
                  - config.amazonaws.com
              Resource: !GetAtt 'S3BucketForLog20898FE4.Arn'
              Sid: AWSLogDeliveryAclCheck For Cloudtrail, Config
            - Action: s3:PutObject
              Condition:
                StringEquals:
                  aws:SourceAccount:
                    - !Ref 'AWS::AccountId'
              Effect: Allow
              Principal:
                Service:
                  - cloudtrail.amazonaws.com
                  - config.amazonaws.com
              Resource: !Sub '${S3BucketForLog20898FE4.Arn}/*/*'
              Sid: AWSLogDeliveryWrite For CloudTrail, Config
            - Action:
                - s3:GetBucketLocation
                - s3:PutObject
              Condition:
                StringEquals:
                  aws:SourceAccount:
                    - !Ref 'AWS::AccountId'
              Effect: Allow
              Principal:
                Service: guardduty.amazonaws.com
              Resource:
                - !GetAtt 'S3BucketForLog20898FE4.Arn'
                - !Sub '${S3BucketForLog20898FE4.Arn}/*'
              Sid: Allow GuardDuty to put objects
          Version: '2012-10-17'
    DependsOn:
      - ExecCustomResourceValidator
  S3BucketForLogNotificationsAEE88E1E:
    Type: Custom::S3BucketNotifications
    Properties:
      ServiceToken: !GetAtt 'BucketNotificationsHandler050a0587b7544547bf325f094a3db8347ECC3691.Arn'
      BucketName: !Ref 'S3BucketForLog20898FE4'
      NotificationConfiguration:
        LambdaFunctionConfigurations:
          - Events:
              - s3:ObjectCreated:*
            LambdaFunctionArn: !GetAtt 'LambdaEsLoader4B1E2DD9.Arn'
      Managed: true
    DependsOn:
      - ExecCustomResourceValidator
      - S3BucketForLogAllowBucketNotificationsToaessiemLambdaEsLoaderEBF3B9FB7766EAA3
  S3BucketForLogAllowBucketNotificationsToaessiemLambdaEsLoaderEBF3B9FB7766EAA3:
    Type: AWS::Lambda::Permission
    Properties:
      Action: lambda:InvokeFunction
      FunctionName: !GetAtt 'LambdaEsLoader4B1E2DD9.Arn'
      Principal: s3.amazonaws.com
      SourceAccount: !Ref 'AWS::AccountId'
      SourceArn: !GetAtt 'S3BucketForLog20898FE4.Arn'
    DependsOn:
      - ExecCustomResourceValidator
  s3bucketpolicy15FD9DEDA:
    Type: Custom::AWS
    Properties:
      ServiceToken: !GetAtt 'AWS679f53fac002430cb0da5b7982bd22872D164C4C.Arn'
<<<<<<< HEAD
      Create: !Sub '{"action":"getParameter","service":"SSM","outputPaths":["Parameter.Value"],"parameters":{"Name":"/siem/bucketpolicy/log/policy1","WithDecryption":false},"physicalResourceId":{"id":"CustomResource::policy1-2.10.2b-${LogBucketPolicyUpdate}"}}'
      Update: !Sub '{"action":"getParameter","service":"SSM","outputPaths":["Parameter.Value"],"parameters":{"Name":"/siem/bucketpolicy/log/policy1","WithDecryption":false},"physicalResourceId":{"id":"CustomResource::policy1-2.10.2b-${LogBucketPolicyUpdate}"}}'
=======
      Create: !Sub '{"action":"getParameter","service":"SSM","outputPaths":["Parameter.Value"],"parameters":{"Name":"/siem/bucketpolicy/log/policy1","WithDecryption":false},"physicalResourceId":{"id":"CustomResource::policy1-2.10.3-${LogBucketPolicyUpdate}"},"logApiResponseData":true}'
      Update: !Sub '{"action":"getParameter","service":"SSM","outputPaths":["Parameter.Value"],"parameters":{"Name":"/siem/bucketpolicy/log/policy1","WithDecryption":false},"physicalResourceId":{"id":"CustomResource::policy1-2.10.3-${LogBucketPolicyUpdate}"},"logApiResponseData":true}'
>>>>>>> 0f0f6ace
      InstallLatestAwsSdk: false
    DependsOn:
      - ExecCustomResourceValidator
      - s3bucketpolicy1CustomResourcePolicyFF310180
    UpdateReplacePolicy: Delete
    DeletionPolicy: Delete
  s3bucketpolicy1CustomResourcePolicyFF310180:
    Type: AWS::IAM::Policy
    Properties:
      PolicyDocument:
        Statement:
          - Action: ssm:GetParameter
            Effect: Allow
            Resource: !Sub 'arn:aws-cn:ssm:*:${AWS::AccountId}:parameter/siem/bucketpolicy/*'
        Version: '2012-10-17'
      PolicyName: s3bucketpolicy1CustomResourcePolicyFF310180
      Roles:
        - !Ref 'AWS679f53fac002430cb0da5b7982bd2287ServiceRoleC1EA0FF2'
    DependsOn:
      - ExecCustomResourceValidator
  AWS679f53fac002430cb0da5b7982bd2287ServiceRoleC1EA0FF2:
    Type: AWS::IAM::Role
    Properties:
      AssumeRolePolicyDocument:
        Statement:
          - Action: sts:AssumeRole
            Effect: Allow
            Principal:
              Service: lambda.amazonaws.com
        Version: '2012-10-17'
      ManagedPolicyArns:
        - !Sub 'arn:${AWS::Partition}:iam::aws:policy/service-role/AWSLambdaBasicExecutionRole'
  AWS679f53fac002430cb0da5b7982bd22872D164C4C:
    Type: AWS::Lambda::Function
    Properties:
      Code:
        S3Bucket: '%%BUCKET_NAME%%'
        S3Key: '%%SOLUTION_NAME%%/%%VERSION%%/assets/aws_api_caller.zip'
      FunctionName: aes-siem-aws-api-caller
      Handler: index.handler
      Role: !GetAtt 'AWS679f53fac002430cb0da5b7982bd2287ServiceRoleC1EA0FF2.Arn'
      Runtime: nodejs18.x
      Timeout: 30
    DependsOn:
      - AWS679f53fac002430cb0da5b7982bd2287ServiceRoleC1EA0FF2
  s3bucketpolicy21E45697B:
    Type: Custom::AWS
    Properties:
      ServiceToken: !GetAtt 'AWS679f53fac002430cb0da5b7982bd22872D164C4C.Arn'
<<<<<<< HEAD
      Create: !Sub '{"action":"getParameter","service":"SSM","outputPaths":["Parameter.Value"],"parameters":{"Name":"/siem/bucketpolicy/log/policy2","WithDecryption":false},"physicalResourceId":{"id":"CustomResource::policy2-2.10.2b-${LogBucketPolicyUpdate}"}}'
      Update: !Sub '{"action":"getParameter","service":"SSM","outputPaths":["Parameter.Value"],"parameters":{"Name":"/siem/bucketpolicy/log/policy2","WithDecryption":false},"physicalResourceId":{"id":"CustomResource::policy2-2.10.2b-${LogBucketPolicyUpdate}"}}'
=======
      Create: !Sub '{"action":"getParameter","service":"SSM","outputPaths":["Parameter.Value"],"parameters":{"Name":"/siem/bucketpolicy/log/policy2","WithDecryption":false},"physicalResourceId":{"id":"CustomResource::policy2-2.10.3-${LogBucketPolicyUpdate}"},"logApiResponseData":true}'
      Update: !Sub '{"action":"getParameter","service":"SSM","outputPaths":["Parameter.Value"],"parameters":{"Name":"/siem/bucketpolicy/log/policy2","WithDecryption":false},"physicalResourceId":{"id":"CustomResource::policy2-2.10.3-${LogBucketPolicyUpdate}"},"logApiResponseData":true}'
>>>>>>> 0f0f6ace
      InstallLatestAwsSdk: false
    DependsOn:
      - ExecCustomResourceValidator
      - s3bucketpolicy2CustomResourcePolicyFE3F6536
    UpdateReplacePolicy: Delete
    DeletionPolicy: Delete
  s3bucketpolicy2CustomResourcePolicyFE3F6536:
    Type: AWS::IAM::Policy
    Properties:
      PolicyDocument:
        Statement:
          - Action: ssm:GetParameter
            Effect: Allow
            Resource: !Sub 'arn:aws-cn:ssm:*:${AWS::AccountId}:parameter/siem/bucketpolicy/*'
        Version: '2012-10-17'
      PolicyName: s3bucketpolicy2CustomResourcePolicyFE3F6536
      Roles:
        - !Ref 'AWS679f53fac002430cb0da5b7982bd2287ServiceRoleC1EA0FF2'
    DependsOn:
      - ExecCustomResourceValidator
  s3bucketpolicy3A1928812:
    Type: Custom::AWS
    Properties:
      ServiceToken: !GetAtt 'AWS679f53fac002430cb0da5b7982bd22872D164C4C.Arn'
<<<<<<< HEAD
      Create: !Sub '{"action":"getParameter","service":"SSM","outputPaths":["Parameter.Value"],"parameters":{"Name":"/siem/bucketpolicy/log/policy3","WithDecryption":false},"physicalResourceId":{"id":"CustomResource::policy3-2.10.2b-${LogBucketPolicyUpdate}"}}'
      Update: !Sub '{"action":"getParameter","service":"SSM","outputPaths":["Parameter.Value"],"parameters":{"Name":"/siem/bucketpolicy/log/policy3","WithDecryption":false},"physicalResourceId":{"id":"CustomResource::policy3-2.10.2b-${LogBucketPolicyUpdate}"}}'
=======
      Create: !Sub '{"action":"getParameter","service":"SSM","outputPaths":["Parameter.Value"],"parameters":{"Name":"/siem/bucketpolicy/log/policy3","WithDecryption":false},"physicalResourceId":{"id":"CustomResource::policy3-2.10.3-${LogBucketPolicyUpdate}"},"logApiResponseData":true}'
      Update: !Sub '{"action":"getParameter","service":"SSM","outputPaths":["Parameter.Value"],"parameters":{"Name":"/siem/bucketpolicy/log/policy3","WithDecryption":false},"physicalResourceId":{"id":"CustomResource::policy3-2.10.3-${LogBucketPolicyUpdate}"},"logApiResponseData":true}'
>>>>>>> 0f0f6ace
      InstallLatestAwsSdk: false
    DependsOn:
      - ExecCustomResourceValidator
      - s3bucketpolicy3CustomResourcePolicyE5E99D27
    UpdateReplacePolicy: Delete
    DeletionPolicy: Delete
  s3bucketpolicy3CustomResourcePolicyE5E99D27:
    Type: AWS::IAM::Policy
    Properties:
      PolicyDocument:
        Statement:
          - Action: ssm:GetParameter
            Effect: Allow
            Resource: !Sub 'arn:aws-cn:ssm:*:${AWS::AccountId}:parameter/siem/bucketpolicy/*'
        Version: '2012-10-17'
      PolicyName: s3bucketpolicy3CustomResourcePolicyE5E99D27
      Roles:
        - !Ref 'AWS679f53fac002430cb0da5b7982bd2287ServiceRoleC1EA0FF2'
    DependsOn:
      - ExecCustomResourceValidator
  s3bucketpolicy416563D71:
    Type: Custom::AWS
    Properties:
      ServiceToken: !GetAtt 'AWS679f53fac002430cb0da5b7982bd22872D164C4C.Arn'
<<<<<<< HEAD
      Create: !Sub '{"action":"getParameter","service":"SSM","outputPaths":["Parameter.Value"],"parameters":{"Name":"/siem/bucketpolicy/log/policy4","WithDecryption":false},"physicalResourceId":{"id":"CustomResource::policy4-2.10.2b-${LogBucketPolicyUpdate}"}}'
      Update: !Sub '{"action":"getParameter","service":"SSM","outputPaths":["Parameter.Value"],"parameters":{"Name":"/siem/bucketpolicy/log/policy4","WithDecryption":false},"physicalResourceId":{"id":"CustomResource::policy4-2.10.2b-${LogBucketPolicyUpdate}"}}'
=======
      Create: !Sub '{"action":"getParameter","service":"SSM","outputPaths":["Parameter.Value"],"parameters":{"Name":"/siem/bucketpolicy/log/policy4","WithDecryption":false},"physicalResourceId":{"id":"CustomResource::policy4-2.10.3-${LogBucketPolicyUpdate}"},"logApiResponseData":true}'
      Update: !Sub '{"action":"getParameter","service":"SSM","outputPaths":["Parameter.Value"],"parameters":{"Name":"/siem/bucketpolicy/log/policy4","WithDecryption":false},"physicalResourceId":{"id":"CustomResource::policy4-2.10.3-${LogBucketPolicyUpdate}"},"logApiResponseData":true}'
>>>>>>> 0f0f6ace
      InstallLatestAwsSdk: false
    DependsOn:
      - ExecCustomResourceValidator
      - s3bucketpolicy4CustomResourcePolicy96788499
    UpdateReplacePolicy: Delete
    DeletionPolicy: Delete
  s3bucketpolicy4CustomResourcePolicy96788499:
    Type: AWS::IAM::Policy
    Properties:
      PolicyDocument:
        Statement:
          - Action: ssm:GetParameter
            Effect: Allow
            Resource: !Sub 'arn:aws-cn:ssm:*:${AWS::AccountId}:parameter/siem/bucketpolicy/*'
        Version: '2012-10-17'
      PolicyName: s3bucketpolicy4CustomResourcePolicy96788499
      Roles:
        - !Ref 'AWS679f53fac002430cb0da5b7982bd2287ServiceRoleC1EA0FF2'
    DependsOn:
      - ExecCustomResourceValidator
  s3bucketpolicy50CFAB8F6:
    Type: Custom::AWS
    Properties:
      ServiceToken: !GetAtt 'AWS679f53fac002430cb0da5b7982bd22872D164C4C.Arn'
<<<<<<< HEAD
      Create: !Sub '{"action":"getParameter","service":"SSM","outputPaths":["Parameter.Value"],"parameters":{"Name":"/siem/bucketpolicy/log/policy5","WithDecryption":false},"physicalResourceId":{"id":"CustomResource::policy5-2.10.2b-${LogBucketPolicyUpdate}"}}'
      Update: !Sub '{"action":"getParameter","service":"SSM","outputPaths":["Parameter.Value"],"parameters":{"Name":"/siem/bucketpolicy/log/policy5","WithDecryption":false},"physicalResourceId":{"id":"CustomResource::policy5-2.10.2b-${LogBucketPolicyUpdate}"}}'
=======
      Create: !Sub '{"action":"getParameter","service":"SSM","outputPaths":["Parameter.Value"],"parameters":{"Name":"/siem/bucketpolicy/log/policy5","WithDecryption":false},"physicalResourceId":{"id":"CustomResource::policy5-2.10.3-${LogBucketPolicyUpdate}"},"logApiResponseData":true}'
      Update: !Sub '{"action":"getParameter","service":"SSM","outputPaths":["Parameter.Value"],"parameters":{"Name":"/siem/bucketpolicy/log/policy5","WithDecryption":false},"physicalResourceId":{"id":"CustomResource::policy5-2.10.3-${LogBucketPolicyUpdate}"},"logApiResponseData":true}'
>>>>>>> 0f0f6ace
      InstallLatestAwsSdk: false
    DependsOn:
      - ExecCustomResourceValidator
      - s3bucketpolicy5CustomResourcePolicy730B91F1
    UpdateReplacePolicy: Delete
    DeletionPolicy: Delete
  s3bucketpolicy5CustomResourcePolicy730B91F1:
    Type: AWS::IAM::Policy
    Properties:
      PolicyDocument:
        Statement:
          - Action: ssm:GetParameter
            Effect: Allow
            Resource: !Sub 'arn:aws-cn:ssm:*:${AWS::AccountId}:parameter/siem/bucketpolicy/*'
        Version: '2012-10-17'
      PolicyName: s3bucketpolicy5CustomResourcePolicy730B91F1
      Roles:
        - !Ref 'AWS679f53fac002430cb0da5b7982bd2287ServiceRoleC1EA0FF2'
    DependsOn:
      - ExecCustomResourceValidator
  s3bucketpolicy6CDE0535D:
    Type: Custom::AWS
    Properties:
      ServiceToken: !GetAtt 'AWS679f53fac002430cb0da5b7982bd22872D164C4C.Arn'
<<<<<<< HEAD
      Create: !Sub '{"action":"getParameter","service":"SSM","outputPaths":["Parameter.Value"],"parameters":{"Name":"/siem/bucketpolicy/log/policy6","WithDecryption":false},"physicalResourceId":{"id":"CustomResource::policy6-2.10.2b-${LogBucketPolicyUpdate}"}}'
      Update: !Sub '{"action":"getParameter","service":"SSM","outputPaths":["Parameter.Value"],"parameters":{"Name":"/siem/bucketpolicy/log/policy6","WithDecryption":false},"physicalResourceId":{"id":"CustomResource::policy6-2.10.2b-${LogBucketPolicyUpdate}"}}'
=======
      Create: !Sub '{"action":"getParameter","service":"SSM","outputPaths":["Parameter.Value"],"parameters":{"Name":"/siem/bucketpolicy/log/policy6","WithDecryption":false},"physicalResourceId":{"id":"CustomResource::policy6-2.10.3-${LogBucketPolicyUpdate}"},"logApiResponseData":true}'
      Update: !Sub '{"action":"getParameter","service":"SSM","outputPaths":["Parameter.Value"],"parameters":{"Name":"/siem/bucketpolicy/log/policy6","WithDecryption":false},"physicalResourceId":{"id":"CustomResource::policy6-2.10.3-${LogBucketPolicyUpdate}"},"logApiResponseData":true}'
>>>>>>> 0f0f6ace
      InstallLatestAwsSdk: false
    DependsOn:
      - ExecCustomResourceValidator
      - s3bucketpolicy6CustomResourcePolicyFF335DCB
    UpdateReplacePolicy: Delete
    DeletionPolicy: Delete
  s3bucketpolicy6CustomResourcePolicyFF335DCB:
    Type: AWS::IAM::Policy
    Properties:
      PolicyDocument:
        Statement:
          - Action: ssm:GetParameter
            Effect: Allow
            Resource: !Sub 'arn:aws-cn:ssm:*:${AWS::AccountId}:parameter/siem/bucketpolicy/*'
        Version: '2012-10-17'
      PolicyName: s3bucketpolicy6CustomResourcePolicyFF335DCB
      Roles:
        - !Ref 'AWS679f53fac002430cb0da5b7982bd2287ServiceRoleC1EA0FF2'
    DependsOn:
      - ExecCustomResourceValidator
  s3bucketpolicy7DA6B2438:
    Type: Custom::AWS
    Properties:
      ServiceToken: !GetAtt 'AWS679f53fac002430cb0da5b7982bd22872D164C4C.Arn'
<<<<<<< HEAD
      Create: !Sub '{"action":"getParameter","service":"SSM","outputPaths":["Parameter.Value"],"parameters":{"Name":"/siem/bucketpolicy/log/policy7","WithDecryption":false},"physicalResourceId":{"id":"CustomResource::policy7-2.10.2b-${LogBucketPolicyUpdate}"}}'
      Update: !Sub '{"action":"getParameter","service":"SSM","outputPaths":["Parameter.Value"],"parameters":{"Name":"/siem/bucketpolicy/log/policy7","WithDecryption":false},"physicalResourceId":{"id":"CustomResource::policy7-2.10.2b-${LogBucketPolicyUpdate}"}}'
=======
      Create: !Sub '{"action":"getParameter","service":"SSM","outputPaths":["Parameter.Value"],"parameters":{"Name":"/siem/bucketpolicy/log/policy7","WithDecryption":false},"physicalResourceId":{"id":"CustomResource::policy7-2.10.3-${LogBucketPolicyUpdate}"},"logApiResponseData":true}'
      Update: !Sub '{"action":"getParameter","service":"SSM","outputPaths":["Parameter.Value"],"parameters":{"Name":"/siem/bucketpolicy/log/policy7","WithDecryption":false},"physicalResourceId":{"id":"CustomResource::policy7-2.10.3-${LogBucketPolicyUpdate}"},"logApiResponseData":true}'
>>>>>>> 0f0f6ace
      InstallLatestAwsSdk: false
    DependsOn:
      - ExecCustomResourceValidator
      - s3bucketpolicy7CustomResourcePolicy21A26A03
    UpdateReplacePolicy: Delete
    DeletionPolicy: Delete
  s3bucketpolicy7CustomResourcePolicy21A26A03:
    Type: AWS::IAM::Policy
    Properties:
      PolicyDocument:
        Statement:
          - Action: ssm:GetParameter
            Effect: Allow
            Resource: !Sub 'arn:aws-cn:ssm:*:${AWS::AccountId}:parameter/siem/bucketpolicy/*'
        Version: '2012-10-17'
      PolicyName: s3bucketpolicy7CustomResourcePolicy21A26A03
      Roles:
        - !Ref 'AWS679f53fac002430cb0da5b7982bd2287ServiceRoleC1EA0FF2'
    DependsOn:
      - ExecCustomResourceValidator
  s3bucketpolicy8D93B955E:
    Type: Custom::AWS
    Properties:
      ServiceToken: !GetAtt 'AWS679f53fac002430cb0da5b7982bd22872D164C4C.Arn'
<<<<<<< HEAD
      Create: !Sub '{"action":"getParameter","service":"SSM","outputPaths":["Parameter.Value"],"parameters":{"Name":"/siem/bucketpolicy/log/policy8","WithDecryption":false},"physicalResourceId":{"id":"CustomResource::policy8-2.10.2b-${LogBucketPolicyUpdate}"}}'
      Update: !Sub '{"action":"getParameter","service":"SSM","outputPaths":["Parameter.Value"],"parameters":{"Name":"/siem/bucketpolicy/log/policy8","WithDecryption":false},"physicalResourceId":{"id":"CustomResource::policy8-2.10.2b-${LogBucketPolicyUpdate}"}}'
=======
      Create: !Sub '{"action":"getParameter","service":"SSM","outputPaths":["Parameter.Value"],"parameters":{"Name":"/siem/bucketpolicy/log/policy8","WithDecryption":false},"physicalResourceId":{"id":"CustomResource::policy8-2.10.3-${LogBucketPolicyUpdate}"},"logApiResponseData":true}'
      Update: !Sub '{"action":"getParameter","service":"SSM","outputPaths":["Parameter.Value"],"parameters":{"Name":"/siem/bucketpolicy/log/policy8","WithDecryption":false},"physicalResourceId":{"id":"CustomResource::policy8-2.10.3-${LogBucketPolicyUpdate}"},"logApiResponseData":true}'
>>>>>>> 0f0f6ace
      InstallLatestAwsSdk: false
    DependsOn:
      - ExecCustomResourceValidator
      - s3bucketpolicy8CustomResourcePolicyB90BE56A
    UpdateReplacePolicy: Delete
    DeletionPolicy: Delete
  s3bucketpolicy8CustomResourcePolicyB90BE56A:
    Type: AWS::IAM::Policy
    Properties:
      PolicyDocument:
        Statement:
          - Action: ssm:GetParameter
            Effect: Allow
            Resource: !Sub 'arn:aws-cn:ssm:*:${AWS::AccountId}:parameter/siem/bucketpolicy/*'
        Version: '2012-10-17'
      PolicyName: s3bucketpolicy8CustomResourcePolicyB90BE56A
      Roles:
        - !Ref 'AWS679f53fac002430cb0da5b7982bd2287ServiceRoleC1EA0FF2'
    DependsOn:
      - ExecCustomResourceValidator
  S3BucketForSnapshot40E67D36:
    Type: AWS::S3::Bucket
    Properties:
      BucketEncryption:
        ServerSideEncryptionConfiguration:
          - ServerSideEncryptionByDefault:
              SSEAlgorithm: AES256
      BucketName: !Sub 'aes-siem-${AWS::AccountId}-snapshot'
      PublicAccessBlockConfiguration:
        BlockPublicAcls: true
        BlockPublicPolicy: true
        IgnorePublicAcls: true
        RestrictPublicBuckets: true
    UpdateReplacePolicy: Retain
    DeletionPolicy: Retain
  S3BucketForSnapshotPolicy3DEBD2C0:
    Type: AWS::S3::BucketPolicy
    Properties:
      Bucket: !Ref 'S3BucketForSnapshot40E67D36'
      PolicyDocument:
        Statement:
          - Action: s3:*
            Condition:
              Bool:
                aws:SecureTransport: 'false'
            Effect: Deny
            Principal:
              AWS: '*'
            Resource:
              - !GetAtt 'S3BucketForSnapshot40E67D36.Arn'
              - !Sub '${S3BucketForSnapshot40E67D36.Arn}/*'
          - Action:
              - s3:PutObject
              - s3:GetObject
              - s3:DeleteObject
            Effect: Allow
            Principal:
              AWS: !GetAtt 'AesSiemSnapshotRoleF313ED39.Arn'
            Resource: !Sub '${S3BucketForSnapshot40E67D36.Arn}/*'
            Sid: Allow OpenSearch Service to store snapshot
        Version: '2012-10-17'
  AesSiemSnapshotRoleF313ED39:
    Type: AWS::IAM::Role
    Properties:
      AssumeRolePolicyDocument:
        Statement:
          - Action: sts:AssumeRole
            Effect: Allow
            Principal:
              Service: opensearchservice.amazonaws.com
        Version: '2012-10-17'
      Policies:
        - PolicyDocument:
            Statement:
              - Action: s3:ListBucket
                Effect: Allow
                Resource: !GetAtt 'S3BucketForSnapshot40E67D36.Arn'
              - Action:
                  - s3:GetObject
                  - s3:PutObject
                  - s3:DeleteObject
                Effect: Allow
                Resource: !Sub '${S3BucketForSnapshot40E67D36.Arn}/*'
            Version: '2012-10-17'
          PolicyName: s3access
      RoleName: aes-siem-snapshot-role
  AesSiemSnsRole64262F46:
    Type: AWS::IAM::Role
    Properties:
      AssumeRolePolicyDocument:
        Statement:
          - Action: sts:AssumeRole
            Effect: Allow
            Principal:
              Service: opensearchservice.amazonaws.com
        Version: '2012-10-17'
      RoleName: aes-siem-sns-role
  AesSiemSnsRoleDefaultPolicy7B8095B5:
    Type: AWS::IAM::Policy
    Properties:
      PolicyDocument:
        Statement:
          - Action:
              - kms:Decrypt
              - kms:GenerateDataKey
            Effect: Allow
            Resource: !GetAtt 'KmsAesSiemLog44B26597.Arn'
          - Action: sns:Publish
            Effect: Allow
            Resource: !Ref 'SnsTopic2C1570A4'
        Version: '2012-10-17'
      PolicyName: AesSiemSnsRoleDefaultPolicy7B8095B5
      Roles:
        - !Ref 'AesSiemSnsRole64262F46'
  AesSiemEsLoaderEC2RoleFE3F9F00:
    Type: AWS::IAM::Role
    Properties:
      AssumeRolePolicyDocument:
        Statement:
          - Action: sts:AssumeRole
            Effect: Allow
            Principal:
              Service: ec2.amazonaws.com
        Version: '2012-10-17'
      RoleName: aes-siem-es-loader-for-ec2
  AesSiemEsLoaderEC2RoleDefaultPolicyAF44001A:
    Type: AWS::IAM::Policy
    Properties:
      PolicyDocument:
        Statement:
          - Action:
              - ec2:CreateNetworkInterface
              - ec2:DescribeNetworkInterfaces
              - ec2:DeleteNetworkInterface
              - ec2:AssignPrivateIpAddresses
              - ec2:UnassignPrivateIpAddresses
            Effect: Allow
            Resource: '*'
          - Action:
              - sqs:GetQueue*
              - sqs:ListQueues*
              - sqs:ReceiveMessage*
              - sqs:DeleteMessage*
            Effect: Allow
            Resource: !GetAtt 'AesSiemDlq1CD8439D.Arn'
          - Action: kms:Decrypt
            Effect: Allow
            Resource: !GetAtt 'KmsAesSiemLog44B26597.Arn'
          - Action:
              - s3:GetObject*
              - s3:GetBucket*
              - s3:List*
            Effect: Allow
            Resource:
              - !GetAtt 'S3BucketForGeoip04B5F171.Arn'
              - !Sub '${S3BucketForGeoip04B5F171.Arn}/*'
          - Action:
              - s3:GetObject*
              - s3:GetBucket*
              - s3:List*
            Effect: Allow
            Resource:
              - !GetAtt 'S3BucketForLog20898FE4.Arn'
              - !Sub '${S3BucketForLog20898FE4.Arn}/*'
        Version: '2012-10-17'
      PolicyName: AesSiemEsLoaderEC2RoleDefaultPolicyAF44001A
      Roles:
        - !Ref 'AesSiemEsLoaderEC2RoleFE3F9F00'
  AesSiemEsLoaderEC2InstanceProfile:
    Type: AWS::IAM::InstanceProfile
    Properties:
      InstanceProfileName: !Ref 'AesSiemEsLoaderEC2RoleFE3F9F00'
      Roles:
        - !Ref 'AesSiemEsLoaderEC2RoleFE3F9F00'
  AesSiemVpcNoinboundSecurityGroup58555CE0:
    Type: AWS::EC2::SecurityGroup
    Properties:
      GroupDescription: aes-siem/AesSiemVpcNoinboundSecurityGroup
      VpcId: !GetAtt 'ExecCustomResourceValidator.vpc_id'
    UpdateReplacePolicy: Retain
    DeletionPolicy: Retain
    Condition: IsInVpc
  AesSiemVpcSecurityGroup2nd:
    Type: AWS::EC2::SecurityGroup
    Properties:
      GroupDescription: aes-siem/AesSiemVpcSecurityGroup2nd
      GroupName: aes-siem-vpc-sg2
      SecurityGroupIngress:
        - CidrIp: !GetAtt 'ExecCustomResourceValidator.cidr_block0'
          FromPort: 443
          IpProtocol: tcp
          ToPort: 443
        - CidrIp: !GetAtt 'ExecCustomResourceValidator.cidr_block1'
          FromPort: 443
          IpProtocol: tcp
          ToPort: 443
        - CidrIp: !GetAtt 'ExecCustomResourceValidator.cidr_block2'
          FromPort: 443
          IpProtocol: tcp
          ToPort: 443
        - CidrIp: !GetAtt 'ExecCustomResourceValidator.cidr_block3'
          FromPort: 443
          IpProtocol: tcp
          ToPort: 443
      VpcId: !GetAtt 'ExecCustomResourceValidator.vpc_id'
    Condition: IsInVpc
  VpcAesSiemSQSEndpoint8BFF7847:
    Type: AWS::EC2::VPCEndpoint
    Properties:
      PrivateDnsEnabled: true
      SecurityGroupIds:
        - !GetAtt 'AesSiemVpcSecurityGroup2nd.GroupId'
      ServiceName: !If
        - isChinaRegion
        - !Sub 'cn.com.amazonaws.${AWS::Region}.sqs'
        - !Sub 'com.amazonaws.${AWS::Region}.sqs'
      SubnetIds: !GetAtt 'ExecCustomResourceValidator.subnets'
      VpcEndpointType: Interface
      VpcId: !GetAtt 'ExecCustomResourceValidator.vpc_id'
    Condition: SqsVpceIsRequired
  VpcAesSiemSSMEndpoint:
    Type: AWS::EC2::VPCEndpoint
    Properties:
      PrivateDnsEnabled: true
      SecurityGroupIds:
        - !GetAtt 'AesSiemVpcSecurityGroup2nd.GroupId'
      ServiceName: !Sub 'com.amazonaws.${AWS::Region}.ssm'
      SubnetIds: !GetAtt 'ExecCustomResourceValidator.subnets'
      VpcEndpointType: Interface
      VpcId: !GetAtt 'ExecCustomResourceValidator.vpc_id'
    Condition: SsmVpceIsRequired
  VpcAesSiemSTSEndpoint:
    Type: AWS::EC2::VPCEndpoint
    Properties:
      PrivateDnsEnabled: true
      SecurityGroupIds:
        - !GetAtt 'AesSiemVpcSecurityGroup2nd.GroupId'
      ServiceName: !If
        - isChinaRegion
        - !Sub 'cn.com.amazonaws.${AWS::Region}.sts'
        - !Sub 'com.amazonaws.${AWS::Region}.sts'
      SubnetIds: !GetAtt 'ExecCustomResourceValidator.subnets'
      VpcEndpointType: Interface
      VpcId: !GetAtt 'ExecCustomResourceValidator.vpc_id'
    Condition: StsVpceIsRequired
  VpcAesSiemS3Endpoint003F70DF:
    Type: AWS::EC2::VPCEndpoint
    Properties:
      RouteTableIds: !GetAtt 'ExecCustomResourceValidator.route_table_ids'
      ServiceName: !Sub 'com.amazonaws.${AWS::Region}.s3'
      VpcEndpointType: Gateway
      VpcId: !GetAtt 'ExecCustomResourceValidator.vpc_id'
    Condition: S3VpceIsRequired
  AesSiemDlq1CD8439D:
    Type: AWS::SQS::Queue
    Properties:
      KmsDataKeyReusePeriodSeconds: 86400
      KmsMasterKeyId: alias/aws/sqs
      MessageRetentionPeriod: 1209600
      QueueName: aes-siem-dlq
    UpdateReplacePolicy: Delete
    DeletionPolicy: Delete
  AesSiemSqsSplitLogs0191F431:
    Type: AWS::SQS::Queue
    Properties:
      KmsDataKeyReusePeriodSeconds: 86400
      KmsMasterKeyId: alias/aws/sqs
      MessageRetentionPeriod: 1209600
      QueueName: aes-siem-sqs-splitted-logs
      RedrivePolicy:
        deadLetterTargetArn: !GetAtt 'AesSiemDlq1CD8439D.Arn'
        maxReceiveCount: 20
      VisibilityTimeout: 600
    UpdateReplacePolicy: Delete
    DeletionPolicy: Delete
  LambdaEsLoaderServiceRoleFFD43869:
    Type: AWS::IAM::Role
    Properties:
      AssumeRolePolicyDocument:
        Statement:
          - Action: sts:AssumeRole
            Effect: Allow
            Principal:
              Service: lambda.amazonaws.com
        Version: '2012-10-17'
      ManagedPolicyArns:
        - !Sub 'arn:${AWS::Partition}:iam::aws:policy/service-role/AWSLambdaBasicExecutionRole'
  LambdaEsLoaderServiceRoleDefaultPolicyB7A386B3:
    Type: AWS::IAM::Policy
    Properties:
      PolicyDocument:
        Statement:
          - Action:
              - ec2:CreateNetworkInterface
              - ec2:DescribeNetworkInterfaces
              - ec2:DeleteNetworkInterface
              - ec2:AssignPrivateIpAddresses
              - ec2:UnassignPrivateIpAddresses
            Effect: Allow
            Resource: '*'
          - Action: sqs:SendMessage
            Effect: Allow
            Resource: !GetAtt 'AesSiemDlq1CD8439D.Arn'
          - Action:
              - sqs:SendMessage
              - sqs:ReceiveMessage
              - sqs:DeleteMessage
              - sqs:GetQueueAttributes
            Effect: Allow
            Resource: !GetAtt 'AesSiemDlq1CD8439D.Arn'
          - Action:
              - sqs:SendMessage
              - sqs:ReceiveMessage
              - sqs:DeleteMessage
              - sqs:GetQueueAttributes
            Effect: Allow
            Resource: !GetAtt 'AesSiemSqsSplitLogs0191F431.Arn'
          - Action:
              - sqs:ReceiveMessage
              - sqs:ChangeMessageVisibility
              - sqs:GetQueueUrl
              - sqs:DeleteMessage
              - sqs:GetQueueAttributes
            Effect: Allow
            Resource: !GetAtt 'AesSiemSqsSplitLogs0191F431.Arn'
          - Action: kms:Decrypt
            Effect: Allow
            Resource: !GetAtt 'KmsAesSiemLog44B26597.Arn'
          - Action:
              - s3:GetObject*
              - s3:GetBucket*
              - s3:List*
            Effect: Allow
            Resource:
              - !GetAtt 'S3BucketForGeoip04B5F171.Arn'
              - !Sub '${S3BucketForGeoip04B5F171.Arn}/*'
          - Action:
              - s3:GetObject*
              - s3:GetBucket*
              - s3:List*
            Effect: Allow
            Resource:
              - !GetAtt 'S3BucketForLog20898FE4.Arn'
              - !Sub '${S3BucketForLog20898FE4.Arn}/*'
        Version: '2012-10-17'
      PolicyName: LambdaEsLoaderServiceRoleDefaultPolicyB7A386B3
      Roles:
        - !Ref 'LambdaEsLoaderServiceRoleFFD43869'
  LambdaEsLoader4B1E2DD9:
    Type: AWS::Lambda::Function
    Properties:
      Architectures: !If
        - HasLambdaArchitecturesProp
        - - !FindInMap
            - RegionMap
            - !Ref 'AWS::Region'
            - LambdaArch
        - !Ref 'AWS::NoValue'
      Code:
        S3Bucket: '%%BUCKET_NAME%%'
        S3Key: '%%SOLUTION_NAME%%/%%VERSION%%/assets/es_loader.zip'
      DeadLetterConfig:
        TargetArn: !GetAtt 'AesSiemDlq1CD8439D.Arn'
<<<<<<< HEAD
      Description: SIEM on Amazon OpenSearch Service v2.10.2b / es-loader
=======
      Description: SIEM on Amazon OpenSearch Service v2.10.3 / es-loader
>>>>>>> 0f0f6ace
      Environment:
        Variables:
          AOSS_TYPE: !GetAtt 'AesSiemDomainDeployedR2.aoss_type'
          CONTROL_TOWER_LOG_BUCKETS: !Ref 'ControlTowerLogBucketNameList'
          CONTROL_TOWER_ROLE_ARN: !Ref 'ControlTowerRoleArnForEsLoader'
          CONTROL_TOWER_ROLE_SESSION_NAME: aes-siem-es-loader
          ENDPOINT: !GetAtt 'AesSiemDomainDeployedR2.endpoint'
          GEOIP_BUCKET: !Sub 'aes-siem-${AWS::AccountId}-geo'
          LOG_LEVEL: info
          POWERTOOLS_LOGGER_LOG_EVENT: 'false'
          POWERTOOLS_METRICS_NAMESPACE: SIEM
          POWERTOOLS_SERVICE_NAME: es-loader
          SECURITY_LAKE_EXTERNAL_ID: !Ref 'SecurityLakeExternalId'
          SECURITY_LAKE_ROLE_ARN: !Ref 'SecurityLakeRoleArn'
          SECURITY_LAKE_ROLE_SESSION_NAME: aes-siem-es-loader
          SQS_SPLITTED_LOGS_URL: !Ref 'AesSiemSqsSplitLogs0191F431'
      FunctionName: aes-siem-es-loader
      Handler: index.lambda_handler
      MemorySize: 2048
      ReservedConcurrentExecutions: !Ref 'ReservedConcurrency'
      Role: !GetAtt 'LambdaEsLoaderServiceRoleFFD43869.Arn'
      Runtime: python3.11
      Timeout: 600
      VpcConfig:
        SubnetIds: !GetAtt 'ExecCustomResourceValidator.subnets'
        SecurityGroupIds: !If
          - IsInVpc
          - - !GetAtt 'AesSiemVpcNoinboundSecurityGroup58555CE0.GroupId'
          - []
    DependsOn:
      - LambdaEsLoaderServiceRoleDefaultPolicyB7A386B3
      - LambdaEsLoaderServiceRoleFFD43869
<<<<<<< HEAD
  LambdaEsLoaderCurrentVersion9DFE695532b4f2354adf9b2b2fc0cada841260f2:
    Type: AWS::Lambda::Version
    Properties:
      Description: 2.10.2b
=======
  LambdaEsLoaderCurrentVersion9DFE6955d9e342211c73e879b379ba7bd7ff5834:
    Type: AWS::Lambda::Version
    Properties:
      Description: 2.10.3
>>>>>>> 0f0f6ace
      FunctionName: !Ref 'LambdaEsLoader4B1E2DD9'
    UpdateReplacePolicy: Retain
    DeletionPolicy: Retain
  LambdaEsLoaderSqsEventSourceaessiemAesSiemSqsSplitLogs506AFFA6A7D8B2E9:
    Type: AWS::Lambda::EventSourceMapping
    Properties:
      BatchSize: 1
      EventSourceArn: !GetAtt 'AesSiemSqsSplitLogs0191F431.Arn'
      FunctionName: !Ref 'LambdaEsLoader4B1E2DD9'
  LambdaAddPandasLayerRoleDCA80237:
    Type: AWS::IAM::Role
    Properties:
      AssumeRolePolicyDocument:
        Statement:
          - Action: sts:AssumeRole
            Effect: Allow
            Principal:
              Service: lambda.amazonaws.com
        Version: '2012-10-17'
      ManagedPolicyArns:
        - !Sub 'arn:${AWS::Partition}:iam::aws:policy/service-role/AWSLambdaBasicExecutionRole'
      Policies:
        - PolicyDocument:
            Statement:
              - Action:
                  - lambda:UpdateFunctionConfiguration
                  - lambda:GetFunction
                Effect: Allow
                Resource: !GetAtt 'LambdaEsLoader4B1E2DD9.Arn'
              - Action: lambda:PublishLayerVersion
                Effect: Allow
                Resource:
                  - arn:aws-cn:lambda:*:*:layer:AWSDataWrangler-*
                  - arn:aws-cn:lambda:*:*:layer:AWSSDKPandas-*
              - Action:
                  - lambda:ListLayers
                  - lambda:GetLayerVersion
                Effect: Allow
                Resource: '*'
              - Action:
                  - s3:Get*
                  - s3:List*
                Effect: Allow
                Resource: '*'
            Version: '2012-10-17'
          PolicyName: add-pandas-layer-policy
  LambdaAddPandasLayerRoleDefaultPolicy6A268C17:
    Type: AWS::IAM::Policy
    Properties:
      PolicyDocument:
        Statement:
          - Action:
              - s3:GetObject*
              - s3:GetBucket*
              - s3:List*
              - s3:DeleteObject*
              - s3:PutObject
              - s3:PutObjectLegalHold
              - s3:PutObjectRetention
              - s3:PutObjectTagging
              - s3:PutObjectVersionTagging
              - s3:Abort*
            Effect: Allow
            Resource:
              - !GetAtt 'S3BucketForGeoip04B5F171.Arn'
              - !Sub '${S3BucketForGeoip04B5F171.Arn}/*'
        Version: '2012-10-17'
      PolicyName: LambdaAddPandasLayerRoleDefaultPolicy6A268C17
      Roles:
        - !Ref 'LambdaAddPandasLayerRoleDCA80237'
  LambdaAddPandasLayer8F3F6957:
    Type: AWS::Lambda::Function
    Properties:
      Architectures: !If
        - HasLambdaArchitecturesProp
        - - !FindInMap
            - RegionMap
            - !Ref 'AWS::Region'
            - LambdaArch
        - !Ref 'AWS::NoValue'
      Code:
        S3Bucket: '%%BUCKET_NAME%%'
        S3Key: '%%SOLUTION_NAME%%/%%VERSION%%/assets/add_pandas_layer.zip'
<<<<<<< HEAD
      Description: SIEM on Amazon OpenSearch Service v2.10.2b / add-pandas-layer
=======
      Description: SIEM on Amazon OpenSearch Service v2.10.3 / add-pandas-layer
>>>>>>> 0f0f6ace
      Environment:
        Variables:
          GEOIP_BUCKET: !Sub 'aes-siem-${AWS::AccountId}-geo'
      FunctionName: aes-siem-add-pandas-layer
      Handler: lambda_function.lambda_handler
      MemorySize: 128
      ReservedConcurrentExecutions: 1
      Role: !GetAtt 'LambdaAddPandasLayerRoleDCA80237.Arn'
      Runtime: python3.11
      Timeout: 300
    DependsOn:
      - LambdaAddPandasLayerRoleDefaultPolicy6A268C17
      - LambdaAddPandasLayerRoleDCA80237
<<<<<<< HEAD
  LambdaAddPandasLayerCurrentVersion52D07543913705eb5c7611b04c6f29310a597cee:
    Type: AWS::Lambda::Version
    Properties:
      Description: 2.10.2b
=======
  LambdaAddPandasLayerCurrentVersion52D075438bc649418d81c578c63a8fe06162b312:
    Type: AWS::Lambda::Version
    Properties:
      Description: 2.10.3
>>>>>>> 0f0f6ace
      FunctionName: !Ref 'LambdaAddPandasLayer8F3F6957'
    UpdateReplacePolicy: Retain
    DeletionPolicy: Retain
  ExecLambdaAddPandasLayer:
    Type: AWS::CloudFormation::CustomResource
    Properties:
      ServiceToken: !GetAtt 'LambdaAddPandasLayer8F3F6957.Arn'
<<<<<<< HEAD
      ConfigVersion: 2.10.2b
    DependsOn:
      - LambdaAddPandasLayerRoleDefaultPolicy6A268C17
      - LambdaAddPandasLayerRoleDCA80237
      - LambdaEsLoaderCurrentVersion9DFE695532b4f2354adf9b2b2fc0cada841260f2
=======
      ConfigVersion: 2.10.3
    DependsOn:
      - LambdaAddPandasLayerRoleDefaultPolicy6A268C17
      - LambdaAddPandasLayerRoleDCA80237
      - LambdaEsLoaderCurrentVersion9DFE6955d9e342211c73e879b379ba7bd7ff5834
>>>>>>> 0f0f6ace
      - LambdaEsLoader4B1E2DD9
      - LambdaEsLoaderServiceRoleDefaultPolicyB7A386B3
      - LambdaEsLoaderServiceRoleFFD43869
      - LambdaEsLoaderSqsEventSourceaessiemAesSiemSqsSplitLogs506AFFA6A7D8B2E9
    DeletionPolicy: Retain
  LambdaEsLoaderStopperServiceRole83AABC1A:
    Type: AWS::IAM::Role
    Properties:
      AssumeRolePolicyDocument:
        Statement:
          - Action: sts:AssumeRole
            Effect: Allow
            Principal:
              Service: lambda.amazonaws.com
        Version: '2012-10-17'
      ManagedPolicyArns:
        - !Sub 'arn:${AWS::Partition}:iam::aws:policy/service-role/AWSLambdaBasicExecutionRole'
  LambdaEsLoaderStopperServiceRoleDefaultPolicyCC98CC06:
    Type: AWS::IAM::Policy
    Properties:
      PolicyDocument:
        Statement:
          - Action: lambda:PutFunctionConcurrency
            Effect: Allow
            Resource: !GetAtt 'LambdaEsLoader4B1E2DD9.Arn'
          - Action: sns:Publish
            Effect: Allow
            Resource: !Ref 'SnsTopic2C1570A4'
        Version: '2012-10-17'
      PolicyName: LambdaEsLoaderStopperServiceRoleDefaultPolicyCC98CC06
      Roles:
        - !Ref 'LambdaEsLoaderStopperServiceRole83AABC1A'
  LambdaEsLoaderStopper35C1D57B:
    Type: AWS::Lambda::Function
    Properties:
      Architectures: !If
        - HasLambdaArchitecturesProp
        - - !FindInMap
            - RegionMap
            - !Ref 'AWS::Region'
            - LambdaArch
        - !Ref 'AWS::NoValue'
      Code:
        S3Bucket: '%%BUCKET_NAME%%'
        S3Key: '%%SOLUTION_NAME%%/%%VERSION%%/assets/es_loader_stopper.zip'
<<<<<<< HEAD
      Description: SIEM on Amazon OpenSearch Service v2.10.2b / es-loader-stopper
=======
      Description: SIEM on Amazon OpenSearch Service v2.10.3 / es-loader-stopper
>>>>>>> 0f0f6ace
      Environment:
        Variables:
          AES_SIEM_ALERT_TOPIC_ARN: !Ref 'SnsTopic2C1570A4'
          ES_LOADER_FUNCTION_ARN: !GetAtt 'LambdaEsLoader4B1E2DD9.Arn'
          ES_LOADER_RESERVED_CONCURRENCY: !Ref 'ReservedConcurrency'
      FunctionName: aes-siem-es-loader-stopper
      Handler: index.lambda_handler
      MemorySize: 128
      ReservedConcurrentExecutions: 1
      Role: !GetAtt 'LambdaEsLoaderStopperServiceRole83AABC1A.Arn'
      Runtime: python3.11
      Timeout: 300
    DependsOn:
      - LambdaEsLoaderStopperServiceRoleDefaultPolicyCC98CC06
      - LambdaEsLoaderStopperServiceRole83AABC1A
<<<<<<< HEAD
  LambdaEsLoaderStopperCurrentVersion312AA850036c3c0c3ea70264b71a7f30bf9206af:
    Type: AWS::Lambda::Version
    Properties:
      Description: 2.10.2b
=======
  LambdaEsLoaderStopperCurrentVersion312AA850afbf2399a4f58dc017eee0c5682593d0:
    Type: AWS::Lambda::Version
    Properties:
      Description: 2.10.3
>>>>>>> 0f0f6ace
      FunctionName: !Ref 'LambdaEsLoaderStopper35C1D57B'
    UpdateReplacePolicy: Retain
    DeletionPolicy: Retain
  LambdaMetricsExporterServiceRoleDDE0BD95:
    Type: AWS::IAM::Role
    Properties:
      AssumeRolePolicyDocument:
        Statement:
          - Action: sts:AssumeRole
            Effect: Allow
            Principal:
              Service: lambda.amazonaws.com
        Version: '2012-10-17'
      ManagedPolicyArns:
        - !Sub 'arn:${AWS::Partition}:iam::aws:policy/service-role/AWSLambdaBasicExecutionRole'
  LambdaMetricsExporterServiceRoleDefaultPolicy5F0A7AC4:
    Type: AWS::IAM::Policy
    Properties:
      PolicyDocument:
        Statement:
          - Action:
              - ec2:CreateNetworkInterface
              - ec2:DescribeNetworkInterfaces
              - ec2:DeleteNetworkInterface
              - ec2:AssignPrivateIpAddresses
              - ec2:UnassignPrivateIpAddresses
            Effect: Allow
            Resource: '*'
            Sid: ForVpcAccess
          - Action:
              - kms:Encrypt
              - kms:ReEncrypt*
              - kms:GenerateDataKey*
            Effect: Allow
            Resource: !GetAtt 'KmsAesSiemLog44B26597.Arn'
          - Action:
              - s3:DeleteObject*
              - s3:PutObject
              - s3:PutObjectLegalHold
              - s3:PutObjectRetention
              - s3:PutObjectTagging
              - s3:PutObjectVersionTagging
              - s3:Abort*
            Effect: Allow
            Resource:
              - !GetAtt 'S3BucketForLog20898FE4.Arn'
              - !Sub '${S3BucketForLog20898FE4.Arn}/*'
        Version: '2012-10-17'
      PolicyName: LambdaMetricsExporterServiceRoleDefaultPolicy5F0A7AC4
      Roles:
        - !Ref 'LambdaMetricsExporterServiceRoleDDE0BD95'
  LambdaMetricsExporter2737F589:
    Type: AWS::Lambda::Function
    Properties:
      Architectures: !If
        - HasLambdaArchitecturesProp
        - - !FindInMap
            - RegionMap
            - !Ref 'AWS::Region'
            - LambdaArch
        - !Ref 'AWS::NoValue'
      Code:
        S3Bucket: '%%BUCKET_NAME%%'
        S3Key: '%%SOLUTION_NAME%%/%%VERSION%%/assets/index_metrics_exporter.zip'
<<<<<<< HEAD
      Description: SIEM on Amazon OpenSearch Service v2.10.2b / index-metrics-exporter
=======
      Description: SIEM on Amazon OpenSearch Service v2.10.3 / index-metrics-exporter
>>>>>>> 0f0f6ace
      Environment:
        Variables:
          COLLECTION_NAME: !Ref 'DomainOrCollectionName'
          ENDPOINT: !GetAtt 'AesSiemDomainDeployedR2.endpoint'
          LOG_BUCKET: !Sub 'aes-siem-${AWS::AccountId}-log'
          PERIOD_HOUR: '1'
      FunctionName: aes-siem-index-metrics-exporter
      Handler: index.lambda_handler
      MemorySize: 256
      ReservedConcurrentExecutions: 1
      Role: !GetAtt 'LambdaMetricsExporterServiceRoleDDE0BD95.Arn'
      Runtime: python3.11
      Timeout: 300
      VpcConfig:
        SubnetIds: !GetAtt 'ExecCustomResourceValidator.subnets'
        SecurityGroupIds: !If
          - IsInVpc
          - - !GetAtt 'AesSiemVpcNoinboundSecurityGroup58555CE0.GroupId'
          - []
    DependsOn:
      - LambdaMetricsExporterServiceRoleDefaultPolicy5F0A7AC4
      - LambdaMetricsExporterServiceRoleDDE0BD95
<<<<<<< HEAD
  LambdaMetricsExporterCurrentVersion79B0413F4c8a24722888f7954e3ffa98f28e183e:
    Type: AWS::Lambda::Version
    Properties:
      Description: 2.10.2b
=======
  LambdaMetricsExporterCurrentVersion79B0413F9dde609c06445d90b9e08c4cee20c0b2:
    Type: AWS::Lambda::Version
    Properties:
      Description: 2.10.3
>>>>>>> 0f0f6ace
      FunctionName: !Ref 'LambdaMetricsExporter2737F589'
    UpdateReplacePolicy: Retain
    DeletionPolicy: Retain
  EventBridgeRuleLambdaMetricsExporterE956E7F2:
    Type: AWS::Events::Rule
    Properties:
      ScheduleExpression: rate(1 hour)
      State: ENABLED
      Targets:
        - Arn: !GetAtt 'LambdaMetricsExporter2737F589.Arn'
          Id: Target0
  EventBridgeRuleLambdaMetricsExporterAllowEventRuleaessiemLambdaMetricsExporterCD618C3523DA2D6A:
    Type: AWS::Lambda::Permission
    Properties:
      Action: lambda:InvokeFunction
      FunctionName: !GetAtt 'LambdaMetricsExporter2737F589.Arn'
      Principal: events.amazonaws.com
      SourceArn: !GetAtt 'EventBridgeRuleLambdaMetricsExporterE956E7F2.Arn'
  LambdaGeoipDownloaderServiceRoleE37FB908:
    Type: AWS::IAM::Role
    Properties:
      AssumeRolePolicyDocument:
        Statement:
          - Action: sts:AssumeRole
            Effect: Allow
            Principal:
              Service: lambda.amazonaws.com
        Version: '2012-10-17'
      ManagedPolicyArns:
        - !Sub 'arn:${AWS::Partition}:iam::aws:policy/service-role/AWSLambdaBasicExecutionRole'
  LambdaGeoipDownloaderServiceRoleDefaultPolicyE7B8AE65:
    Type: AWS::IAM::Policy
    Properties:
      PolicyDocument:
        Statement:
          - Action:
              - s3:GetObject*
              - s3:GetBucket*
              - s3:List*
              - s3:DeleteObject*
              - s3:PutObject
              - s3:PutObjectLegalHold
              - s3:PutObjectRetention
              - s3:PutObjectTagging
              - s3:PutObjectVersionTagging
              - s3:Abort*
            Effect: Allow
            Resource:
              - !GetAtt 'S3BucketForGeoip04B5F171.Arn'
              - !Sub '${S3BucketForGeoip04B5F171.Arn}/*'
        Version: '2012-10-17'
      PolicyName: LambdaGeoipDownloaderServiceRoleDefaultPolicyE7B8AE65
      Roles:
        - !Ref 'LambdaGeoipDownloaderServiceRoleE37FB908'
  LambdaGeoipDownloaderA5EFF97E:
    Type: AWS::Lambda::Function
    Properties:
      Architectures: !If
        - HasLambdaArchitecturesProp
        - - !FindInMap
            - RegionMap
            - !Ref 'AWS::Region'
            - LambdaArch
        - !Ref 'AWS::NoValue'
      Code:
        S3Bucket: '%%BUCKET_NAME%%'
        S3Key: '%%SOLUTION_NAME%%/%%VERSION%%/assets/geoip_downloader.zip'
<<<<<<< HEAD
      Description: SIEM on Amazon OpenSearch Service v2.10.2b / geoip-downloader
=======
      Description: SIEM on Amazon OpenSearch Service v2.10.3 / geoip-downloader
>>>>>>> 0f0f6ace
      Environment:
        Variables:
          TRUSTED_PROXY_LIST: !Ref 'TrustedProxyIpList'
          license_key: !Ref 'GeoLite2LicenseKey'
          s3bucket_name: !Sub 'aes-siem-${AWS::AccountId}-geo'
      FunctionName: aes-siem-geoip-downloader
      Handler: index.lambda_handler
      MemorySize: 320
      ReservedConcurrentExecutions: 1
      Role: !GetAtt 'LambdaGeoipDownloaderServiceRoleE37FB908.Arn'
      Runtime: python3.11
      Timeout: 300
    DependsOn:
      - LambdaGeoipDownloaderServiceRoleDefaultPolicyE7B8AE65
      - LambdaGeoipDownloaderServiceRoleE37FB908
<<<<<<< HEAD
  LambdaGeoipDownloaderCurrentVersion7F1CD34F8258ac1e41e3d3fb12e35f7696f50e55:
    Type: AWS::Lambda::Version
    Properties:
      Description: 2.10.2b
=======
  LambdaGeoipDownloaderCurrentVersion7F1CD34Fc8c1b6664f91b09caf068a0778c3f15e:
    Type: AWS::Lambda::Version
    Properties:
      Description: 2.10.3
>>>>>>> 0f0f6ace
      FunctionName: !Ref 'LambdaGeoipDownloaderA5EFF97E'
    UpdateReplacePolicy: Retain
    DeletionPolicy: Retain
  ExecLambdaGeoipDownloader:
    Type: AWS::CloudFormation::CustomResource
    Properties:
      ServiceToken: !GetAtt 'LambdaGeoipDownloaderA5EFF97E.Arn'
      License: !Ref 'GeoLite2LicenseKey'
    DeletionPolicy: Retain
  EventBridgeRuleLambdaGeoipDownloaderAFA87072:
    Type: AWS::Events::Rule
    Properties:
      ScheduleExpression: rate(12 hours)
      State: !If
        - HasGeoipLicense
        - ENABLED
        - DISABLED
      Targets:
        - Arn: !GetAtt 'LambdaGeoipDownloaderA5EFF97E.Arn'
          Id: Target0
  EventBridgeRuleLambdaGeoipDownloaderAllowEventRuleaessiemLambdaGeoipDownloaderC2D21D002CAED82D:
    Type: AWS::Lambda::Permission
    Properties:
      Action: lambda:InvokeFunction
      FunctionName: !GetAtt 'LambdaGeoipDownloaderA5EFF97E.Arn'
      Principal: events.amazonaws.com
      SourceArn: !GetAtt 'EventBridgeRuleLambdaGeoipDownloaderAFA87072.Arn'
  LambdaIocPlanServiceRole6CDE7C5D:
    Type: AWS::IAM::Role
    Properties:
      AssumeRolePolicyDocument:
        Statement:
          - Action: sts:AssumeRole
            Effect: Allow
            Principal:
              Service: lambda.amazonaws.com
        Version: '2012-10-17'
      ManagedPolicyArns:
        - !Sub 'arn:${AWS::Partition}:iam::aws:policy/service-role/AWSLambdaBasicExecutionRole'
  LambdaIocPlanServiceRoleDefaultPolicyBAE5ADEE:
    Type: AWS::IAM::Policy
    Properties:
      PolicyDocument:
        Statement:
          - Action:
              - s3:GetObject*
              - s3:GetBucket*
              - s3:List*
              - s3:DeleteObject*
              - s3:PutObject
              - s3:PutObjectLegalHold
              - s3:PutObjectRetention
              - s3:PutObjectTagging
              - s3:PutObjectVersionTagging
              - s3:Abort*
            Effect: Allow
            Resource:
              - !GetAtt 'S3BucketForGeoip04B5F171.Arn'
              - !Sub '${S3BucketForGeoip04B5F171.Arn}/*'
        Version: '2012-10-17'
      PolicyName: LambdaIocPlanServiceRoleDefaultPolicyBAE5ADEE
      Roles:
        - !Ref 'LambdaIocPlanServiceRole6CDE7C5D'
  LambdaIocPlan6E369BFB:
    Type: AWS::Lambda::Function
    Properties:
      Architectures: !If
        - HasLambdaArchitecturesProp
        - - !FindInMap
            - RegionMap
            - !Ref 'AWS::Region'
            - LambdaArch
        - !Ref 'AWS::NoValue'
      Code:
        S3Bucket: '%%BUCKET_NAME%%'
        S3Key: '%%SOLUTION_NAME%%/%%VERSION%%/assets/ioc_database.zip'
<<<<<<< HEAD
      Description: SIEM on Amazon OpenSearch Service v2.10.2b / ioc-plan
=======
      Description: SIEM on Amazon OpenSearch Service v2.10.3 / ioc-plan
>>>>>>> 0f0f6ace
      Environment:
        Variables:
          ABUSE_CH: !Ref 'EnableAbuseCh'
          GEOIP_BUCKET: !Sub 'aes-siem-${AWS::AccountId}-geo'
          LOG_LEVEL: INFO
          OTX_API_KEY: !Ref 'OtxApiKey'
          TOR: !Ref 'EnableTor'
      FunctionName: aes-siem-ioc-plan
      Handler: lambda_function.plan
      MemorySize: 128
      ReservedConcurrentExecutions: 1
      Role: !GetAtt 'LambdaIocPlanServiceRole6CDE7C5D.Arn'
      Runtime: python3.11
      Timeout: 300
    DependsOn:
      - LambdaIocPlanServiceRoleDefaultPolicyBAE5ADEE
      - LambdaIocPlanServiceRole6CDE7C5D
<<<<<<< HEAD
  LambdaIocPlanCurrentVersion1BAA7B4Cb020f143a16ba699f1acc6f91c314f0d:
    Type: AWS::Lambda::Version
    Properties:
      Description: 2.10.2b
=======
  LambdaIocPlanCurrentVersion1BAA7B4Cebcca865633d3465b9800a4ceb367fc1:
    Type: AWS::Lambda::Version
    Properties:
      Description: 2.10.3
>>>>>>> 0f0f6ace
      FunctionName: !Ref 'LambdaIocPlan6E369BFB'
    UpdateReplacePolicy: Retain
    DeletionPolicy: Retain
  LambdaIocDownloadServiceRoleEB9001C6:
    Type: AWS::IAM::Role
    Properties:
      AssumeRolePolicyDocument:
        Statement:
          - Action: sts:AssumeRole
            Effect: Allow
            Principal:
              Service: lambda.amazonaws.com
        Version: '2012-10-17'
      ManagedPolicyArns:
        - !Sub 'arn:${AWS::Partition}:iam::aws:policy/service-role/AWSLambdaBasicExecutionRole'
  LambdaIocDownloadServiceRoleDefaultPolicy9EDF8942:
    Type: AWS::IAM::Policy
    Properties:
      PolicyDocument:
        Statement:
          - Action:
              - s3:ListAllMyBuckets
              - s3:PutFunctionConcurrency
            Effect: Allow
            Resource: '*'
          - Action:
              - s3:GetObject*
              - s3:GetBucket*
              - s3:List*
              - s3:DeleteObject*
              - s3:PutObject
              - s3:PutObjectLegalHold
              - s3:PutObjectRetention
              - s3:PutObjectTagging
              - s3:PutObjectVersionTagging
              - s3:Abort*
            Effect: Allow
            Resource:
              - !GetAtt 'S3BucketForGeoip04B5F171.Arn'
              - !Sub '${S3BucketForGeoip04B5F171.Arn}/*'
        Version: '2012-10-17'
      PolicyName: LambdaIocDownloadServiceRoleDefaultPolicy9EDF8942
      Roles:
        - !Ref 'LambdaIocDownloadServiceRoleEB9001C6'
  LambdaIocDownload5519716E:
    Type: AWS::Lambda::Function
    Properties:
      Architectures: !If
        - HasLambdaArchitecturesProp
        - - !FindInMap
            - RegionMap
            - !Ref 'AWS::Region'
            - LambdaArch
        - !Ref 'AWS::NoValue'
      Code:
        S3Bucket: '%%BUCKET_NAME%%'
        S3Key: '%%SOLUTION_NAME%%/%%VERSION%%/assets/ioc_database.zip'
<<<<<<< HEAD
      Description: SIEM on Amazon OpenSearch Service v2.10.2b / ioc-download
=======
      Description: SIEM on Amazon OpenSearch Service v2.10.3 / ioc-download
>>>>>>> 0f0f6ace
      Environment:
        Variables:
          GEOIP_BUCKET: !Sub 'aes-siem-${AWS::AccountId}-geo'
          LOG_LEVEL: INFO
          OTX_API_KEY: !Ref 'OtxApiKey'
      FunctionName: aes-siem-ioc-download
      Handler: lambda_function.download
      MemorySize: 384
      Role: !GetAtt 'LambdaIocDownloadServiceRoleEB9001C6.Arn'
      Runtime: python3.11
      Timeout: 900
    DependsOn:
      - LambdaIocDownloadServiceRoleDefaultPolicy9EDF8942
      - LambdaIocDownloadServiceRoleEB9001C6
<<<<<<< HEAD
  LambdaIocDownloadCurrentVersion48773E6B09ec0256801fdc4d1bf03628d928c0a9:
    Type: AWS::Lambda::Version
    Properties:
      Description: 2.10.2b
=======
  LambdaIocDownloadCurrentVersion48773E6B7a9ac00b7d47203b68f6c80171b3c7ea:
    Type: AWS::Lambda::Version
    Properties:
      Description: 2.10.3
>>>>>>> 0f0f6ace
      FunctionName: !Ref 'LambdaIocDownload5519716E'
    UpdateReplacePolicy: Retain
    DeletionPolicy: Retain
  LambdaIocCreatedbServiceRole555565C0:
    Type: AWS::IAM::Role
    Properties:
      AssumeRolePolicyDocument:
        Statement:
          - Action: sts:AssumeRole
            Effect: Allow
            Principal:
              Service: lambda.amazonaws.com
        Version: '2012-10-17'
      ManagedPolicyArns:
        - !Sub 'arn:${AWS::Partition}:iam::aws:policy/service-role/AWSLambdaBasicExecutionRole'
  LambdaIocCreatedbServiceRoleDefaultPolicyA06805A4:
    Type: AWS::IAM::Policy
    Properties:
      PolicyDocument:
        Statement:
          - Action:
              - s3:GetObject*
              - s3:GetBucket*
              - s3:List*
              - s3:DeleteObject*
              - s3:PutObject
              - s3:PutObjectLegalHold
              - s3:PutObjectRetention
              - s3:PutObjectTagging
              - s3:PutObjectVersionTagging
              - s3:Abort*
            Effect: Allow
            Resource:
              - !GetAtt 'S3BucketForGeoip04B5F171.Arn'
              - !Sub '${S3BucketForGeoip04B5F171.Arn}/*'
        Version: '2012-10-17'
      PolicyName: LambdaIocCreatedbServiceRoleDefaultPolicyA06805A4
      Roles:
        - !Ref 'LambdaIocCreatedbServiceRole555565C0'
  LambdaIocCreatedb04F35777:
    Type: AWS::Lambda::Function
    Properties:
      Architectures: !If
        - HasLambdaArchitecturesProp
        - - !FindInMap
            - RegionMap
            - !Ref 'AWS::Region'
            - LambdaArch
        - !Ref 'AWS::NoValue'
      Code:
        S3Bucket: '%%BUCKET_NAME%%'
        S3Key: '%%SOLUTION_NAME%%/%%VERSION%%/assets/ioc_database.zip'
<<<<<<< HEAD
      Description: SIEM on Amazon OpenSearch Service v2.10.2b / ioc-createdb
=======
      Description: SIEM on Amazon OpenSearch Service v2.10.3 / ioc-createdb
>>>>>>> 0f0f6ace
      Environment:
        Variables:
          GEOIP_BUCKET: !Sub 'aes-siem-${AWS::AccountId}-geo'
          LOG_LEVEL: INFO
      FunctionName: aes-siem-ioc-createdb
      Handler: lambda_function.createdb
      MemorySize: 1024
      Role: !GetAtt 'LambdaIocCreatedbServiceRole555565C0.Arn'
      Runtime: python3.11
      Timeout: 900
    DependsOn:
      - LambdaIocCreatedbServiceRoleDefaultPolicyA06805A4
      - LambdaIocCreatedbServiceRole555565C0
<<<<<<< HEAD
  LambdaIocCreatedbCurrentVersionD9D04E9C573492f30b437c50fcab900817c4b91f:
    Type: AWS::Lambda::Version
    Properties:
      Description: 2.10.2b
=======
  LambdaIocCreatedbCurrentVersionD9D04E9C0b279913c12f6415c61d5ae69d126acd:
    Type: AWS::Lambda::Version
    Properties:
      Description: 2.10.3
>>>>>>> 0f0f6ace
      FunctionName: !Ref 'LambdaIocCreatedb04F35777'
    UpdateReplacePolicy: Retain
    DeletionPolicy: Retain
  IocStateMachineLogGroupC1AB417E:
    Type: AWS::Logs::LogGroup
    Properties:
      LogGroupName: /aws/vendedlogs/states/aes-siem-ioc-logs
      RetentionInDays: 30
    UpdateReplacePolicy: Delete
    DeletionPolicy: Delete
  IocStateMachineRole095AC46F:
    Type: AWS::IAM::Role
    Properties:
      AssumeRolePolicyDocument:
        Statement:
          - Action: sts:AssumeRole
            Effect: Allow
            Principal:
              Service: states.amazonaws.com
        Version: '2012-10-17'
  IocStateMachineRoleDefaultPolicy2B85C920:
    Type: AWS::IAM::Policy
    Properties:
      PolicyDocument:
        Statement:
          - Action: lambda:InvokeFunction
            Effect: Allow
            Resource:
              - !GetAtt 'LambdaIocPlan6E369BFB.Arn'
              - !Sub '${LambdaIocPlan6E369BFB.Arn}:*'
          - Action: lambda:InvokeFunction
            Effect: Allow
            Resource:
              - !GetAtt 'LambdaIocCreatedb04F35777.Arn'
              - !Sub '${LambdaIocCreatedb04F35777.Arn}:*'
          - Action: lambda:InvokeFunction
            Effect: Allow
            Resource:
              - !GetAtt 'LambdaIocDownload5519716E.Arn'
              - !Sub '${LambdaIocDownload5519716E.Arn}:*'
          - Action:
              - logs:CreateLogDelivery
              - logs:GetLogDelivery
              - logs:UpdateLogDelivery
              - logs:DeleteLogDelivery
              - logs:ListLogDeliveries
              - logs:PutResourcePolicy
              - logs:DescribeResourcePolicies
              - logs:DescribeLogGroups
            Effect: Allow
            Resource: '*'
        Version: '2012-10-17'
      PolicyName: IocStateMachineRoleDefaultPolicy2B85C920
      Roles:
        - !Ref 'IocStateMachineRole095AC46F'
  IocStateMachine01BE6E56:
    Type: AWS::StepFunctions::StateMachine
    Properties:
      DefinitionString: !Sub '{"StartAt":"IocPlan","States":{"IocPlan":{"Next":"need to download?","Retry":[{"ErrorEquals":["Lambda.ClientExecutionTimeoutException","Lambda.ServiceException","Lambda.AWSLambdaException","Lambda.SdkClientException"],"IntervalSeconds":2,"MaxAttempts":6,"BackoffRate":2}],"Type":"Task","OutputPath":"$.Payload","Resource":"arn:${AWS::Partition}:states:::lambda:invoke","Parameters":{"FunctionName":"${LambdaIocPlan6E369BFB.Arn}","Payload":""}},"need
<<<<<<< HEAD
        to download?":{"Type":"Choice","Choices":[{"Variable":"$.mapped[0].ioc","IsPresent":false,"Next":"SkipDownload"}],"Default":"MapDownload"},"MapDownload":{"Type":"Map","Next":"IocCreatedb","Parameters":{"mapped.$":"$$.Map.Item.Value"},"ItemsPath":"$.mapped","MaxConcurrency":4,"Iterator":{"StartAt":"IocDownload","States":{"IocDownload":{"End":true,"Retry":[{"ErrorEquals":["Lambda.ClientExecutionTimeoutException","Lambda.ServiceException","Lambda.AWSLambdaException","Lambda.SdkClientException"],"IntervalSeconds":2,"MaxAttempts":6,"BackoffRate":2}],"Catch":[{"ErrorEquals":["States.Timeout","States.TaskFailed"],"ResultPath":"$.catcher","Next":"IgnoreTimeout"}],"Type":"Task","TimeoutSeconds":899,"OutputPath":"$.Payload","Resource":"arn:${AWS::Partition}:states:::lambda:invoke","Parameters":{"FunctionName":"${LambdaIocDownload5519716E.Arn}","Payload.$":"$"}},"IgnoreTimeout":{"Type":"Pass","End":true}}}},"IocCreatedb":{"End":true,"Retry":[{"ErrorEquals":["Lambda.ClientExecutionTimeoutException","Lambda.ServiceException","Lambda.AWSLambdaException","Lambda.SdkClientException"],"IntervalSeconds":2,"MaxAttempts":6,"BackoffRate":2}],"Type":"Task","Resource":"arn:${AWS::Partition}:states:::lambda:invoke","Parameters":{"FunctionName":"${LambdaIocCreatedb04F35777.Arn}","Payload.$":"$"}},"SkipDownload":{"Type":"Pass","End":true}},"TimeoutSeconds":3600}'
=======
        to download?":{"Type":"Choice","Choices":[{"Variable":"$.mapped[0].ioc","IsPresent":false,"Next":"SkipDownload"}],"Default":"MapDownload"},"MapDownload":{"Type":"Map","Next":"IocCreatedb","ItemsPath":"$.mapped","ItemSelector":{"mapped.$":"$$.Map.Item.Value"},"ItemProcessor":{"ProcessorConfig":{"Mode":"INLINE"},"StartAt":"IocDownload","States":{"IocDownload":{"End":true,"Retry":[{"ErrorEquals":["Lambda.ClientExecutionTimeoutException","Lambda.ServiceException","Lambda.AWSLambdaException","Lambda.SdkClientException"],"IntervalSeconds":2,"MaxAttempts":6,"BackoffRate":2}],"Catch":[{"ErrorEquals":["States.Timeout","States.TaskFailed"],"ResultPath":"$.catcher","Next":"IgnoreTimeout"}],"Type":"Task","TimeoutSeconds":899,"OutputPath":"$.Payload","Resource":"arn:${AWS::Partition}:states:::lambda:invoke","Parameters":{"FunctionName":"${LambdaIocDownload5519716E.Arn}","Payload.$":"$"}},"IgnoreTimeout":{"Type":"Pass","End":true}}},"MaxConcurrency":4},"IocCreatedb":{"End":true,"Retry":[{"ErrorEquals":["Lambda.ClientExecutionTimeoutException","Lambda.ServiceException","Lambda.AWSLambdaException","Lambda.SdkClientException"],"IntervalSeconds":2,"MaxAttempts":6,"BackoffRate":2}],"Type":"Task","Resource":"arn:${AWS::Partition}:states:::lambda:invoke","Parameters":{"FunctionName":"${LambdaIocCreatedb04F35777.Arn}","Payload.$":"$"}},"SkipDownload":{"Type":"Pass","End":true}},"TimeoutSeconds":3600}'
>>>>>>> 0f0f6ace
      LoggingConfiguration:
        Destinations:
          - CloudWatchLogsLogGroup:
              LogGroupArn: !GetAtt 'IocStateMachineLogGroupC1AB417E.Arn'
        Level: ALL
      RoleArn: !GetAtt 'IocStateMachineRole095AC46F.Arn'
      StateMachineName: aes-siem-ioc-state-machine
    DependsOn:
      - IocStateMachineRoleDefaultPolicy2B85C920
      - IocStateMachineRole095AC46F
    UpdateReplacePolicy: Delete
    DeletionPolicy: Delete
  IocStateMachineEventsRoleC1BF1919:
    Type: AWS::IAM::Role
    Properties:
      AssumeRolePolicyDocument:
        Statement:
          - Action: sts:AssumeRole
            Effect: Allow
            Principal:
              Service: events.amazonaws.com
        Version: '2012-10-17'
  IocStateMachineEventsRoleDefaultPolicyC412ACCE:
    Type: AWS::IAM::Policy
    Properties:
      PolicyDocument:
        Statement:
          - Action: states:StartExecution
            Effect: Allow
            Resource: !Ref 'IocStateMachine01BE6E56'
        Version: '2012-10-17'
      PolicyName: IocStateMachineEventsRoleDefaultPolicyC412ACCE
      Roles:
        - !Ref 'IocStateMachineEventsRoleC1BF1919'
  EventBridgeRuleStepFunctionsIoc6CE991F5:
    Type: AWS::Events::Rule
    Properties:
      ScheduleExpression: !Sub 'rate(${IocDownloadInterval} minutes)'
      State: !If
        - EnableIOC
        - ENABLED
        - DISABLED
      Targets:
        - Arn: !Ref 'IocStateMachine01BE6E56'
          Id: Target0
          RoleArn: !GetAtt 'IocStateMachineEventsRoleC1BF1919.Arn'
  AesSiemDeployRoleForLambda654D64F2:
    Type: AWS::IAM::Role
    Properties:
      AssumeRolePolicyDocument:
        Statement:
          - Action: sts:AssumeRole
            Effect: Allow
            Principal:
              Service: lambda.amazonaws.com
        Version: '2012-10-17'
      ManagedPolicyArns:
        - !Sub 'arn:${AWS::Partition}:iam::aws:policy/service-role/AWSLambdaBasicExecutionRole'
      Policies:
        - PolicyDocument:
            Statement:
              - Action:
                  - logs:PutResourcePolicy
                  - logs:DescribeLogGroups
                  - logs:DescribeLogStreams
                Effect: Allow
                Resource: !Sub 'arn:aws-cn:logs:${AWS::Region}:${AWS::AccountId}:*'
              - Action:
                  - logs:CreateLogGroup
                  - logs:CreateLogStream
                  - logs:PutLogEvents
                  - logs:PutRetentionPolicy
                Effect: Allow
                Resource:
                  - !Sub 'arn:aws-cn:logs:${AWS::Region}:${AWS::AccountId}:log-group:/aws/aes/domains/${DomainOrCollectionName}/*'
                  - !Sub 'arn:aws-cn:logs:${AWS::Region}:${AWS::AccountId}:log-group:/aws/OpenSearchService/domains/${DomainOrCollectionName}/*'
                  - !Sub 'arn:aws-cn:logs:${AWS::Region}:${AWS::AccountId}:log-group:/aws/lambda/aes-siem-*'
            Version: '2012-10-17'
          PolicyName: cwl_loggroup
        - PolicyDocument:
            Statement:
              - Action:
                  - ec2:DescribeVpcEndpoints
                  - es:CreateDomain
                  - es:DescribeDomain
                  - es:ESHttp*
                  - es:UpdateDomainConfig
                  - iam:GetRole
                Effect: Allow
                Resource: '*'
              - Action: iam:CreateServiceLinkedRole
                Effect: Allow
                Resource:
                  - !Sub 'arn:aws-cn:iam::${AWS::AccountId}:role/aws-service-role/observability.aoss.amazonaws.com/AWSServiceRoleForAmazonOpenSearchServerless'
                  - !Sub 'arn:aws-cn:iam::${AWS::AccountId}:role/aws-service-role/opensearchservice.amazonaws.com/AWSServiceRoleForAmazonOpenSearchService'
                  - !Sub 'arn:aws-cn:iam::${AWS::AccountId}:role/aws-service-role/es.amazonaws.com/AWSServiceRoleForAmazonElasticsearchService'
              - Action:
                  - aoss:APIAccessAll
                  - aoss:DashboardsAccessAll
                  - aoss:BatchGetCollection
                  - aoss:BatchGetVpcEndpoint
                  - aoss:CreateCollection
                  - aoss:CreateSecurityPolicy
                  - aoss:GetSecurityPolicy
                  - aoss:UpdateSecurityPolicy
                Effect: Allow
                Resource: '*'
            Version: '2012-10-17'
          PolicyName: opensearch_deployment
        - PolicyDocument:
            Statement:
              - Action:
                  - events:DeleteRule
                  - events:ListRules
                  - events:PutRule
                  - events:PutTargets
                  - events:RemoveTargets
                  - lambda:AddPermission
                  - lambda:RemovePermission
                Effect: Allow
                Resource: '*'
            Version: '2012-10-17'
          PolicyName: crhelper
        - PolicyDocument:
            Statement:
              - Action: iam:PassRole
                Effect: Allow
                Resource: !GetAtt 'AesSiemSnapshotRoleF313ED39.Arn'
            Version: '2012-10-17'
          PolicyName: assume_snapshotrole
        - PolicyDocument:
            Statement:
              - Action: s3:ListBucket
                Effect: Allow
                Resource: !GetAtt 'S3BucketForSnapshot40E67D36.Arn'
              - Action:
                  - s3:GetObject
                  - s3:PutObject
                Effect: Allow
                Resource: !Sub '${S3BucketForSnapshot40E67D36.Arn}/*'
            Version: '2012-10-17'
          PolicyName: s3access
      RoleName: aes-siem-deploy-role-for-lambda
  AesSiemDeployRoleForLambdaDefaultPolicy4129DE4C:
    Type: AWS::IAM::Policy
    Properties:
      PolicyDocument:
        Statement:
          - Action:
              - ec2:CreateNetworkInterface
              - ec2:DescribeNetworkInterfaces
              - ec2:DeleteNetworkInterface
              - ec2:AssignPrivateIpAddresses
              - ec2:UnassignPrivateIpAddresses
            Effect: Allow
            Resource: '*'
        Version: '2012-10-17'
      PolicyName: AesSiemDeployRoleForLambdaDefaultPolicy4129DE4C
      Roles:
        - !Ref 'AesSiemDeployRoleForLambda654D64F2'
  AossDataAccessPolicyForDeployment:
    Type: AWS::OpenSearchServerless::AccessPolicy
    Properties:
      Description: Created By SIEM Solution. DO NOT EDIT
      Name: siem-data-access-for-deploymet
      Policy: !Sub '[{"Description":"For SIEM Deployment","Principal":["${AesSiemDeployRoleForLambda654D64F2.Arn}"],"Rules":[{"Resource":["collection/${DomainOrCollectionName}"],"Permission":["aoss:CreateCollectionItems","aoss:UpdateCollectionItems"],"ResourceType":"collection"},{"Resource":["index/${DomainOrCollectionName}/*"],"Permission":["aoss:*"],"ResourceType":"index"}]},{"Description":"For
        SIEM Deployment2","Principal":["${AesSiemDeployRoleForLambda654D64F2.Arn}"],"Rules":[{"Resource":["collection/*"],"Permission":["aoss:DescribeCollectionItems"],"ResourceType":"collection"}]}]'
      Type: data
    Condition: IsServerless
  AossDataAccessPolicyForLoader:
    Type: AWS::OpenSearchServerless::AccessPolicy
    Properties:
      Description: Created By SIEM Solution. DO NOT EDIT
      Name: siem-data-access-for-loader
      Policy: !Sub '[{"Description":"For SIEM Loader","Principal":["${LambdaEsLoaderServiceRoleFFD43869.Arn}"],"Rules":[{"Resource":["index/${DomainOrCollectionName}/log-*","index/${DomainOrCollectionName}/metrics-*"],"Permission":["aoss:CreateIndex","aoss:UpdateIndex","aoss:ReadDocument","aoss:WriteDocument"],"ResourceType":"index"}]},{"Description":"For
        SIEM metrics exporter","Principal":["${LambdaMetricsExporterServiceRoleDDE0BD95.Arn}"],"Rules":[{"Resource":["index/${DomainOrCollectionName}/*"],"Permission":["aoss:DescribeIndex"],"ResourceType":"index"}]}]'
      Type: data
    Condition: IsServerless
  LambdaDeployAES636B5079:
    Type: AWS::Lambda::Function
    Properties:
      Architectures: !If
        - HasLambdaArchitecturesProp
        - - !FindInMap
            - RegionMap
            - !Ref 'AWS::Region'
            - LambdaArch
        - !Ref 'AWS::NoValue'
      Code:
        S3Bucket: '%%BUCKET_NAME%%'
        S3Key: '%%SOLUTION_NAME%%/%%VERSION%%/assets/deploy_es.zip'
<<<<<<< HEAD
      Description: SIEM on Amazon OpenSearch Service v2.10.2b / opensearch domain deployment
=======
      Description: SIEM on Amazon OpenSearch Service v2.10.3 / opensearch domain deployment
>>>>>>> 0f0f6ace
      Environment:
        Variables:
          ACCOUNT_ID: !Ref 'AWS::AccountId'
          ALLOWED_SOURCE_ADDRESSES: !Ref 'AllowedSourceIpAddresses'
          DEPLOYMENT_TARGET: !Ref 'DeploymentTarget'
          DOMAIN_OR_COLLECTION_NAME: !Ref 'DomainOrCollectionName'
          ROLE_AOS_ADMIN: !GetAtt 'AesSiemDeployRoleForLambda654D64F2.Arn'
          S3_SNAPSHOT: !Ref 'S3BucketForSnapshot40E67D36'
          SOLUTION_PREFIX: aes-siem
          VPCE_ID: !Ref 'VpcEndpointId'
      FunctionName: aes-siem-deploy-aes
      Handler: index.aes_domain_handler
      MemorySize: 128
      ReservedConcurrentExecutions: 1
      Role: !GetAtt 'AesSiemDeployRoleForLambda654D64F2.Arn'
      Runtime: python3.11
      Timeout: 300
    DependsOn:
      - AesSiemDeployRoleForLambdaDefaultPolicy4129DE4C
      - AesSiemDeployRoleForLambda654D64F2
<<<<<<< HEAD
  LambdaDeployAESCurrentVersion047915F14ba4ce2533a11c43dde15b5d56259a7e:
    Type: AWS::Lambda::Version
    Properties:
      Description: 2.10.2b
=======
  LambdaDeployAESCurrentVersion047915F1becf61f9b0082fd1c9543c104837c585:
    Type: AWS::Lambda::Version
    Properties:
      Description: 2.10.3
>>>>>>> 0f0f6ace
      FunctionName: !Ref 'LambdaDeployAES636B5079'
    UpdateReplacePolicy: Retain
    DeletionPolicy: Retain
  AesSiemDomainDeployedR2:
    Type: AWS::CloudFormation::CustomResource
    Properties:
      ServiceToken: !GetAtt 'LambdaDeployAES636B5079.Arn'
<<<<<<< HEAD
      ConfigVersion: 2.10.2b
=======
      ConfigVersion: 2.10.3
>>>>>>> 0f0f6ace
      Target: !Ref 'DeploymentTarget'
      Name: !Ref 'DomainOrCollectionName'
      vpce: !Ref 'VpcEndpointId'
    DependsOn:
      - AesSiemDeployRoleForLambdaDefaultPolicy4129DE4C
      - AesSiemDeployRoleForLambda654D64F2
  LambdaConfigureAESA0471961:
    Type: AWS::Lambda::Function
    Properties:
      Architectures: !If
        - HasLambdaArchitecturesProp
        - - !FindInMap
            - RegionMap
            - !Ref 'AWS::Region'
            - LambdaArch
        - !Ref 'AWS::NoValue'
      Code:
        S3Bucket: '%%BUCKET_NAME%%'
        S3Key: '%%SOLUTION_NAME%%/%%VERSION%%/assets/deploy_es.zip'
<<<<<<< HEAD
      Description: SIEM on Amazon OpenSearch Service v2.10.2b / opensearch configuration
=======
      Description: SIEM on Amazon OpenSearch Service v2.10.3 / opensearch configuration
>>>>>>> 0f0f6ace
      Environment:
        Variables:
          ACCOUNT_ID: !Ref 'AWS::AccountId'
          DOMAIN_OR_COLLECTION_NAME: !Ref 'DomainOrCollectionName'
          ENDPOINT: !GetAtt 'AesSiemDomainDeployedR2.endpoint'
          ROLE_AOS_ADMIN: !GetAtt 'AesSiemDeployRoleForLambda654D64F2.Arn'
          ROLE_ES_LOADER: !GetAtt 'LambdaEsLoaderServiceRoleFFD43869.Arn'
          ROLE_METRICS_EXPORTER: !GetAtt 'LambdaMetricsExporterServiceRoleDDE0BD95.Arn'
          ROLE_SNAPSHOT: !GetAtt 'AesSiemSnapshotRoleF313ED39.Arn'
          S3_SNAPSHOT: !Ref 'S3BucketForSnapshot40E67D36'
          SOLUTION_PREFIX: aes-siem
      FunctionName: aes-siem-configure-aes
      Handler: index.aes_config_handler
      MemorySize: 128
      ReservedConcurrentExecutions: 1
      Role: !GetAtt 'AesSiemDeployRoleForLambda654D64F2.Arn'
      Runtime: python3.11
      Timeout: 600
      VpcConfig:
        SubnetIds: !GetAtt 'ExecCustomResourceValidator.subnets'
        SecurityGroupIds: !If
          - IsInVpc
          - - !GetAtt 'AesSiemVpcNoinboundSecurityGroup58555CE0.GroupId'
          - []
    DependsOn:
      - AesSiemDeployRoleForLambdaDefaultPolicy4129DE4C
      - AesSiemDeployRoleForLambda654D64F2
<<<<<<< HEAD
  LambdaConfigureAESCurrentVersion65114768a1d4cbfb41c789a2b301e745eaa9dd7a:
    Type: AWS::Lambda::Version
    Properties:
      Description: 2.10.2b
=======
  LambdaConfigureAESCurrentVersion65114768b15ee9b666cebf4db1986b68f1059bfb:
    Type: AWS::Lambda::Version
    Properties:
      Description: 2.10.3
>>>>>>> 0f0f6ace
      FunctionName: !Ref 'LambdaConfigureAESA0471961'
    UpdateReplacePolicy: Retain
    DeletionPolicy: Retain
  AesSiemDomainConfiguredR2:
    Type: AWS::CloudFormation::CustomResource
    Properties:
      ServiceToken: !GetAtt 'LambdaConfigureAESA0471961.Arn'
<<<<<<< HEAD
      ConfigVersion: 2.10.2b
=======
      ConfigVersion: 2.10.3
>>>>>>> 0f0f6ace
      Target: !Ref 'DeploymentTarget'
      Name: !Ref 'DomainOrCollectionName'
    DependsOn:
      - AesSiemDomainDeployedR2
    DeletionPolicy: Retain
  aessiempolicytoloadentriestoesE6506021:
    Type: AWS::IAM::Policy
    Properties:
      PolicyDocument:
        Statement:
          - Action: es:ESHttp*
            Effect: Allow
            Resource: !Sub 'arn:aws-cn:es:${AWS::Region}:${AWS::AccountId}:domain/${DomainOrCollectionName}/*'
          - Action: aoss:APIAccessAll
            Effect: Allow
            Resource: !Sub
              - arn:aws-cn:aoss:${AWS::Region}:${AWS::AccountId}:collection/${Param1}
              - Param1: !Select
                  - 0
                  - !Split
                    - .
                    - !GetAtt 'AesSiemDomainDeployedR2.endpoint'
        Version: '2012-10-17'
      PolicyName: aes-siem-policy-to-load-entries-to-es
      Roles:
        - !Ref 'LambdaEsLoaderServiceRoleFFD43869'
        - !Ref 'AesSiemEsLoaderEC2RoleFE3F9F00'
        - !Ref 'LambdaMetricsExporterServiceRoleDDE0BD95'
  aessiempolicytogetparametersbypathB5BFC6F0:
    Type: AWS::IAM::Policy
    Properties:
      PolicyDocument:
        Statement:
          - Action: ssm:GetParametersByPath
            Effect: Allow
            Resource: !Sub 'arn:aws-cn:ssm:*:${AWS::AccountId}:parameter/siem/exclude-logs/*'
        Version: '2012-10-17'
      PolicyName: aes-siem-policy-to-get-parameters-by-path
      Roles:
        - !Ref 'LambdaEsLoaderServiceRoleFFD43869'
        - !Ref 'AesSiemEsLoaderEC2RoleFE3F9F00'
  BucketNotificationsHandler050a0587b7544547bf325f094a3db834RoleB6FB88EC:
    Type: AWS::IAM::Role
    Properties:
      AssumeRolePolicyDocument:
        Statement:
          - Action: sts:AssumeRole
            Effect: Allow
            Principal:
              Service: lambda.amazonaws.com
        Version: '2012-10-17'
      ManagedPolicyArns:
        - !Sub 'arn:${AWS::Partition}:iam::aws:policy/service-role/AWSLambdaBasicExecutionRole'
  BucketNotificationsHandler050a0587b7544547bf325f094a3db834RoleDefaultPolicy2CF63D36:
    Type: AWS::IAM::Policy
    Properties:
      PolicyDocument:
        Statement:
          - Action: s3:PutBucketNotification
            Effect: Allow
            Resource: '*'
        Version: '2012-10-17'
      PolicyName: BucketNotificationsHandler050a0587b7544547bf325f094a3db834RoleDefaultPolicy2CF63D36
      Roles:
        - !Ref 'BucketNotificationsHandler050a0587b7544547bf325f094a3db834RoleB6FB88EC'
  BucketNotificationsHandler050a0587b7544547bf325f094a3db8347ECC3691:
    Type: AWS::Lambda::Function
    Properties:
      Description: AWS CloudFormation handler for "Custom::S3BucketNotifications" resources (@aws-cdk/aws-s3)
      Code:
        ZipFile: |
          import boto3  # type: ignore
          import json
          import logging
          import urllib.request

          s3 = boto3.client("s3")

          EVENTBRIDGE_CONFIGURATION = 'EventBridgeConfiguration'
          CONFIGURATION_TYPES = ["TopicConfigurations", "QueueConfigurations", "LambdaFunctionConfigurations"]

          def handler(event: dict, context):
            response_status = "SUCCESS"
            error_message = ""
            try:
              props = event["ResourceProperties"]
              notification_configuration = props["NotificationConfiguration"]
              managed = props.get('Managed', 'true').lower() == 'true'
              stack_id = event['StackId']
              old = event.get("OldResourceProperties", {}).get("NotificationConfiguration", {})
              if managed:
                config = handle_managed(event["RequestType"], notification_configuration)
              else:
                config = handle_unmanaged(props["BucketName"], stack_id, event["RequestType"], notification_configuration, old)
              s3.put_bucket_notification_configuration(Bucket=props["BucketName"], NotificationConfiguration=config)
            except Exception as e:
              logging.exception("Failed to put bucket notification configuration")
              response_status = "FAILED"
              error_message = f"Error: {str(e)}. "
            finally:
              submit_response(event, context, response_status, error_message)

          def handle_managed(request_type, notification_configuration):
            if request_type == 'Delete':
              return {}
            return notification_configuration

          def handle_unmanaged(bucket, stack_id, request_type, notification_configuration, old):
            def with_id(n):
              n['Id'] = f"{stack_id}-{hash(json.dumps(n, sort_keys=True))}"
              return n

            external_notifications = {}
            existing_notifications = s3.get_bucket_notification_configuration(Bucket=bucket)
            for t in CONFIGURATION_TYPES:
              if request_type == 'Update':
                  ids = [with_id(n) for n in old.get(t, [])]
                  old_incoming_ids = [n['Id'] for n in ids]
                  external_notifications[t] = [n for n in existing_notifications.get(t, []) if not n['Id'] in old_incoming_ids]
              elif request_type == 'Create':
                  external_notifications[t] = [n for n in existing_notifications.get(t, [])]
            if EVENTBRIDGE_CONFIGURATION in existing_notifications:
              external_notifications[EVENTBRIDGE_CONFIGURATION] = existing_notifications[EVENTBRIDGE_CONFIGURATION]

            if request_type == 'Delete':
              return external_notifications

            notifications = {}
            for t in CONFIGURATION_TYPES:
              external = external_notifications.get(t, [])
              incoming = [with_id(n) for n in notification_configuration.get(t, [])]
              notifications[t] = external + incoming

            if EVENTBRIDGE_CONFIGURATION in notification_configuration:
              notifications[EVENTBRIDGE_CONFIGURATION] = notification_configuration[EVENTBRIDGE_CONFIGURATION]
            elif EVENTBRIDGE_CONFIGURATION in external_notifications:
              notifications[EVENTBRIDGE_CONFIGURATION] = external_notifications[EVENTBRIDGE_CONFIGURATION]

            return notifications

          def submit_response(event: dict, context, response_status: str, error_message: str):
            response_body = json.dumps(
              {
                "Status": response_status,
                "Reason": f"{error_message}See the details in CloudWatch Log Stream: {context.log_stream_name}",
                "PhysicalResourceId": event.get("PhysicalResourceId") or event["LogicalResourceId"],
                "StackId": event["StackId"],
                "RequestId": event["RequestId"],
                "LogicalResourceId": event["LogicalResourceId"],
                "NoEcho": False,
              }
            ).encode("utf-8")
            headers = {"content-type": "", "content-length": str(len(response_body))}
            try:
              req = urllib.request.Request(url=event["ResponseURL"], headers=headers, data=response_body, method="PUT")
              with urllib.request.urlopen(req) as response:
                print(response.read().decode("utf-8"))
              print("Status code: " + response.reason)
            except Exception as e:
                print("send(..) failed executing request.urlopen(..): " + str(e))
      Handler: index.handler
      Role: !GetAtt 'BucketNotificationsHandler050a0587b7544547bf325f094a3db834RoleB6FB88EC.Arn'
      Runtime: python3.11
      Timeout: 300
    DependsOn:
      - BucketNotificationsHandler050a0587b7544547bf325f094a3db834RoleDefaultPolicy2CF63D36
      - BucketNotificationsHandler050a0587b7544547bf325f094a3db834RoleB6FB88EC
  SnsTopic2C1570A4:
    Type: AWS::SNS::Topic
    Properties:
      DisplayName: AES SIEM
      KmsMasterKeyId: !GetAtt 'KmsAesSiemLog44B26597.Arn'
      TopicName: aes-siem-alert
  SnsTopicPolicy520DD923:
    Type: AWS::SNS::TopicPolicy
    Properties:
      PolicyDocument:
        Statement:
          - Action: sns:Publish
            Effect: Allow
            Principal:
              Service: events.amazonaws.com
            Resource: !Ref 'SnsTopic2C1570A4'
            Sid: '0'
        Version: '2012-10-17'
      Topics:
        - !Ref 'SnsTopic2C1570A4'
  SnsTopicTokenSubscriptionD7374A11:
    Type: AWS::SNS::Subscription
    Properties:
      Endpoint: !Ref 'SnsEmail'
      Protocol: email
      TopicArn: !Ref 'SnsTopic2C1570A4'
    Condition: HasSnsEmail
  EventBridgeRuleAosNotificationsC282068B:
    Type: AWS::Events::Rule
    Properties:
      EventPattern:
        resources:
          - !Sub 'arn:aws-cn:es:${AWS::Region}:${AWS::AccountId}:domain/${DomainOrCollectionName}'
        source:
          - aws.es
      State: ENABLED
      Targets:
        - Arn: !Ref 'SnsTopic2C1570A4'
          Id: Target0
    Condition: HasSnsEmail
  accesstocontroltowerlogbucketsDFC3958F:
    Type: AWS::IAM::Policy
    Properties:
      PolicyDocument:
        Statement:
          - Action: sts:AssumeRole
            Effect: Allow
            Resource: !Ref 'ControlTowerRoleArnForEsLoader'
          - Action:
              - sqs:ReceiveMessage
              - sqs:ChangeMessageVisibility
              - sqs:GetQueueUrl
              - sqs:DeleteMessage
              - sqs:GetQueueAttributes
            Effect: Allow
            Resource: !Sub
              - arn:aws-cn:sqs:*:${Param1}:*
              - Param1: !Select
                  - 4
                  - !Split
                    - ':'
                    - !Ref 'ControlTowerRoleArnForEsLoader'
        Version: '2012-10-17'
      PolicyName: access_to_control_tower
      Roles:
        - !Ref 'LambdaEsLoaderServiceRoleFFD43869'
        - !Ref 'AesSiemEsLoaderEC2RoleFE3F9F00'
    Condition: IsControlTowerAcccess
  EventSourceMappingForCT63FDE1BA:
    Type: AWS::Lambda::EventSourceMapping
    Properties:
      EventSourceArn: !Ref 'ControlTowerSqsForLogBuckets'
      FunctionName: !Ref 'LambdaEsLoader4B1E2DD9'
      FunctionResponseTypes:
        - ReportBatchItemFailures
    Condition: IsControlTowerAcccess
  accesstosecuritylakelogbuckets32CCAD02:
    Type: AWS::IAM::Policy
    Properties:
      PolicyDocument:
        Statement:
          - Action: sts:AssumeRole
            Effect: Allow
            Resource: !Ref 'SecurityLakeRoleArn'
          - Action:
              - sqs:ReceiveMessage
              - sqs:ChangeMessageVisibility
              - sqs:GetQueueUrl
              - sqs:DeleteMessage
              - sqs:GetQueueAttributes
            Effect: Allow
            Resource: !Sub
              - arn:aws-cn:sqs:*:${Param1}:*
              - Param1: !Select
                  - 4
                  - !Split
                    - ':'
                    - !Ref 'SecurityLakeRoleArn'
        Version: '2012-10-17'
      PolicyName: access_to_security_lake
      Roles:
        - !Ref 'LambdaEsLoaderServiceRoleFFD43869'
        - !Ref 'AesSiemEsLoaderEC2RoleFE3F9F00'
    Condition: IsSecurityLakeAcccess
  EventSourceMappingForCT230540116:
    Type: AWS::Lambda::EventSourceMapping
    Properties:
      EventSourceArn: !Ref 'SecurityLakeSubscriberSqs'
      FunctionName: !Ref 'LambdaEsLoader4B1E2DD9'
      FunctionResponseTypes:
        - ReportBatchItemFailures
    Condition: IsSecurityLakeAcccess
  TotalFreeStorageSpaceRemainsLowAlarm3888040E:
    Type: AWS::CloudWatch::Alarm
    Properties:
      AlarmDescription: Triggered when total free space for the cluster remains less 200MB for 30 minutes.
      ComparisonOperator: LessThanOrEqualToThreshold
      Dimensions:
        - Name: ClientId
          Value: !Ref 'AWS::AccountId'
        - Name: DomainName
          Value: !Ref 'DomainOrCollectionName'
      EvaluationPeriods: 30
      MetricName: FreeStorageSpace
      Namespace: AWS/ES
      Period: 60
      Statistic: Sum
      Threshold: 200
  EsLoaderStopperRule2C1D9F30:
    Type: AWS::Events::Rule
    Properties:
      EventPattern:
        detail-type:
          - CloudWatch Alarm State Change
        resources:
          - !GetAtt 'TotalFreeStorageSpaceRemainsLowAlarm3888040E.Arn'
        source:
          - aws.cloudwatch
      State: ENABLED
      Targets:
        - Arn: !GetAtt 'LambdaEsLoaderStopper35C1D57B.Arn'
          Id: Target0
  EsLoaderStopperRuleAllowEventRuleaessiemLambdaEsLoaderStopper325F7AA593386C47:
    Type: AWS::Lambda::Permission
    Properties:
      Action: lambda:InvokeFunction
      FunctionName: !GetAtt 'LambdaEsLoaderStopper35C1D57B.Arn'
      Principal: events.amazonaws.com
      SourceArn: !GetAtt 'EsLoaderStopperRule2C1D9F30.Arn'
  SIEMDashboard35199390:
    Type: AWS::CloudWatch::Dashboard
    Properties:
      DashboardBody: !Sub '{"widgets":[{"type":"text","width":24,"height":1,"x":0,"y":0,"properties":{"markdown":"# CloudWatch Alarm"}},{"type":"metric","width":6,"height":6,"x":0,"y":1,"properties":{"view":"timeSeries","title":"${TotalFreeStorageSpaceRemainsLowAlarm3888040E}","region":"${AWS::Region}","annotations":{"alarms":["${TotalFreeStorageSpaceRemainsLowAlarm3888040E.Arn}"]},"yAxis":{}}},{"type":"text","width":24,"height":1,"x":0,"y":7,"properties":{"markdown":"#
        Lambda Function: ${LambdaEsLoader4B1E2DD9}"}},{"type":"metric","width":12,"height":4,"x":0,"y":8,"properties":{"view":"timeSeries","title":"Error count and success rate (%)","region":"${AWS::Region}","metrics":[["AWS/Lambda","Errors","FunctionName","${LambdaEsLoader4B1E2DD9}",{"color":"#d13212","label":"Errors
        (Count)","stat":"Sum","id":"errors"}],[{"label":"Success rate (%)","color":"#2ca02c","expression":"100 - 100 * errors / MAX([errors, invocations])","yAxis":"right"}],["AWS/Lambda","Invocations","FunctionName","${LambdaEsLoader4B1E2DD9}",{"stat":"Sum","visible":false,"id":"invocations"}]],"yAxis":{"left":{"showUnits":false},"right":{"max":100,"showUnits":false}},"period":60}},{"type":"metric","width":12,"height":4,"x":12,"y":8,"properties":{"view":"timeSeries","title":"Invocations
        (Count)","region":"${AWS::Region}","metrics":[["AWS/Lambda","Invocations","FunctionName","${LambdaEsLoader4B1E2DD9}",{"stat":"Sum"}]],"yAxis":{"left":{"showUnits":false}},"legend":{"position":"hidden"},"period":60}},{"type":"metric","width":12,"height":4,"x":0,"y":12,"properties":{"view":"timeSeries","title":"Duration
        (Milliseconds)","region":"${AWS::Region}","metrics":[["AWS/Lambda","Duration","FunctionName","${LambdaEsLoader4B1E2DD9}",{"stat":"Minimum"}],["AWS/Lambda","Duration","FunctionName","${LambdaEsLoader4B1E2DD9}"],["AWS/Lambda","Duration","FunctionName","${LambdaEsLoader4B1E2DD9}",{"stat":"Maximum"}]],"yAxis":{"left":{"showUnits":false}},"period":60}},{"type":"metric","width":12,"height":4,"x":12,"y":12,"properties":{"view":"timeSeries","title":"Throttles
        (Count)","region":"${AWS::Region}","metrics":[["AWS/Lambda","Throttles","FunctionName","${LambdaEsLoader4B1E2DD9}",{"stat":"Sum"}]],"yAxis":{"left":{"showUnits":false}},"legend":{"position":"hidden"},"period":60}},{"type":"log","width":12,"height":4,"x":0,"y":16,"properties":{"view":"table","title":"Longest
        5 invocations","region":"${AWS::Region}","query":"SOURCE ''/aws/lambda/${LambdaEsLoader4B1E2DD9}'' | fields @timestamp, @duration, @requestId\n                | sort @duration desc\n                |
        head 5"}},{"type":"metric","width":12,"height":4,"x":12,"y":16,"properties":{"view":"timeSeries","title":"ConcurrentExecutions (Count)","region":"${AWS::Region}","metrics":[["AWS/Lambda","ConcurrentExecutions","FunctionName","${LambdaEsLoader4B1E2DD9}",{"stat":"Maximum"}]],"yAxis":{"left":{"showUnits":false}},"legend":{"position":"hidden"},"period":60}},{"type":"text","width":24,"height":1,"x":0,"y":20,"properties":{"markdown":"#
        OpenSearch Service: ${DomainOrCollectionName} domain"}},{"type":"metric","width":12,"height":4,"x":0,"y":21,"properties":{"view":"timeSeries","title":"Data Node CPUUtilization (Cluster Max Percentage)","region":"${AWS::Region}","metrics":[["AWS/ES","CPUUtilization","ClientId","${AWS::AccountId}","DomainName","${DomainOrCollectionName}",{"stat":"Maximum"}]],"yAxis":{"left":{"max":100,"showUnits":false}},"legend":{"position":"hidden"}}},{"type":"metric","width":12,"height":4,"x":12,"y":21,"properties":{"view":"timeSeries","title":"Data
        Node JVMMemoryPressure (Cluster Max Percentage)","region":"${AWS::Region}","metrics":[["AWS/ES","JVMMemoryPressure","ClientId","${AWS::AccountId}","DomainName","${DomainOrCollectionName}"]],"yAxis":{"left":{"max":100,"showUnits":false}},"legend":{"position":"hidden"}}},{"type":"metric","width":12,"height":4,"x":0,"y":25,"properties":{"view":"timeSeries","title":"HTTP
        requests by error response code (Cluster Total Count)","region":"${AWS::Region}","metrics":[["AWS/ES","4xx","ClientId","${AWS::AccountId}","DomainName","${DomainOrCollectionName}",{"stat":"Sum"}],["AWS/ES","5xx","ClientId","${AWS::AccountId}","DomainName","${DomainOrCollectionName}",{"stat":"Sum"}]],"yAxis":{"left":{"showUnits":false}}}},{"type":"metric","width":12,"height":4,"x":12,"y":25,"properties":{"view":"timeSeries","title":"Active
        Shards Count","region":"${AWS::Region}","metrics":[["AWS/ES","Shards.active","ClientId","${AWS::AccountId}","DomainName","${DomainOrCollectionName}"],["AWS/ES","Shards.activePrimary","ClientId","${AWS::AccountId}","DomainName","${DomainOrCollectionName}"]],"yAxis":{"left":{"showUnits":false}}}},{"type":"metric","width":12,"height":4,"x":0,"y":29,"properties":{"view":"timeSeries","title":"Cluster
        DiskThroughputThrottle","region":"${AWS::Region}","metrics":[["AWS/ES","ThroughputThrottle","ClientId","${AWS::AccountId}","DomainName","${DomainOrCollectionName}",{"label":"Cluster Disk ThroughputThrottle","stat":"Maximum"}]],"annotations":{"horizontal":[{"value":1,"yAxis":"left"}]},"yAxis":{"left":{"showUnits":false}}}},{"type":"metric","width":12,"height":4,"x":12,"y":29,"properties":{"view":"timeSeries","title":"ClusterIndexWritesBlocked
        (Cluster Max Count)","region":"${AWS::Region}","metrics":[["AWS/ES","ClusterIndexWritesBlocked","ClientId","${AWS::AccountId}","DomainName","${DomainOrCollectionName}"]],"yAxis":{"left":{"showUnits":false}},"legend":{"position":"hidden"}}},{"type":"text","width":12,"height":1,"x":0,"y":33,"properties":{"markdown":"#
        Read / Search"}},{"type":"text","width":12,"height":1,"x":12,"y":33,"properties":{"markdown":"# Write / Indexing"}},{"type":"metric","width":12,"height":4,"x":0,"y":34,"properties":{"view":"timeSeries","title":"EBS
        Read Throughput / IOPS","region":"${AWS::Region}","metrics":[["AWS/ES","ReadThroughput","ClientId","${AWS::AccountId}","DomainName","${DomainOrCollectionName}",{"label":"ReadThroughput (Bytes/Second)","stat":"Maximum"}],["AWS/ES","ReadIOPS","ClientId","${AWS::AccountId}","DomainName","${DomainOrCollectionName}",{"label":"ReadIOPS
        (Count/Second)","stat":"Maximum","yAxis":"right"}]],"yAxis":{"left":{"showUnits":false},"right":{"showUnits":false}}}},{"type":"metric","width":12,"height":4,"x":12,"y":34,"properties":{"view":"timeSeries","title":"EBS
        Write Throughput / IOPS","region":"${AWS::Region}","metrics":[["AWS/ES","WriteThroughput","ClientId","${AWS::AccountId}","DomainName","${DomainOrCollectionName}",{"label":"WriteThroughput (Bytes/Second)","stat":"Maximum"}],["AWS/ES","WriteIOPS","ClientId","${AWS::AccountId}","DomainName","${DomainOrCollectionName}",{"label":"WriteIOPS
        (Count/Second)","stat":"Maximum","yAxis":"right"}]],"yAxis":{"left":{"showUnits":false},"right":{"showUnits":false}}}},{"type":"metric","width":12,"height":4,"x":0,"y":38,"properties":{"view":"timeSeries","title":"EBS
        Read Latency / Disk Queue","region":"${AWS::Region}","metrics":[["AWS/ES","ReadLatency","ClientId","${AWS::AccountId}","DomainName","${DomainOrCollectionName}",{"label":"ReadLatency (Seconds)","stat":"Maximum"}],["AWS/ES","DiskQueueDepth","ClientId","${AWS::AccountId}","DomainName","${DomainOrCollectionName}",{"label":"DiskQueueDepth
        (Count)","stat":"Maximum","yAxis":"right"}]],"yAxis":{"left":{"showUnits":false},"right":{"showUnits":false}}}},{"type":"metric","width":12,"height":4,"x":12,"y":38,"properties":{"view":"timeSeries","title":"EBS
        Write Latency / Disk Queue","region":"${AWS::Region}","metrics":[["AWS/ES","WriteLatency","ClientId","${AWS::AccountId}","DomainName","${DomainOrCollectionName}",{"label":"WriteLatency (Seconds)","stat":"Maximum"}],["AWS/ES","DiskQueueDepth","ClientId","${AWS::AccountId}","DomainName","${DomainOrCollectionName}",{"label":"DiskQueueDepth
        (Count)","stat":"Maximum","yAxis":"right"}]],"yAxis":{"left":{"showUnits":false},"right":{"showUnits":false}}}},{"type":"metric","width":12,"height":4,"x":0,"y":42,"properties":{"view":"timeSeries","title":"Search
        Rate / Latency (Node Average)","region":"${AWS::Region}","metrics":[["AWS/ES","SearchRate","ClientId","${AWS::AccountId}","DomainName","${DomainOrCollectionName}",{"label":"SearchRate (Count)"}],["AWS/ES","SearchLatency","ClientId","${AWS::AccountId}","DomainName","${DomainOrCollectionName}",{"label":"SearchLatency
        (Milliseconds)","yAxis":"right"}]],"yAxis":{"left":{"showUnits":false},"right":{"showUnits":false}}}},{"type":"metric","width":12,"height":4,"x":12,"y":42,"properties":{"view":"timeSeries","title":"Indexing
        Rate / Latency (Node Average)","region":"${AWS::Region}","metrics":[["AWS/ES","IndexingRate","ClientId","${AWS::AccountId}","DomainName","${DomainOrCollectionName}",{"label":"IndexingRate (Count)"}],["AWS/ES","IndexingLatency","ClientId","${AWS::AccountId}","DomainName","${DomainOrCollectionName}",{"label":"IndexingLatency
        (Milliseconds)","yAxis":"right"}]],"yAxis":{"left":{"showUnits":false},"right":{"showUnits":false}}}},{"type":"metric","width":12,"height":4,"x":0,"y":46,"properties":{"view":"timeSeries","title":"ThreadpoolReadQueue
        (Node Average Count)","region":"${AWS::Region}","metrics":[["AWS/ES","ThreadpoolSearchQueue","ClientId","${AWS::AccountId}","DomainName","${DomainOrCollectionName}"]],"annotations":{"horizontal":[{"value":1000,"yAxis":"left"}]},"yAxis":{"left":{"showUnits":false}},"legend":{"position":"hidden"}}},{"type":"metric","width":12,"height":4,"x":12,"y":46,"properties":{"view":"timeSeries","title":"ThreadpoolWriteQueue
        (Node Average Count)","region":"${AWS::Region}","metrics":[["AWS/ES","ThreadpoolWriteQueue","ClientId","${AWS::AccountId}","DomainName","${DomainOrCollectionName}"]],"annotations":{"horizontal":[{"value":10000,"yAxis":"left"}]},"yAxis":{"left":{"showUnits":false}},"legend":{"position":"hidden"}}},{"type":"metric","width":12,"height":4,"x":0,"y":50,"properties":{"view":"timeSeries","title":"Threadpool
        Search Rejected Count (Node Total Count)","region":"${AWS::Region}","metrics":[["AWS/ES","ThreadpoolSearchRejected","ClientId","${AWS::AccountId}","DomainName","${DomainOrCollectionName}",{"stat":"Sum"}]],"yAxis":{"left":{"showUnits":false}}}},{"type":"metric","width":12,"height":4,"x":12,"y":50,"properties":{"view":"timeSeries","title":"Threadpool
        Indexing Rejected Count (Node Total Count)","region":"${AWS::Region}","metrics":[["AWS/ES","ThreadpoolWriteRejected","ClientId","${AWS::AccountId}","DomainName","${DomainOrCollectionName}",{"stat":"Sum"}],["AWS/ES","CoordinatingWriteRejected","ClientId","${AWS::AccountId}","DomainName","${DomainOrCollectionName}",{"stat":"Sum"}],["AWS/ES","PrimaryWriteRejected","ClientId","${AWS::AccountId}","DomainName","${DomainOrCollectionName}",{"stat":"Sum"}],["AWS/ES","ReplicaWriteRejected","ClientId","${AWS::AccountId}","DomainName","${DomainOrCollectionName}",{"stat":"Sum"}]],"yAxis":{"left":{"showUnits":false}}}},{"type":"text","width":24,"height":1,"x":0,"y":54,"properties":{"markdown":"#
        SQS"}},{"type":"metric","width":12,"height":4,"x":0,"y":55,"properties":{"view":"timeSeries","title":"${AesSiemSqsSplitLogs0191F431.QueueName}: NumberOfMessagesReceived (Count)","region":"${AWS::Region}","metrics":[["AWS/SQS","NumberOfMessagesReceived","QueueName","${AesSiemSqsSplitLogs0191F431.QueueName}",{"stat":"Sum"}]],"yAxis":{"left":{"showUnits":false}},"legend":{"position":"hidden"}}},{"type":"metric","width":12,"height":4,"x":12,"y":55,"properties":{"view":"timeSeries","title":"${AesSiemDlq1CD8439D.QueueName}:
        ApproximateNumberOfMessagesVisible (Count)","region":"${AWS::Region}","metrics":[["AWS/SQS","ApproximateNumberOfMessagesVisible","QueueName","${AesSiemDlq1CD8439D.QueueName}",{"stat":"Maximum"}]],"yAxis":{"left":{"showUnits":false}},"legend":{"position":"hidden"}}},{"type":"text","width":24,"height":1,"x":0,"y":59,"properties":{"markdown":"#
        Lambda Function Logs: ${LambdaEsLoader4B1E2DD9}"}},{"type":"log","width":24,"height":6,"x":0,"y":60,"properties":{"view":"table","title":"CRITICAL Logs","region":"${AWS::Region}","query":"SOURCE
        ''/aws/lambda/${LambdaEsLoader4B1E2DD9}'' | fields @timestamp, message, s3_key\n                | filter level == \"CRITICAL\"\n                | sort @timestamp desc\n                | limit 100"}},{"type":"log","width":24,"height":6,"x":0,"y":66,"properties":{"view":"table","title":"ERROR
        Logs","region":"${AWS::Region}","query":"SOURCE ''/aws/lambda/${LambdaEsLoader4B1E2DD9}'' | fields @timestamp, message, s3_key\n                | filter level == \"ERROR\"\n                | sort
        @timestamp desc\n                | limit 100"}},{"type":"text","width":12,"height":3,"x":0,"y":72,"properties":{"markdown":"## Sample query\nTo investigate critical/error log with CloudWatch Logs
        Insights\n\n```\nfields @timestamp, @message\n| filter s3_key == \"copy s3_key and paste here\"\nOR @requestId == \"copy function_request_id and paste here\"```"}},{"type":"log","width":24,"height":6,"x":0,"y":75,"properties":{"view":"table","title":"Exception
        Logs","region":"${AWS::Region}","query":"SOURCE ''/aws/lambda/${LambdaEsLoader4B1E2DD9}'' | fields @timestamp, @message\n                | filter @message =~ /^\\[ERROR]/\n                | filter
        @message not like /No active exception to reraise/\n                | filter @message not like /unknown file format/\n                # exclude raise without Exception\n                | sort @timestamp
        desc\n                | limit 100"}}]}'
      DashboardName: SIEM
    Condition: IsManagedCluster
  SIEMDashboardServerlessC64B983C:
    Type: AWS::CloudWatch::Dashboard
    Properties:
      DashboardBody: !Sub
        - '{"widgets":[{"type":"text","width":24,"height":1,"x":0,"y":0,"properties":{"markdown":"# Lambda Function: ${LambdaEsLoader4B1E2DD9}"}},{"type":"metric","width":12,"height":4,"x":0,"y":1,"properties":{"view":"timeSeries","title":"Error
          count and success rate (%)","region":"${AWS::Region}","metrics":[["AWS/Lambda","Errors","FunctionName","${LambdaEsLoader4B1E2DD9}",{"color":"#d13212","label":"Errors (Count)","stat":"Sum","id":"errors"}],[{"label":"Success
          rate (%)","color":"#2ca02c","expression":"100 - 100 * errors / MAX([errors, invocations])","yAxis":"right"}],["AWS/Lambda","Invocations","FunctionName","${LambdaEsLoader4B1E2DD9}",{"stat":"Sum","visible":false,"id":"invocations"}]],"yAxis":{"left":{"showUnits":false},"right":{"max":100,"showUnits":false}},"period":60}},{"type":"metric","width":12,"height":4,"x":12,"y":1,"properties":{"view":"timeSeries","title":"Invocations
          (Count)","region":"${AWS::Region}","metrics":[["AWS/Lambda","Invocations","FunctionName","${LambdaEsLoader4B1E2DD9}",{"stat":"Sum"}]],"yAxis":{"left":{"showUnits":false}},"legend":{"position":"hidden"},"period":60}},{"type":"metric","width":12,"height":4,"x":0,"y":5,"properties":{"view":"timeSeries","title":"Duration
          (Milliseconds)","region":"${AWS::Region}","metrics":[["AWS/Lambda","Duration","FunctionName","${LambdaEsLoader4B1E2DD9}",{"stat":"Minimum"}],["AWS/Lambda","Duration","FunctionName","${LambdaEsLoader4B1E2DD9}"],["AWS/Lambda","Duration","FunctionName","${LambdaEsLoader4B1E2DD9}",{"stat":"Maximum"}]],"yAxis":{"left":{"showUnits":false}},"period":60}},{"type":"metric","width":12,"height":4,"x":12,"y":5,"properties":{"view":"timeSeries","title":"Throttles
          (Count)","region":"${AWS::Region}","metrics":[["AWS/Lambda","Throttles","FunctionName","${LambdaEsLoader4B1E2DD9}",{"stat":"Sum"}]],"yAxis":{"left":{"showUnits":false}},"legend":{"position":"hidden"},"period":60}},{"type":"log","width":12,"height":4,"x":0,"y":9,"properties":{"view":"table","title":"Longest
          5 invocations","region":"${AWS::Region}","query":"SOURCE ''/aws/lambda/${LambdaEsLoader4B1E2DD9}'' | fields @timestamp, @duration, @requestId\n                | sort @duration desc\n                |
          head 5"}},{"type":"metric","width":12,"height":4,"x":12,"y":9,"properties":{"view":"timeSeries","title":"ConcurrentExecutions (Count)","region":"${AWS::Region}","metrics":[["AWS/Lambda","ConcurrentExecutions","FunctionName","${LambdaEsLoader4B1E2DD9}",{"stat":"Maximum"}]],"yAxis":{"left":{"showUnits":false}},"legend":{"position":"hidden"},"period":60}},{"type":"text","width":24,"height":1,"x":0,"y":13,"properties":{"markdown":"#
          OpenSearch Serverless: ${DomainOrCollectionName} collection"}},{"type":"metric","width":12,"height":4,"x":0,"y":14,"properties":{"view":"timeSeries","title":"HTTP requests by response code 2xs,
          3xx","region":"${AWS::Region}","metrics":[["AWS/AOSS","2xx","ClientId","${AWS::AccountId}","CollectionId","${Param1}","CollectionName","${DomainOrCollectionName}",{"period":60,"stat":"Sum"}],["AWS/AOSS","3xx","ClientId","${AWS::AccountId}","CollectionId","${Param1}","CollectionName","${DomainOrCollectionName}",{"period":60,"stat":"Sum"}]],"yAxis":{"left":{"showUnits":false}}}},{"type":"text","width":12,"height":1,"x":12,"y":14,"properties":{"markdown":"#
          Write / Indexing"}},{"type":"metric","width":12,"height":4,"x":0,"y":18,"properties":{"view":"timeSeries","title":"HTTP requests by error response code 4xx, 5xx","region":"${AWS::Region}","metrics":[["AWS/AOSS","4xx","ClientId","${AWS::AccountId}","CollectionId","${Param1}","CollectionName","${DomainOrCollectionName}",{"period":60,"stat":"Sum"}],["AWS/AOSS","5xx","ClientId","${AWS::AccountId}","CollectionId","${Param1}","CollectionName","${DomainOrCollectionName}",{"period":60,"stat":"Sum"}]],"yAxis":{"left":{"showUnits":false}}}},{"type":"metric","width":12,"height":4,"x":12,"y":18,"properties":{"view":"timeSeries","title":"IngestionDataRate:
          The indexing rate per second to a collection (Bytes/s)","region":"${AWS::Region}","metrics":[["AWS/AOSS","IngestionDataRate","ClientId","${AWS::AccountId}","CollectionId","${Param1}","CollectionName","${DomainOrCollectionName}",{"period":60,"stat":"Sum"}]],"yAxis":{"left":{"showUnits":false}}}},{"type":"text","width":12,"height":4,"x":0,"y":22,"properties":{"markdown":""}},{"type":"metric","width":12,"height":4,"x":12,"y":22,"properties":{"view":"timeSeries","title":"IngestionDocumentRate:
          The rate per second at which documents are being ingested to a collection (Counts)","region":"${AWS::Region}","metrics":[["AWS/AOSS","IngestionDocumentRate","ClientId","${AWS::AccountId}","CollectionId","${Param1}","CollectionName","${DomainOrCollectionName}",{"period":60,"stat":"Sum"}]],"yAxis":{"left":{"showUnits":false}}}},{"type":"text","width":12,"height":1,"x":0,"y":26,"properties":{"markdown":"#
          Read / Search"}},{"type":"metric","width":12,"height":4,"x":12,"y":26,"properties":{"view":"timeSeries","title":"IngestionDocumentErrors: The total number of document errors during ingestion (counts)","region":"${AWS::Region}","metrics":[["AWS/AOSS","IngestionDocumentErrors","ClientId","${AWS::AccountId}","CollectionId","${Param1}","CollectionName","${DomainOrCollectionName}",{"color":"#d13212","period":60,"stat":"Sum"}]],"yAxis":{"left":{"showUnits":false}}}},{"type":"metric","width":12,"height":4,"x":0,"y":30,"properties":{"view":"timeSeries","title":"SearchOCU:
          The number of OCUs used to search collection data","region":"${AWS::Region}","metrics":[["AWS/AOSS","SearchOCU","ClientId","${AWS::AccountId}",{"period":3600,"stat":"Sum"}]],"yAxis":{"left":{"showUnits":false}}}},{"type":"metric","width":12,"height":4,"x":12,"y":30,"properties":{"view":"timeSeries","title":"IndexingOCU:
          The number of OCUs used to ingest collection data","region":"${AWS::Region}","metrics":[["AWS/AOSS","IndexingOCU","ClientId","${AWS::AccountId}",{"period":3600,"stat":"Sum"}]],"yAxis":{"left":{"showUnits":false}}}},{"type":"metric","width":12,"height":4,"x":0,"y":34,"properties":{"view":"timeSeries","title":"SearchRequestRate:
          The total number of search requests (Counts/min)","region":"${AWS::Region}","metrics":[["AWS/AOSS","SearchRequestRate","ClientId","${AWS::AccountId}","CollectionId","${Param1}","CollectionName","${DomainOrCollectionName}",{"period":60,"stat":"Sum"}]],"yAxis":{"left":{"showUnits":false}}}},{"type":"metric","width":12,"height":4,"x":12,"y":34,"properties":{"view":"timeSeries","title":"IngestionRequestRate:
          The total number of bulk write operations (Counts/min)","region":"${AWS::Region}","metrics":[["AWS/AOSS","IngestionRequestRate","ClientId","${AWS::AccountId}","CollectionId","${Param1}","CollectionName","${DomainOrCollectionName}",{"period":60,"stat":"Sum"}]],"yAxis":{"left":{"showUnits":false}}}},{"type":"metric","width":12,"height":4,"x":0,"y":38,"properties":{"view":"timeSeries","title":"SearchRequestLatency:
          The time to complete a search operation (milliseconds)","region":"${AWS::Region}","metrics":[["AWS/AOSS","SearchRequestLatency","ClientId","${AWS::AccountId}","CollectionId","${Param1}","CollectionName","${DomainOrCollectionName}",{"period":60}]],"yAxis":{"left":{"showUnits":false}}}},{"type":"metric","width":12,"height":4,"x":12,"y":38,"properties":{"view":"timeSeries","title":"IngestionRequestLatency:
          The time to complete bulk write operations (milliseconds)","region":"${AWS::Region}","metrics":[["AWS/AOSS","IngestionRequestLatency","ClientId","${AWS::AccountId}","CollectionId","${Param1}","CollectionName","${DomainOrCollectionName}",{"period":60}]],"yAxis":{"left":{"showUnits":false}}}},{"type":"metric","width":12,"height":4,"x":0,"y":42,"properties":{"view":"timeSeries","title":"SearchRequestErrors:
          The total number of query errors (Counts/min)","region":"${AWS::Region}","metrics":[["AWS/AOSS","SearchRequestErrors","ClientId","${AWS::AccountId}","CollectionId","${Param1}","CollectionName","${DomainOrCollectionName}",{"color":"#d13212","period":60,"stat":"Sum"}]],"yAxis":{"left":{"showUnits":false}}}},{"type":"metric","width":12,"height":4,"x":12,"y":42,"properties":{"view":"timeSeries","title":"IngestionRequestErrors:
          The total number of bulk indexing request errors (counts)","region":"${AWS::Region}","metrics":[["AWS/AOSS","IngestionRequestErrors","ClientId","${AWS::AccountId}","CollectionId","${Param1}","CollectionName","${DomainOrCollectionName}",{"color":"#d13212","period":60,"stat":"Sum"}]],"yAxis":{"left":{"showUnits":false}}}},{"type":"text","width":24,"height":1,"x":0,"y":46,"properties":{"markdown":"#
          SQS"}},{"type":"metric","width":12,"height":4,"x":0,"y":47,"properties":{"view":"timeSeries","title":"${AesSiemSqsSplitLogs0191F431.QueueName}: NumberOfMessagesReceived (Count)","region":"${AWS::Region}","metrics":[["AWS/SQS","NumberOfMessagesReceived","QueueName","${AesSiemSqsSplitLogs0191F431.QueueName}",{"stat":"Sum"}]],"yAxis":{"left":{"showUnits":false}},"legend":{"position":"hidden"}}},{"type":"metric","width":12,"height":4,"x":12,"y":47,"properties":{"view":"timeSeries","title":"${AesSiemDlq1CD8439D.QueueName}:
          ApproximateNumberOfMessagesVisible (Count)","region":"${AWS::Region}","metrics":[["AWS/SQS","ApproximateNumberOfMessagesVisible","QueueName","${AesSiemDlq1CD8439D.QueueName}",{"stat":"Maximum"}]],"yAxis":{"left":{"showUnits":false}},"legend":{"position":"hidden"}}},{"type":"text","width":24,"height":1,"x":0,"y":51,"properties":{"markdown":"#
          Lambda Function Logs: ${LambdaEsLoader4B1E2DD9}"}},{"type":"log","width":24,"height":6,"x":0,"y":52,"properties":{"view":"table","title":"CRITICAL Logs","region":"${AWS::Region}","query":"SOURCE
          ''/aws/lambda/${LambdaEsLoader4B1E2DD9}'' | fields @timestamp, message, s3_key\n                | filter level == \"CRITICAL\"\n                | sort @timestamp desc\n                | limit
          100"}},{"type":"log","width":24,"height":6,"x":0,"y":58,"properties":{"view":"table","title":"ERROR Logs","region":"${AWS::Region}","query":"SOURCE ''/aws/lambda/${LambdaEsLoader4B1E2DD9}'' |
          fields @timestamp, message, s3_key\n                | filter level == \"ERROR\"\n                | sort @timestamp desc\n                | limit 100"}},{"type":"text","width":12,"height":3,"x":0,"y":64,"properties":{"markdown":"##
          Sample query\nTo investigate critical/error log with CloudWatch Logs Insights\n\n```\nfields @timestamp, @message\n| filter s3_key == \"copy s3_key and paste here\"\nOR @requestId == \"copy function_request_id
          and paste here\"```"}},{"type":"log","width":24,"height":6,"x":0,"y":67,"properties":{"view":"table","title":"Exception Logs","region":"${AWS::Region}","query":"SOURCE ''/aws/lambda/${LambdaEsLoader4B1E2DD9}''
          | fields @timestamp, @message\n                | filter @message =~ /^\\[ERROR]/\n                | filter @message not like /No active exception to reraise/\n                | filter @message
          not like /unknown file format/\n                # exclude raise without Exception\n                | sort @timestamp desc\n                | limit 100"}}]}'
        - Param1: !Select
            - 0
            - !Split
              - .
              - !GetAtt 'AesSiemDomainDeployedR2.endpoint'
      DashboardName: SIEM-Serverless
    Condition: IsServerless
Outputs:
  RoleDeploy:
    Value: !GetAtt 'AesSiemDeployRoleForLambda654D64F2.Arn'
    Export:
      Name: role-deploy
  DashboardsUrl:
    Value: !Sub 'https://${AesSiemDomainDeployedR2.endpoint}/_dashboards/'
    Export:
      Name: dashboards-url
  DashboardsPassword:
    Description: Please change the password in OpenSearch Dashboards ASAP
    Value: !GetAtt 'AesSiemDomainDeployedR2.kibanapass'
    Export:
      Name: dashboards-pass
  DashboardsAdminID:
    Value: !GetAtt 'AesSiemDomainDeployedR2.kibanaadmin'
    Export:
      Name: dashboards-admin
Rules: {}<|MERGE_RESOLUTION|>--- conflicted
+++ resolved
@@ -1,8 +1,4 @@
-<<<<<<< HEAD
-Description: SIEM on Amazon OpenSearch Service v2.10.2b
-=======
 Description: SIEM on Amazon OpenSearch Service v2.10.3
->>>>>>> 0f0f6ace
 Metadata:
   AWS::CloudFormation::Interface:
     ParameterGroups:
@@ -441,11 +437,7 @@
       Code:
         S3Bucket: '%%BUCKET_NAME%%'
         S3Key: '%%SOLUTION_NAME%%/%%VERSION%%/assets/deploy_es.zip'
-<<<<<<< HEAD
-      Description: SIEM on Amazon OpenSearch Service v2.10.2b / resource validator for deployment
-=======
       Description: SIEM on Amazon OpenSearch Service v2.10.3 / resource validator for deployment
->>>>>>> 0f0f6ace
       Environment:
         Variables:
           ACCOUNT_ID: !Ref 'AWS::AccountId'
@@ -465,17 +457,10 @@
       Timeout: 30
     DependsOn:
       - LambdaResourceValidatorServiceRole8BE4D6B0
-<<<<<<< HEAD
-  LambdaResourceValidatorCurrentVersion1C9DB5C13e748063de12f2669467e611a1df3ef0:
-    Type: AWS::Lambda::Version
-    Properties:
-      Description: 2.10.2b
-=======
   LambdaResourceValidatorCurrentVersion1C9DB5C14856b7e50c6fec5e0e05abd8b5c75032:
     Type: AWS::Lambda::Version
     Properties:
       Description: 2.10.3
->>>>>>> 0f0f6ace
       FunctionName: !Ref 'LambdaResourceValidatorE0EF57CE'
     UpdateReplacePolicy: Retain
     DeletionPolicy: Retain
@@ -526,11 +511,7 @@
     Type: AWS::CloudFormation::CustomResource
     Properties:
       ServiceToken: !GetAtt 'LambdaResourceValidatorE0EF57CE.Arn'
-<<<<<<< HEAD
-      ConfigVersion: 2.10.2b
-=======
       ConfigVersion: 2.10.3
->>>>>>> 0f0f6ace
       vpce: !Ref 'VpcEndpointId'
       DeploymentTarget: !Ref 'DeploymentTarget'
       BucketPolicyUpdate: !Ref 'LogBucketPolicyUpdate'
@@ -792,13 +773,8 @@
     Type: Custom::AWS
     Properties:
       ServiceToken: !GetAtt 'AWS679f53fac002430cb0da5b7982bd22872D164C4C.Arn'
-<<<<<<< HEAD
-      Create: !Sub '{"action":"getParameter","service":"SSM","outputPaths":["Parameter.Value"],"parameters":{"Name":"/siem/bucketpolicy/log/policy1","WithDecryption":false},"physicalResourceId":{"id":"CustomResource::policy1-2.10.2b-${LogBucketPolicyUpdate}"}}'
-      Update: !Sub '{"action":"getParameter","service":"SSM","outputPaths":["Parameter.Value"],"parameters":{"Name":"/siem/bucketpolicy/log/policy1","WithDecryption":false},"physicalResourceId":{"id":"CustomResource::policy1-2.10.2b-${LogBucketPolicyUpdate}"}}'
-=======
       Create: !Sub '{"action":"getParameter","service":"SSM","outputPaths":["Parameter.Value"],"parameters":{"Name":"/siem/bucketpolicy/log/policy1","WithDecryption":false},"physicalResourceId":{"id":"CustomResource::policy1-2.10.3-${LogBucketPolicyUpdate}"},"logApiResponseData":true}'
       Update: !Sub '{"action":"getParameter","service":"SSM","outputPaths":["Parameter.Value"],"parameters":{"Name":"/siem/bucketpolicy/log/policy1","WithDecryption":false},"physicalResourceId":{"id":"CustomResource::policy1-2.10.3-${LogBucketPolicyUpdate}"},"logApiResponseData":true}'
->>>>>>> 0f0f6ace
       InstallLatestAwsSdk: false
     DependsOn:
       - ExecCustomResourceValidator
@@ -848,13 +824,8 @@
     Type: Custom::AWS
     Properties:
       ServiceToken: !GetAtt 'AWS679f53fac002430cb0da5b7982bd22872D164C4C.Arn'
-<<<<<<< HEAD
-      Create: !Sub '{"action":"getParameter","service":"SSM","outputPaths":["Parameter.Value"],"parameters":{"Name":"/siem/bucketpolicy/log/policy2","WithDecryption":false},"physicalResourceId":{"id":"CustomResource::policy2-2.10.2b-${LogBucketPolicyUpdate}"}}'
-      Update: !Sub '{"action":"getParameter","service":"SSM","outputPaths":["Parameter.Value"],"parameters":{"Name":"/siem/bucketpolicy/log/policy2","WithDecryption":false},"physicalResourceId":{"id":"CustomResource::policy2-2.10.2b-${LogBucketPolicyUpdate}"}}'
-=======
       Create: !Sub '{"action":"getParameter","service":"SSM","outputPaths":["Parameter.Value"],"parameters":{"Name":"/siem/bucketpolicy/log/policy2","WithDecryption":false},"physicalResourceId":{"id":"CustomResource::policy2-2.10.3-${LogBucketPolicyUpdate}"},"logApiResponseData":true}'
       Update: !Sub '{"action":"getParameter","service":"SSM","outputPaths":["Parameter.Value"],"parameters":{"Name":"/siem/bucketpolicy/log/policy2","WithDecryption":false},"physicalResourceId":{"id":"CustomResource::policy2-2.10.3-${LogBucketPolicyUpdate}"},"logApiResponseData":true}'
->>>>>>> 0f0f6ace
       InstallLatestAwsSdk: false
     DependsOn:
       - ExecCustomResourceValidator
@@ -879,13 +850,8 @@
     Type: Custom::AWS
     Properties:
       ServiceToken: !GetAtt 'AWS679f53fac002430cb0da5b7982bd22872D164C4C.Arn'
-<<<<<<< HEAD
-      Create: !Sub '{"action":"getParameter","service":"SSM","outputPaths":["Parameter.Value"],"parameters":{"Name":"/siem/bucketpolicy/log/policy3","WithDecryption":false},"physicalResourceId":{"id":"CustomResource::policy3-2.10.2b-${LogBucketPolicyUpdate}"}}'
-      Update: !Sub '{"action":"getParameter","service":"SSM","outputPaths":["Parameter.Value"],"parameters":{"Name":"/siem/bucketpolicy/log/policy3","WithDecryption":false},"physicalResourceId":{"id":"CustomResource::policy3-2.10.2b-${LogBucketPolicyUpdate}"}}'
-=======
       Create: !Sub '{"action":"getParameter","service":"SSM","outputPaths":["Parameter.Value"],"parameters":{"Name":"/siem/bucketpolicy/log/policy3","WithDecryption":false},"physicalResourceId":{"id":"CustomResource::policy3-2.10.3-${LogBucketPolicyUpdate}"},"logApiResponseData":true}'
       Update: !Sub '{"action":"getParameter","service":"SSM","outputPaths":["Parameter.Value"],"parameters":{"Name":"/siem/bucketpolicy/log/policy3","WithDecryption":false},"physicalResourceId":{"id":"CustomResource::policy3-2.10.3-${LogBucketPolicyUpdate}"},"logApiResponseData":true}'
->>>>>>> 0f0f6ace
       InstallLatestAwsSdk: false
     DependsOn:
       - ExecCustomResourceValidator
@@ -910,13 +876,8 @@
     Type: Custom::AWS
     Properties:
       ServiceToken: !GetAtt 'AWS679f53fac002430cb0da5b7982bd22872D164C4C.Arn'
-<<<<<<< HEAD
-      Create: !Sub '{"action":"getParameter","service":"SSM","outputPaths":["Parameter.Value"],"parameters":{"Name":"/siem/bucketpolicy/log/policy4","WithDecryption":false},"physicalResourceId":{"id":"CustomResource::policy4-2.10.2b-${LogBucketPolicyUpdate}"}}'
-      Update: !Sub '{"action":"getParameter","service":"SSM","outputPaths":["Parameter.Value"],"parameters":{"Name":"/siem/bucketpolicy/log/policy4","WithDecryption":false},"physicalResourceId":{"id":"CustomResource::policy4-2.10.2b-${LogBucketPolicyUpdate}"}}'
-=======
       Create: !Sub '{"action":"getParameter","service":"SSM","outputPaths":["Parameter.Value"],"parameters":{"Name":"/siem/bucketpolicy/log/policy4","WithDecryption":false},"physicalResourceId":{"id":"CustomResource::policy4-2.10.3-${LogBucketPolicyUpdate}"},"logApiResponseData":true}'
       Update: !Sub '{"action":"getParameter","service":"SSM","outputPaths":["Parameter.Value"],"parameters":{"Name":"/siem/bucketpolicy/log/policy4","WithDecryption":false},"physicalResourceId":{"id":"CustomResource::policy4-2.10.3-${LogBucketPolicyUpdate}"},"logApiResponseData":true}'
->>>>>>> 0f0f6ace
       InstallLatestAwsSdk: false
     DependsOn:
       - ExecCustomResourceValidator
@@ -941,13 +902,8 @@
     Type: Custom::AWS
     Properties:
       ServiceToken: !GetAtt 'AWS679f53fac002430cb0da5b7982bd22872D164C4C.Arn'
-<<<<<<< HEAD
-      Create: !Sub '{"action":"getParameter","service":"SSM","outputPaths":["Parameter.Value"],"parameters":{"Name":"/siem/bucketpolicy/log/policy5","WithDecryption":false},"physicalResourceId":{"id":"CustomResource::policy5-2.10.2b-${LogBucketPolicyUpdate}"}}'
-      Update: !Sub '{"action":"getParameter","service":"SSM","outputPaths":["Parameter.Value"],"parameters":{"Name":"/siem/bucketpolicy/log/policy5","WithDecryption":false},"physicalResourceId":{"id":"CustomResource::policy5-2.10.2b-${LogBucketPolicyUpdate}"}}'
-=======
       Create: !Sub '{"action":"getParameter","service":"SSM","outputPaths":["Parameter.Value"],"parameters":{"Name":"/siem/bucketpolicy/log/policy5","WithDecryption":false},"physicalResourceId":{"id":"CustomResource::policy5-2.10.3-${LogBucketPolicyUpdate}"},"logApiResponseData":true}'
       Update: !Sub '{"action":"getParameter","service":"SSM","outputPaths":["Parameter.Value"],"parameters":{"Name":"/siem/bucketpolicy/log/policy5","WithDecryption":false},"physicalResourceId":{"id":"CustomResource::policy5-2.10.3-${LogBucketPolicyUpdate}"},"logApiResponseData":true}'
->>>>>>> 0f0f6ace
       InstallLatestAwsSdk: false
     DependsOn:
       - ExecCustomResourceValidator
@@ -972,13 +928,8 @@
     Type: Custom::AWS
     Properties:
       ServiceToken: !GetAtt 'AWS679f53fac002430cb0da5b7982bd22872D164C4C.Arn'
-<<<<<<< HEAD
-      Create: !Sub '{"action":"getParameter","service":"SSM","outputPaths":["Parameter.Value"],"parameters":{"Name":"/siem/bucketpolicy/log/policy6","WithDecryption":false},"physicalResourceId":{"id":"CustomResource::policy6-2.10.2b-${LogBucketPolicyUpdate}"}}'
-      Update: !Sub '{"action":"getParameter","service":"SSM","outputPaths":["Parameter.Value"],"parameters":{"Name":"/siem/bucketpolicy/log/policy6","WithDecryption":false},"physicalResourceId":{"id":"CustomResource::policy6-2.10.2b-${LogBucketPolicyUpdate}"}}'
-=======
       Create: !Sub '{"action":"getParameter","service":"SSM","outputPaths":["Parameter.Value"],"parameters":{"Name":"/siem/bucketpolicy/log/policy6","WithDecryption":false},"physicalResourceId":{"id":"CustomResource::policy6-2.10.3-${LogBucketPolicyUpdate}"},"logApiResponseData":true}'
       Update: !Sub '{"action":"getParameter","service":"SSM","outputPaths":["Parameter.Value"],"parameters":{"Name":"/siem/bucketpolicy/log/policy6","WithDecryption":false},"physicalResourceId":{"id":"CustomResource::policy6-2.10.3-${LogBucketPolicyUpdate}"},"logApiResponseData":true}'
->>>>>>> 0f0f6ace
       InstallLatestAwsSdk: false
     DependsOn:
       - ExecCustomResourceValidator
@@ -1003,13 +954,8 @@
     Type: Custom::AWS
     Properties:
       ServiceToken: !GetAtt 'AWS679f53fac002430cb0da5b7982bd22872D164C4C.Arn'
-<<<<<<< HEAD
-      Create: !Sub '{"action":"getParameter","service":"SSM","outputPaths":["Parameter.Value"],"parameters":{"Name":"/siem/bucketpolicy/log/policy7","WithDecryption":false},"physicalResourceId":{"id":"CustomResource::policy7-2.10.2b-${LogBucketPolicyUpdate}"}}'
-      Update: !Sub '{"action":"getParameter","service":"SSM","outputPaths":["Parameter.Value"],"parameters":{"Name":"/siem/bucketpolicy/log/policy7","WithDecryption":false},"physicalResourceId":{"id":"CustomResource::policy7-2.10.2b-${LogBucketPolicyUpdate}"}}'
-=======
       Create: !Sub '{"action":"getParameter","service":"SSM","outputPaths":["Parameter.Value"],"parameters":{"Name":"/siem/bucketpolicy/log/policy7","WithDecryption":false},"physicalResourceId":{"id":"CustomResource::policy7-2.10.3-${LogBucketPolicyUpdate}"},"logApiResponseData":true}'
       Update: !Sub '{"action":"getParameter","service":"SSM","outputPaths":["Parameter.Value"],"parameters":{"Name":"/siem/bucketpolicy/log/policy7","WithDecryption":false},"physicalResourceId":{"id":"CustomResource::policy7-2.10.3-${LogBucketPolicyUpdate}"},"logApiResponseData":true}'
->>>>>>> 0f0f6ace
       InstallLatestAwsSdk: false
     DependsOn:
       - ExecCustomResourceValidator
@@ -1034,13 +980,8 @@
     Type: Custom::AWS
     Properties:
       ServiceToken: !GetAtt 'AWS679f53fac002430cb0da5b7982bd22872D164C4C.Arn'
-<<<<<<< HEAD
-      Create: !Sub '{"action":"getParameter","service":"SSM","outputPaths":["Parameter.Value"],"parameters":{"Name":"/siem/bucketpolicy/log/policy8","WithDecryption":false},"physicalResourceId":{"id":"CustomResource::policy8-2.10.2b-${LogBucketPolicyUpdate}"}}'
-      Update: !Sub '{"action":"getParameter","service":"SSM","outputPaths":["Parameter.Value"],"parameters":{"Name":"/siem/bucketpolicy/log/policy8","WithDecryption":false},"physicalResourceId":{"id":"CustomResource::policy8-2.10.2b-${LogBucketPolicyUpdate}"}}'
-=======
       Create: !Sub '{"action":"getParameter","service":"SSM","outputPaths":["Parameter.Value"],"parameters":{"Name":"/siem/bucketpolicy/log/policy8","WithDecryption":false},"physicalResourceId":{"id":"CustomResource::policy8-2.10.3-${LogBucketPolicyUpdate}"},"logApiResponseData":true}'
       Update: !Sub '{"action":"getParameter","service":"SSM","outputPaths":["Parameter.Value"],"parameters":{"Name":"/siem/bucketpolicy/log/policy8","WithDecryption":false},"physicalResourceId":{"id":"CustomResource::policy8-2.10.3-${LogBucketPolicyUpdate}"},"logApiResponseData":true}'
->>>>>>> 0f0f6ace
       InstallLatestAwsSdk: false
     DependsOn:
       - ExecCustomResourceValidator
@@ -1404,11 +1345,7 @@
         S3Key: '%%SOLUTION_NAME%%/%%VERSION%%/assets/es_loader.zip'
       DeadLetterConfig:
         TargetArn: !GetAtt 'AesSiemDlq1CD8439D.Arn'
-<<<<<<< HEAD
-      Description: SIEM on Amazon OpenSearch Service v2.10.2b / es-loader
-=======
       Description: SIEM on Amazon OpenSearch Service v2.10.3 / es-loader
->>>>>>> 0f0f6ace
       Environment:
         Variables:
           AOSS_TYPE: !GetAtt 'AesSiemDomainDeployedR2.aoss_type'
@@ -1441,17 +1378,10 @@
     DependsOn:
       - LambdaEsLoaderServiceRoleDefaultPolicyB7A386B3
       - LambdaEsLoaderServiceRoleFFD43869
-<<<<<<< HEAD
-  LambdaEsLoaderCurrentVersion9DFE695532b4f2354adf9b2b2fc0cada841260f2:
-    Type: AWS::Lambda::Version
-    Properties:
-      Description: 2.10.2b
-=======
   LambdaEsLoaderCurrentVersion9DFE6955d9e342211c73e879b379ba7bd7ff5834:
     Type: AWS::Lambda::Version
     Properties:
       Description: 2.10.3
->>>>>>> 0f0f6ace
       FunctionName: !Ref 'LambdaEsLoader4B1E2DD9'
     UpdateReplacePolicy: Retain
     DeletionPolicy: Retain
@@ -1535,11 +1465,7 @@
       Code:
         S3Bucket: '%%BUCKET_NAME%%'
         S3Key: '%%SOLUTION_NAME%%/%%VERSION%%/assets/add_pandas_layer.zip'
-<<<<<<< HEAD
-      Description: SIEM on Amazon OpenSearch Service v2.10.2b / add-pandas-layer
-=======
       Description: SIEM on Amazon OpenSearch Service v2.10.3 / add-pandas-layer
->>>>>>> 0f0f6ace
       Environment:
         Variables:
           GEOIP_BUCKET: !Sub 'aes-siem-${AWS::AccountId}-geo'
@@ -1553,17 +1479,10 @@
     DependsOn:
       - LambdaAddPandasLayerRoleDefaultPolicy6A268C17
       - LambdaAddPandasLayerRoleDCA80237
-<<<<<<< HEAD
-  LambdaAddPandasLayerCurrentVersion52D07543913705eb5c7611b04c6f29310a597cee:
-    Type: AWS::Lambda::Version
-    Properties:
-      Description: 2.10.2b
-=======
   LambdaAddPandasLayerCurrentVersion52D075438bc649418d81c578c63a8fe06162b312:
     Type: AWS::Lambda::Version
     Properties:
       Description: 2.10.3
->>>>>>> 0f0f6ace
       FunctionName: !Ref 'LambdaAddPandasLayer8F3F6957'
     UpdateReplacePolicy: Retain
     DeletionPolicy: Retain
@@ -1571,19 +1490,11 @@
     Type: AWS::CloudFormation::CustomResource
     Properties:
       ServiceToken: !GetAtt 'LambdaAddPandasLayer8F3F6957.Arn'
-<<<<<<< HEAD
-      ConfigVersion: 2.10.2b
-    DependsOn:
-      - LambdaAddPandasLayerRoleDefaultPolicy6A268C17
-      - LambdaAddPandasLayerRoleDCA80237
-      - LambdaEsLoaderCurrentVersion9DFE695532b4f2354adf9b2b2fc0cada841260f2
-=======
       ConfigVersion: 2.10.3
     DependsOn:
       - LambdaAddPandasLayerRoleDefaultPolicy6A268C17
       - LambdaAddPandasLayerRoleDCA80237
       - LambdaEsLoaderCurrentVersion9DFE6955d9e342211c73e879b379ba7bd7ff5834
->>>>>>> 0f0f6ace
       - LambdaEsLoader4B1E2DD9
       - LambdaEsLoaderServiceRoleDefaultPolicyB7A386B3
       - LambdaEsLoaderServiceRoleFFD43869
@@ -1629,11 +1540,7 @@
       Code:
         S3Bucket: '%%BUCKET_NAME%%'
         S3Key: '%%SOLUTION_NAME%%/%%VERSION%%/assets/es_loader_stopper.zip'
-<<<<<<< HEAD
-      Description: SIEM on Amazon OpenSearch Service v2.10.2b / es-loader-stopper
-=======
       Description: SIEM on Amazon OpenSearch Service v2.10.3 / es-loader-stopper
->>>>>>> 0f0f6ace
       Environment:
         Variables:
           AES_SIEM_ALERT_TOPIC_ARN: !Ref 'SnsTopic2C1570A4'
@@ -1649,17 +1556,10 @@
     DependsOn:
       - LambdaEsLoaderStopperServiceRoleDefaultPolicyCC98CC06
       - LambdaEsLoaderStopperServiceRole83AABC1A
-<<<<<<< HEAD
-  LambdaEsLoaderStopperCurrentVersion312AA850036c3c0c3ea70264b71a7f30bf9206af:
-    Type: AWS::Lambda::Version
-    Properties:
-      Description: 2.10.2b
-=======
   LambdaEsLoaderStopperCurrentVersion312AA850afbf2399a4f58dc017eee0c5682593d0:
     Type: AWS::Lambda::Version
     Properties:
       Description: 2.10.3
->>>>>>> 0f0f6ace
       FunctionName: !Ref 'LambdaEsLoaderStopper35C1D57B'
     UpdateReplacePolicy: Retain
     DeletionPolicy: Retain
@@ -1724,11 +1624,7 @@
       Code:
         S3Bucket: '%%BUCKET_NAME%%'
         S3Key: '%%SOLUTION_NAME%%/%%VERSION%%/assets/index_metrics_exporter.zip'
-<<<<<<< HEAD
-      Description: SIEM on Amazon OpenSearch Service v2.10.2b / index-metrics-exporter
-=======
       Description: SIEM on Amazon OpenSearch Service v2.10.3 / index-metrics-exporter
->>>>>>> 0f0f6ace
       Environment:
         Variables:
           COLLECTION_NAME: !Ref 'DomainOrCollectionName'
@@ -1751,17 +1647,10 @@
     DependsOn:
       - LambdaMetricsExporterServiceRoleDefaultPolicy5F0A7AC4
       - LambdaMetricsExporterServiceRoleDDE0BD95
-<<<<<<< HEAD
-  LambdaMetricsExporterCurrentVersion79B0413F4c8a24722888f7954e3ffa98f28e183e:
-    Type: AWS::Lambda::Version
-    Properties:
-      Description: 2.10.2b
-=======
   LambdaMetricsExporterCurrentVersion79B0413F9dde609c06445d90b9e08c4cee20c0b2:
     Type: AWS::Lambda::Version
     Properties:
       Description: 2.10.3
->>>>>>> 0f0f6ace
       FunctionName: !Ref 'LambdaMetricsExporter2737F589'
     UpdateReplacePolicy: Retain
     DeletionPolicy: Retain
@@ -1829,11 +1718,7 @@
       Code:
         S3Bucket: '%%BUCKET_NAME%%'
         S3Key: '%%SOLUTION_NAME%%/%%VERSION%%/assets/geoip_downloader.zip'
-<<<<<<< HEAD
-      Description: SIEM on Amazon OpenSearch Service v2.10.2b / geoip-downloader
-=======
       Description: SIEM on Amazon OpenSearch Service v2.10.3 / geoip-downloader
->>>>>>> 0f0f6ace
       Environment:
         Variables:
           TRUSTED_PROXY_LIST: !Ref 'TrustedProxyIpList'
@@ -1849,17 +1734,10 @@
     DependsOn:
       - LambdaGeoipDownloaderServiceRoleDefaultPolicyE7B8AE65
       - LambdaGeoipDownloaderServiceRoleE37FB908
-<<<<<<< HEAD
-  LambdaGeoipDownloaderCurrentVersion7F1CD34F8258ac1e41e3d3fb12e35f7696f50e55:
-    Type: AWS::Lambda::Version
-    Properties:
-      Description: 2.10.2b
-=======
   LambdaGeoipDownloaderCurrentVersion7F1CD34Fc8c1b6664f91b09caf068a0778c3f15e:
     Type: AWS::Lambda::Version
     Properties:
       Description: 2.10.3
->>>>>>> 0f0f6ace
       FunctionName: !Ref 'LambdaGeoipDownloaderA5EFF97E'
     UpdateReplacePolicy: Retain
     DeletionPolicy: Retain
@@ -1936,11 +1814,7 @@
       Code:
         S3Bucket: '%%BUCKET_NAME%%'
         S3Key: '%%SOLUTION_NAME%%/%%VERSION%%/assets/ioc_database.zip'
-<<<<<<< HEAD
-      Description: SIEM on Amazon OpenSearch Service v2.10.2b / ioc-plan
-=======
       Description: SIEM on Amazon OpenSearch Service v2.10.3 / ioc-plan
->>>>>>> 0f0f6ace
       Environment:
         Variables:
           ABUSE_CH: !Ref 'EnableAbuseCh'
@@ -1958,17 +1832,10 @@
     DependsOn:
       - LambdaIocPlanServiceRoleDefaultPolicyBAE5ADEE
       - LambdaIocPlanServiceRole6CDE7C5D
-<<<<<<< HEAD
-  LambdaIocPlanCurrentVersion1BAA7B4Cb020f143a16ba699f1acc6f91c314f0d:
-    Type: AWS::Lambda::Version
-    Properties:
-      Description: 2.10.2b
-=======
   LambdaIocPlanCurrentVersion1BAA7B4Cebcca865633d3465b9800a4ceb367fc1:
     Type: AWS::Lambda::Version
     Properties:
       Description: 2.10.3
->>>>>>> 0f0f6ace
       FunctionName: !Ref 'LambdaIocPlan6E369BFB'
     UpdateReplacePolicy: Retain
     DeletionPolicy: Retain
@@ -2026,11 +1893,7 @@
       Code:
         S3Bucket: '%%BUCKET_NAME%%'
         S3Key: '%%SOLUTION_NAME%%/%%VERSION%%/assets/ioc_database.zip'
-<<<<<<< HEAD
-      Description: SIEM on Amazon OpenSearch Service v2.10.2b / ioc-download
-=======
       Description: SIEM on Amazon OpenSearch Service v2.10.3 / ioc-download
->>>>>>> 0f0f6ace
       Environment:
         Variables:
           GEOIP_BUCKET: !Sub 'aes-siem-${AWS::AccountId}-geo'
@@ -2045,17 +1908,10 @@
     DependsOn:
       - LambdaIocDownloadServiceRoleDefaultPolicy9EDF8942
       - LambdaIocDownloadServiceRoleEB9001C6
-<<<<<<< HEAD
-  LambdaIocDownloadCurrentVersion48773E6B09ec0256801fdc4d1bf03628d928c0a9:
-    Type: AWS::Lambda::Version
-    Properties:
-      Description: 2.10.2b
-=======
   LambdaIocDownloadCurrentVersion48773E6B7a9ac00b7d47203b68f6c80171b3c7ea:
     Type: AWS::Lambda::Version
     Properties:
       Description: 2.10.3
->>>>>>> 0f0f6ace
       FunctionName: !Ref 'LambdaIocDownload5519716E'
     UpdateReplacePolicy: Retain
     DeletionPolicy: Retain
@@ -2108,11 +1964,7 @@
       Code:
         S3Bucket: '%%BUCKET_NAME%%'
         S3Key: '%%SOLUTION_NAME%%/%%VERSION%%/assets/ioc_database.zip'
-<<<<<<< HEAD
-      Description: SIEM on Amazon OpenSearch Service v2.10.2b / ioc-createdb
-=======
       Description: SIEM on Amazon OpenSearch Service v2.10.3 / ioc-createdb
->>>>>>> 0f0f6ace
       Environment:
         Variables:
           GEOIP_BUCKET: !Sub 'aes-siem-${AWS::AccountId}-geo'
@@ -2126,17 +1978,10 @@
     DependsOn:
       - LambdaIocCreatedbServiceRoleDefaultPolicyA06805A4
       - LambdaIocCreatedbServiceRole555565C0
-<<<<<<< HEAD
-  LambdaIocCreatedbCurrentVersionD9D04E9C573492f30b437c50fcab900817c4b91f:
-    Type: AWS::Lambda::Version
-    Properties:
-      Description: 2.10.2b
-=======
   LambdaIocCreatedbCurrentVersionD9D04E9C0b279913c12f6415c61d5ae69d126acd:
     Type: AWS::Lambda::Version
     Properties:
       Description: 2.10.3
->>>>>>> 0f0f6ace
       FunctionName: !Ref 'LambdaIocCreatedb04F35777'
     UpdateReplacePolicy: Retain
     DeletionPolicy: Retain
@@ -2196,11 +2041,7 @@
     Type: AWS::StepFunctions::StateMachine
     Properties:
       DefinitionString: !Sub '{"StartAt":"IocPlan","States":{"IocPlan":{"Next":"need to download?","Retry":[{"ErrorEquals":["Lambda.ClientExecutionTimeoutException","Lambda.ServiceException","Lambda.AWSLambdaException","Lambda.SdkClientException"],"IntervalSeconds":2,"MaxAttempts":6,"BackoffRate":2}],"Type":"Task","OutputPath":"$.Payload","Resource":"arn:${AWS::Partition}:states:::lambda:invoke","Parameters":{"FunctionName":"${LambdaIocPlan6E369BFB.Arn}","Payload":""}},"need
-<<<<<<< HEAD
-        to download?":{"Type":"Choice","Choices":[{"Variable":"$.mapped[0].ioc","IsPresent":false,"Next":"SkipDownload"}],"Default":"MapDownload"},"MapDownload":{"Type":"Map","Next":"IocCreatedb","Parameters":{"mapped.$":"$$.Map.Item.Value"},"ItemsPath":"$.mapped","MaxConcurrency":4,"Iterator":{"StartAt":"IocDownload","States":{"IocDownload":{"End":true,"Retry":[{"ErrorEquals":["Lambda.ClientExecutionTimeoutException","Lambda.ServiceException","Lambda.AWSLambdaException","Lambda.SdkClientException"],"IntervalSeconds":2,"MaxAttempts":6,"BackoffRate":2}],"Catch":[{"ErrorEquals":["States.Timeout","States.TaskFailed"],"ResultPath":"$.catcher","Next":"IgnoreTimeout"}],"Type":"Task","TimeoutSeconds":899,"OutputPath":"$.Payload","Resource":"arn:${AWS::Partition}:states:::lambda:invoke","Parameters":{"FunctionName":"${LambdaIocDownload5519716E.Arn}","Payload.$":"$"}},"IgnoreTimeout":{"Type":"Pass","End":true}}}},"IocCreatedb":{"End":true,"Retry":[{"ErrorEquals":["Lambda.ClientExecutionTimeoutException","Lambda.ServiceException","Lambda.AWSLambdaException","Lambda.SdkClientException"],"IntervalSeconds":2,"MaxAttempts":6,"BackoffRate":2}],"Type":"Task","Resource":"arn:${AWS::Partition}:states:::lambda:invoke","Parameters":{"FunctionName":"${LambdaIocCreatedb04F35777.Arn}","Payload.$":"$"}},"SkipDownload":{"Type":"Pass","End":true}},"TimeoutSeconds":3600}'
-=======
         to download?":{"Type":"Choice","Choices":[{"Variable":"$.mapped[0].ioc","IsPresent":false,"Next":"SkipDownload"}],"Default":"MapDownload"},"MapDownload":{"Type":"Map","Next":"IocCreatedb","ItemsPath":"$.mapped","ItemSelector":{"mapped.$":"$$.Map.Item.Value"},"ItemProcessor":{"ProcessorConfig":{"Mode":"INLINE"},"StartAt":"IocDownload","States":{"IocDownload":{"End":true,"Retry":[{"ErrorEquals":["Lambda.ClientExecutionTimeoutException","Lambda.ServiceException","Lambda.AWSLambdaException","Lambda.SdkClientException"],"IntervalSeconds":2,"MaxAttempts":6,"BackoffRate":2}],"Catch":[{"ErrorEquals":["States.Timeout","States.TaskFailed"],"ResultPath":"$.catcher","Next":"IgnoreTimeout"}],"Type":"Task","TimeoutSeconds":899,"OutputPath":"$.Payload","Resource":"arn:${AWS::Partition}:states:::lambda:invoke","Parameters":{"FunctionName":"${LambdaIocDownload5519716E.Arn}","Payload.$":"$"}},"IgnoreTimeout":{"Type":"Pass","End":true}}},"MaxConcurrency":4},"IocCreatedb":{"End":true,"Retry":[{"ErrorEquals":["Lambda.ClientExecutionTimeoutException","Lambda.ServiceException","Lambda.AWSLambdaException","Lambda.SdkClientException"],"IntervalSeconds":2,"MaxAttempts":6,"BackoffRate":2}],"Type":"Task","Resource":"arn:${AWS::Partition}:states:::lambda:invoke","Parameters":{"FunctionName":"${LambdaIocCreatedb04F35777.Arn}","Payload.$":"$"}},"SkipDownload":{"Type":"Pass","End":true}},"TimeoutSeconds":3600}'
->>>>>>> 0f0f6ace
       LoggingConfiguration:
         Destinations:
           - CloudWatchLogsLogGroup:
@@ -2392,11 +2233,7 @@
       Code:
         S3Bucket: '%%BUCKET_NAME%%'
         S3Key: '%%SOLUTION_NAME%%/%%VERSION%%/assets/deploy_es.zip'
-<<<<<<< HEAD
-      Description: SIEM on Amazon OpenSearch Service v2.10.2b / opensearch domain deployment
-=======
       Description: SIEM on Amazon OpenSearch Service v2.10.3 / opensearch domain deployment
->>>>>>> 0f0f6ace
       Environment:
         Variables:
           ACCOUNT_ID: !Ref 'AWS::AccountId'
@@ -2417,17 +2254,10 @@
     DependsOn:
       - AesSiemDeployRoleForLambdaDefaultPolicy4129DE4C
       - AesSiemDeployRoleForLambda654D64F2
-<<<<<<< HEAD
-  LambdaDeployAESCurrentVersion047915F14ba4ce2533a11c43dde15b5d56259a7e:
-    Type: AWS::Lambda::Version
-    Properties:
-      Description: 2.10.2b
-=======
   LambdaDeployAESCurrentVersion047915F1becf61f9b0082fd1c9543c104837c585:
     Type: AWS::Lambda::Version
     Properties:
       Description: 2.10.3
->>>>>>> 0f0f6ace
       FunctionName: !Ref 'LambdaDeployAES636B5079'
     UpdateReplacePolicy: Retain
     DeletionPolicy: Retain
@@ -2435,11 +2265,7 @@
     Type: AWS::CloudFormation::CustomResource
     Properties:
       ServiceToken: !GetAtt 'LambdaDeployAES636B5079.Arn'
-<<<<<<< HEAD
-      ConfigVersion: 2.10.2b
-=======
       ConfigVersion: 2.10.3
->>>>>>> 0f0f6ace
       Target: !Ref 'DeploymentTarget'
       Name: !Ref 'DomainOrCollectionName'
       vpce: !Ref 'VpcEndpointId'
@@ -2459,11 +2285,7 @@
       Code:
         S3Bucket: '%%BUCKET_NAME%%'
         S3Key: '%%SOLUTION_NAME%%/%%VERSION%%/assets/deploy_es.zip'
-<<<<<<< HEAD
-      Description: SIEM on Amazon OpenSearch Service v2.10.2b / opensearch configuration
-=======
       Description: SIEM on Amazon OpenSearch Service v2.10.3 / opensearch configuration
->>>>>>> 0f0f6ace
       Environment:
         Variables:
           ACCOUNT_ID: !Ref 'AWS::AccountId'
@@ -2491,17 +2313,10 @@
     DependsOn:
       - AesSiemDeployRoleForLambdaDefaultPolicy4129DE4C
       - AesSiemDeployRoleForLambda654D64F2
-<<<<<<< HEAD
-  LambdaConfigureAESCurrentVersion65114768a1d4cbfb41c789a2b301e745eaa9dd7a:
-    Type: AWS::Lambda::Version
-    Properties:
-      Description: 2.10.2b
-=======
   LambdaConfigureAESCurrentVersion65114768b15ee9b666cebf4db1986b68f1059bfb:
     Type: AWS::Lambda::Version
     Properties:
       Description: 2.10.3
->>>>>>> 0f0f6ace
       FunctionName: !Ref 'LambdaConfigureAESA0471961'
     UpdateReplacePolicy: Retain
     DeletionPolicy: Retain
@@ -2509,11 +2324,7 @@
     Type: AWS::CloudFormation::CustomResource
     Properties:
       ServiceToken: !GetAtt 'LambdaConfigureAESA0471961.Arn'
-<<<<<<< HEAD
-      ConfigVersion: 2.10.2b
-=======
       ConfigVersion: 2.10.3
->>>>>>> 0f0f6ace
       Target: !Ref 'DeploymentTarget'
       Name: !Ref 'DomainOrCollectionName'
     DependsOn:
