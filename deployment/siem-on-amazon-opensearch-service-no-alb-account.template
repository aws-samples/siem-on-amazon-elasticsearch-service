--- conflicted
+++ resolved
@@ -1,8 +1,4 @@
-<<<<<<< HEAD
-Description: SIEM on Amazon OpenSearch Service v2.10.2b
-=======
 Description: SIEM on Amazon OpenSearch Service v2.10.3
->>>>>>> 0f0f6ace
 Metadata:
   AWS::CloudFormation::Interface:
     ParameterGroups:
@@ -441,11 +437,7 @@
       Code:
         S3Bucket: '%%BUCKET_NAME%%'
         S3Key: '%%SOLUTION_NAME%%/%%VERSION%%/assets/deploy_es.zip'
-<<<<<<< HEAD
-      Description: SIEM on Amazon OpenSearch Service v2.10.2b / resource validator for deployment
-=======
       Description: SIEM on Amazon OpenSearch Service v2.10.3 / resource validator for deployment
->>>>>>> 0f0f6ace
       Environment:
         Variables:
           ACCOUNT_ID: !Ref 'AWS::AccountId'
@@ -465,17 +457,10 @@
       Timeout: 30
     DependsOn:
       - LambdaResourceValidatorServiceRole8BE4D6B0
-<<<<<<< HEAD
-  LambdaResourceValidatorCurrentVersion1C9DB5C102c73ed448e9373e07d0fffc453857c9:
-    Type: AWS::Lambda::Version
-    Properties:
-      Description: 2.10.2b
-=======
   LambdaResourceValidatorCurrentVersion1C9DB5C1243df4fbb50de0db8b8e990002aa9b7e:
     Type: AWS::Lambda::Version
     Properties:
       Description: 2.10.3
->>>>>>> 0f0f6ace
       FunctionName: !Ref 'LambdaResourceValidatorE0EF57CE'
     UpdateReplacePolicy: Retain
     DeletionPolicy: Retain
@@ -526,11 +511,7 @@
     Type: AWS::CloudFormation::CustomResource
     Properties:
       ServiceToken: !GetAtt 'LambdaResourceValidatorE0EF57CE.Arn'
-<<<<<<< HEAD
-      ConfigVersion: 2.10.2b
-=======
       ConfigVersion: 2.10.3
->>>>>>> 0f0f6ace
       vpce: !Ref 'VpcEndpointId'
       DeploymentTarget: !Ref 'DeploymentTarget'
       BucketPolicyUpdate: !Ref 'LogBucketPolicyUpdate'
@@ -789,13 +770,8 @@
     Type: Custom::AWS
     Properties:
       ServiceToken: !GetAtt 'AWS679f53fac002430cb0da5b7982bd22872D164C4C.Arn'
-<<<<<<< HEAD
-      Create: !Sub '{"action":"getParameter","service":"SSM","outputPaths":["Parameter.Value"],"parameters":{"Name":"/siem/bucketpolicy/log/policy1","WithDecryption":false},"physicalResourceId":{"id":"CustomResource::policy1-2.10.2b-${LogBucketPolicyUpdate}"}}'
-      Update: !Sub '{"action":"getParameter","service":"SSM","outputPaths":["Parameter.Value"],"parameters":{"Name":"/siem/bucketpolicy/log/policy1","WithDecryption":false},"physicalResourceId":{"id":"CustomResource::policy1-2.10.2b-${LogBucketPolicyUpdate}"}}'
-=======
       Create: !Sub '{"action":"getParameter","service":"SSM","outputPaths":["Parameter.Value"],"parameters":{"Name":"/siem/bucketpolicy/log/policy1","WithDecryption":false},"physicalResourceId":{"id":"CustomResource::policy1-2.10.3-${LogBucketPolicyUpdate}"},"logApiResponseData":true}'
       Update: !Sub '{"action":"getParameter","service":"SSM","outputPaths":["Parameter.Value"],"parameters":{"Name":"/siem/bucketpolicy/log/policy1","WithDecryption":false},"physicalResourceId":{"id":"CustomResource::policy1-2.10.3-${LogBucketPolicyUpdate}"},"logApiResponseData":true}'
->>>>>>> 0f0f6ace
       InstallLatestAwsSdk: false
     DependsOn:
       - ExecCustomResourceValidator
@@ -845,13 +821,8 @@
     Type: Custom::AWS
     Properties:
       ServiceToken: !GetAtt 'AWS679f53fac002430cb0da5b7982bd22872D164C4C.Arn'
-<<<<<<< HEAD
-      Create: !Sub '{"action":"getParameter","service":"SSM","outputPaths":["Parameter.Value"],"parameters":{"Name":"/siem/bucketpolicy/log/policy2","WithDecryption":false},"physicalResourceId":{"id":"CustomResource::policy2-2.10.2b-${LogBucketPolicyUpdate}"}}'
-      Update: !Sub '{"action":"getParameter","service":"SSM","outputPaths":["Parameter.Value"],"parameters":{"Name":"/siem/bucketpolicy/log/policy2","WithDecryption":false},"physicalResourceId":{"id":"CustomResource::policy2-2.10.2b-${LogBucketPolicyUpdate}"}}'
-=======
       Create: !Sub '{"action":"getParameter","service":"SSM","outputPaths":["Parameter.Value"],"parameters":{"Name":"/siem/bucketpolicy/log/policy2","WithDecryption":false},"physicalResourceId":{"id":"CustomResource::policy2-2.10.3-${LogBucketPolicyUpdate}"},"logApiResponseData":true}'
       Update: !Sub '{"action":"getParameter","service":"SSM","outputPaths":["Parameter.Value"],"parameters":{"Name":"/siem/bucketpolicy/log/policy2","WithDecryption":false},"physicalResourceId":{"id":"CustomResource::policy2-2.10.3-${LogBucketPolicyUpdate}"},"logApiResponseData":true}'
->>>>>>> 0f0f6ace
       InstallLatestAwsSdk: false
     DependsOn:
       - ExecCustomResourceValidator
@@ -876,13 +847,8 @@
     Type: Custom::AWS
     Properties:
       ServiceToken: !GetAtt 'AWS679f53fac002430cb0da5b7982bd22872D164C4C.Arn'
-<<<<<<< HEAD
-      Create: !Sub '{"action":"getParameter","service":"SSM","outputPaths":["Parameter.Value"],"parameters":{"Name":"/siem/bucketpolicy/log/policy3","WithDecryption":false},"physicalResourceId":{"id":"CustomResource::policy3-2.10.2b-${LogBucketPolicyUpdate}"}}'
-      Update: !Sub '{"action":"getParameter","service":"SSM","outputPaths":["Parameter.Value"],"parameters":{"Name":"/siem/bucketpolicy/log/policy3","WithDecryption":false},"physicalResourceId":{"id":"CustomResource::policy3-2.10.2b-${LogBucketPolicyUpdate}"}}'
-=======
       Create: !Sub '{"action":"getParameter","service":"SSM","outputPaths":["Parameter.Value"],"parameters":{"Name":"/siem/bucketpolicy/log/policy3","WithDecryption":false},"physicalResourceId":{"id":"CustomResource::policy3-2.10.3-${LogBucketPolicyUpdate}"},"logApiResponseData":true}'
       Update: !Sub '{"action":"getParameter","service":"SSM","outputPaths":["Parameter.Value"],"parameters":{"Name":"/siem/bucketpolicy/log/policy3","WithDecryption":false},"physicalResourceId":{"id":"CustomResource::policy3-2.10.3-${LogBucketPolicyUpdate}"},"logApiResponseData":true}'
->>>>>>> 0f0f6ace
       InstallLatestAwsSdk: false
     DependsOn:
       - ExecCustomResourceValidator
@@ -907,13 +873,8 @@
     Type: Custom::AWS
     Properties:
       ServiceToken: !GetAtt 'AWS679f53fac002430cb0da5b7982bd22872D164C4C.Arn'
-<<<<<<< HEAD
-      Create: !Sub '{"action":"getParameter","service":"SSM","outputPaths":["Parameter.Value"],"parameters":{"Name":"/siem/bucketpolicy/log/policy4","WithDecryption":false},"physicalResourceId":{"id":"CustomResource::policy4-2.10.2b-${LogBucketPolicyUpdate}"}}'
-      Update: !Sub '{"action":"getParameter","service":"SSM","outputPaths":["Parameter.Value"],"parameters":{"Name":"/siem/bucketpolicy/log/policy4","WithDecryption":false},"physicalResourceId":{"id":"CustomResource::policy4-2.10.2b-${LogBucketPolicyUpdate}"}}'
-=======
       Create: !Sub '{"action":"getParameter","service":"SSM","outputPaths":["Parameter.Value"],"parameters":{"Name":"/siem/bucketpolicy/log/policy4","WithDecryption":false},"physicalResourceId":{"id":"CustomResource::policy4-2.10.3-${LogBucketPolicyUpdate}"},"logApiResponseData":true}'
       Update: !Sub '{"action":"getParameter","service":"SSM","outputPaths":["Parameter.Value"],"parameters":{"Name":"/siem/bucketpolicy/log/policy4","WithDecryption":false},"physicalResourceId":{"id":"CustomResource::policy4-2.10.3-${LogBucketPolicyUpdate}"},"logApiResponseData":true}'
->>>>>>> 0f0f6ace
       InstallLatestAwsSdk: false
     DependsOn:
       - ExecCustomResourceValidator
@@ -938,13 +899,8 @@
     Type: Custom::AWS
     Properties:
       ServiceToken: !GetAtt 'AWS679f53fac002430cb0da5b7982bd22872D164C4C.Arn'
-<<<<<<< HEAD
-      Create: !Sub '{"action":"getParameter","service":"SSM","outputPaths":["Parameter.Value"],"parameters":{"Name":"/siem/bucketpolicy/log/policy5","WithDecryption":false},"physicalResourceId":{"id":"CustomResource::policy5-2.10.2b-${LogBucketPolicyUpdate}"}}'
-      Update: !Sub '{"action":"getParameter","service":"SSM","outputPaths":["Parameter.Value"],"parameters":{"Name":"/siem/bucketpolicy/log/policy5","WithDecryption":false},"physicalResourceId":{"id":"CustomResource::policy5-2.10.2b-${LogBucketPolicyUpdate}"}}'
-=======
       Create: !Sub '{"action":"getParameter","service":"SSM","outputPaths":["Parameter.Value"],"parameters":{"Name":"/siem/bucketpolicy/log/policy5","WithDecryption":false},"physicalResourceId":{"id":"CustomResource::policy5-2.10.3-${LogBucketPolicyUpdate}"},"logApiResponseData":true}'
       Update: !Sub '{"action":"getParameter","service":"SSM","outputPaths":["Parameter.Value"],"parameters":{"Name":"/siem/bucketpolicy/log/policy5","WithDecryption":false},"physicalResourceId":{"id":"CustomResource::policy5-2.10.3-${LogBucketPolicyUpdate}"},"logApiResponseData":true}'
->>>>>>> 0f0f6ace
       InstallLatestAwsSdk: false
     DependsOn:
       - ExecCustomResourceValidator
@@ -969,13 +925,8 @@
     Type: Custom::AWS
     Properties:
       ServiceToken: !GetAtt 'AWS679f53fac002430cb0da5b7982bd22872D164C4C.Arn'
-<<<<<<< HEAD
-      Create: !Sub '{"action":"getParameter","service":"SSM","outputPaths":["Parameter.Value"],"parameters":{"Name":"/siem/bucketpolicy/log/policy6","WithDecryption":false},"physicalResourceId":{"id":"CustomResource::policy6-2.10.2b-${LogBucketPolicyUpdate}"}}'
-      Update: !Sub '{"action":"getParameter","service":"SSM","outputPaths":["Parameter.Value"],"parameters":{"Name":"/siem/bucketpolicy/log/policy6","WithDecryption":false},"physicalResourceId":{"id":"CustomResource::policy6-2.10.2b-${LogBucketPolicyUpdate}"}}'
-=======
       Create: !Sub '{"action":"getParameter","service":"SSM","outputPaths":["Parameter.Value"],"parameters":{"Name":"/siem/bucketpolicy/log/policy6","WithDecryption":false},"physicalResourceId":{"id":"CustomResource::policy6-2.10.3-${LogBucketPolicyUpdate}"},"logApiResponseData":true}'
       Update: !Sub '{"action":"getParameter","service":"SSM","outputPaths":["Parameter.Value"],"parameters":{"Name":"/siem/bucketpolicy/log/policy6","WithDecryption":false},"physicalResourceId":{"id":"CustomResource::policy6-2.10.3-${LogBucketPolicyUpdate}"},"logApiResponseData":true}'
->>>>>>> 0f0f6ace
       InstallLatestAwsSdk: false
     DependsOn:
       - ExecCustomResourceValidator
@@ -1000,13 +951,8 @@
     Type: Custom::AWS
     Properties:
       ServiceToken: !GetAtt 'AWS679f53fac002430cb0da5b7982bd22872D164C4C.Arn'
-<<<<<<< HEAD
-      Create: !Sub '{"action":"getParameter","service":"SSM","outputPaths":["Parameter.Value"],"parameters":{"Name":"/siem/bucketpolicy/log/policy7","WithDecryption":false},"physicalResourceId":{"id":"CustomResource::policy7-2.10.2b-${LogBucketPolicyUpdate}"}}'
-      Update: !Sub '{"action":"getParameter","service":"SSM","outputPaths":["Parameter.Value"],"parameters":{"Name":"/siem/bucketpolicy/log/policy7","WithDecryption":false},"physicalResourceId":{"id":"CustomResource::policy7-2.10.2b-${LogBucketPolicyUpdate}"}}'
-=======
       Create: !Sub '{"action":"getParameter","service":"SSM","outputPaths":["Parameter.Value"],"parameters":{"Name":"/siem/bucketpolicy/log/policy7","WithDecryption":false},"physicalResourceId":{"id":"CustomResource::policy7-2.10.3-${LogBucketPolicyUpdate}"},"logApiResponseData":true}'
       Update: !Sub '{"action":"getParameter","service":"SSM","outputPaths":["Parameter.Value"],"parameters":{"Name":"/siem/bucketpolicy/log/policy7","WithDecryption":false},"physicalResourceId":{"id":"CustomResource::policy7-2.10.3-${LogBucketPolicyUpdate}"},"logApiResponseData":true}'
->>>>>>> 0f0f6ace
       InstallLatestAwsSdk: false
     DependsOn:
       - ExecCustomResourceValidator
@@ -1031,13 +977,8 @@
     Type: Custom::AWS
     Properties:
       ServiceToken: !GetAtt 'AWS679f53fac002430cb0da5b7982bd22872D164C4C.Arn'
-<<<<<<< HEAD
-      Create: !Sub '{"action":"getParameter","service":"SSM","outputPaths":["Parameter.Value"],"parameters":{"Name":"/siem/bucketpolicy/log/policy8","WithDecryption":false},"physicalResourceId":{"id":"CustomResource::policy8-2.10.2b-${LogBucketPolicyUpdate}"}}'
-      Update: !Sub '{"action":"getParameter","service":"SSM","outputPaths":["Parameter.Value"],"parameters":{"Name":"/siem/bucketpolicy/log/policy8","WithDecryption":false},"physicalResourceId":{"id":"CustomResource::policy8-2.10.2b-${LogBucketPolicyUpdate}"}}'
-=======
       Create: !Sub '{"action":"getParameter","service":"SSM","outputPaths":["Parameter.Value"],"parameters":{"Name":"/siem/bucketpolicy/log/policy8","WithDecryption":false},"physicalResourceId":{"id":"CustomResource::policy8-2.10.3-${LogBucketPolicyUpdate}"},"logApiResponseData":true}'
       Update: !Sub '{"action":"getParameter","service":"SSM","outputPaths":["Parameter.Value"],"parameters":{"Name":"/siem/bucketpolicy/log/policy8","WithDecryption":false},"physicalResourceId":{"id":"CustomResource::policy8-2.10.3-${LogBucketPolicyUpdate}"},"logApiResponseData":true}'
->>>>>>> 0f0f6ace
       InstallLatestAwsSdk: false
     DependsOn:
       - ExecCustomResourceValidator
@@ -1401,11 +1342,7 @@
         S3Key: '%%SOLUTION_NAME%%/%%VERSION%%/assets/es_loader.zip'
       DeadLetterConfig:
         TargetArn: !GetAtt 'AesSiemDlq1CD8439D.Arn'
-<<<<<<< HEAD
-      Description: SIEM on Amazon OpenSearch Service v2.10.2b / es-loader
-=======
       Description: SIEM on Amazon OpenSearch Service v2.10.3 / es-loader
->>>>>>> 0f0f6ace
       Environment:
         Variables:
           AOSS_TYPE: !GetAtt 'AesSiemDomainDeployedR2.aoss_type'
@@ -1438,17 +1375,10 @@
     DependsOn:
       - LambdaEsLoaderServiceRoleDefaultPolicyB7A386B3
       - LambdaEsLoaderServiceRoleFFD43869
-<<<<<<< HEAD
-  LambdaEsLoaderCurrentVersion9DFE6955e5046167f990f2d5dfe620de91008a3d:
-    Type: AWS::Lambda::Version
-    Properties:
-      Description: 2.10.2b
-=======
   LambdaEsLoaderCurrentVersion9DFE6955307d3df8e11a398713c7fbdcc73f5588:
     Type: AWS::Lambda::Version
     Properties:
       Description: 2.10.3
->>>>>>> 0f0f6ace
       FunctionName: !Ref 'LambdaEsLoader4B1E2DD9'
     UpdateReplacePolicy: Retain
     DeletionPolicy: Retain
@@ -1532,11 +1462,7 @@
       Code:
         S3Bucket: '%%BUCKET_NAME%%'
         S3Key: '%%SOLUTION_NAME%%/%%VERSION%%/assets/add_pandas_layer.zip'
-<<<<<<< HEAD
-      Description: SIEM on Amazon OpenSearch Service v2.10.2b / add-pandas-layer
-=======
       Description: SIEM on Amazon OpenSearch Service v2.10.3 / add-pandas-layer
->>>>>>> 0f0f6ace
       Environment:
         Variables:
           GEOIP_BUCKET: !Sub 'aes-siem-${AWS::AccountId}-geo'
@@ -1550,17 +1476,10 @@
     DependsOn:
       - LambdaAddPandasLayerRoleDefaultPolicy6A268C17
       - LambdaAddPandasLayerRoleDCA80237
-<<<<<<< HEAD
-  LambdaAddPandasLayerCurrentVersion52D075431fde2c74472f0da8c1148ba7d33c3d97:
-    Type: AWS::Lambda::Version
-    Properties:
-      Description: 2.10.2b
-=======
   LambdaAddPandasLayerCurrentVersion52D07543b910c613a360cf1400e3e3b4c9910493:
     Type: AWS::Lambda::Version
     Properties:
       Description: 2.10.3
->>>>>>> 0f0f6ace
       FunctionName: !Ref 'LambdaAddPandasLayer8F3F6957'
     UpdateReplacePolicy: Retain
     DeletionPolicy: Retain
@@ -1568,19 +1487,11 @@
     Type: AWS::CloudFormation::CustomResource
     Properties:
       ServiceToken: !GetAtt 'LambdaAddPandasLayer8F3F6957.Arn'
-<<<<<<< HEAD
-      ConfigVersion: 2.10.2b
-    DependsOn:
-      - LambdaAddPandasLayerRoleDefaultPolicy6A268C17
-      - LambdaAddPandasLayerRoleDCA80237
-      - LambdaEsLoaderCurrentVersion9DFE6955e5046167f990f2d5dfe620de91008a3d
-=======
       ConfigVersion: 2.10.3
     DependsOn:
       - LambdaAddPandasLayerRoleDefaultPolicy6A268C17
       - LambdaAddPandasLayerRoleDCA80237
       - LambdaEsLoaderCurrentVersion9DFE6955307d3df8e11a398713c7fbdcc73f5588
->>>>>>> 0f0f6ace
       - LambdaEsLoader4B1E2DD9
       - LambdaEsLoaderServiceRoleDefaultPolicyB7A386B3
       - LambdaEsLoaderServiceRoleFFD43869
@@ -1626,11 +1537,7 @@
       Code:
         S3Bucket: '%%BUCKET_NAME%%'
         S3Key: '%%SOLUTION_NAME%%/%%VERSION%%/assets/es_loader_stopper.zip'
-<<<<<<< HEAD
-      Description: SIEM on Amazon OpenSearch Service v2.10.2b / es-loader-stopper
-=======
       Description: SIEM on Amazon OpenSearch Service v2.10.3 / es-loader-stopper
->>>>>>> 0f0f6ace
       Environment:
         Variables:
           AES_SIEM_ALERT_TOPIC_ARN: !Ref 'SnsTopic2C1570A4'
@@ -1646,17 +1553,10 @@
     DependsOn:
       - LambdaEsLoaderStopperServiceRoleDefaultPolicyCC98CC06
       - LambdaEsLoaderStopperServiceRole83AABC1A
-<<<<<<< HEAD
-  LambdaEsLoaderStopperCurrentVersion312AA8507a38103e1b039f89562bcd7b0299eeb3:
-    Type: AWS::Lambda::Version
-    Properties:
-      Description: 2.10.2b
-=======
   LambdaEsLoaderStopperCurrentVersion312AA850165e0e4967ff78c06dcc7934f6333ed2:
     Type: AWS::Lambda::Version
     Properties:
       Description: 2.10.3
->>>>>>> 0f0f6ace
       FunctionName: !Ref 'LambdaEsLoaderStopper35C1D57B'
     UpdateReplacePolicy: Retain
     DeletionPolicy: Retain
@@ -1721,11 +1621,7 @@
       Code:
         S3Bucket: '%%BUCKET_NAME%%'
         S3Key: '%%SOLUTION_NAME%%/%%VERSION%%/assets/index_metrics_exporter.zip'
-<<<<<<< HEAD
-      Description: SIEM on Amazon OpenSearch Service v2.10.2b / index-metrics-exporter
-=======
       Description: SIEM on Amazon OpenSearch Service v2.10.3 / index-metrics-exporter
->>>>>>> 0f0f6ace
       Environment:
         Variables:
           COLLECTION_NAME: !Ref 'DomainOrCollectionName'
@@ -1748,17 +1644,10 @@
     DependsOn:
       - LambdaMetricsExporterServiceRoleDefaultPolicy5F0A7AC4
       - LambdaMetricsExporterServiceRoleDDE0BD95
-<<<<<<< HEAD
-  LambdaMetricsExporterCurrentVersion79B0413Fb49cd4a53fb12493a6cdbac31056cc70:
-    Type: AWS::Lambda::Version
-    Properties:
-      Description: 2.10.2b
-=======
   LambdaMetricsExporterCurrentVersion79B0413F605e396e71be8bcfb1ee32926a4aa7a3:
     Type: AWS::Lambda::Version
     Properties:
       Description: 2.10.3
->>>>>>> 0f0f6ace
       FunctionName: !Ref 'LambdaMetricsExporter2737F589'
     UpdateReplacePolicy: Retain
     DeletionPolicy: Retain
@@ -1826,11 +1715,7 @@
       Code:
         S3Bucket: '%%BUCKET_NAME%%'
         S3Key: '%%SOLUTION_NAME%%/%%VERSION%%/assets/geoip_downloader.zip'
-<<<<<<< HEAD
-      Description: SIEM on Amazon OpenSearch Service v2.10.2b / geoip-downloader
-=======
       Description: SIEM on Amazon OpenSearch Service v2.10.3 / geoip-downloader
->>>>>>> 0f0f6ace
       Environment:
         Variables:
           TRUSTED_PROXY_LIST: !Ref 'TrustedProxyIpList'
@@ -1846,17 +1731,10 @@
     DependsOn:
       - LambdaGeoipDownloaderServiceRoleDefaultPolicyE7B8AE65
       - LambdaGeoipDownloaderServiceRoleE37FB908
-<<<<<<< HEAD
-  LambdaGeoipDownloaderCurrentVersion7F1CD34Fc8959b4d58525389f5e179fcf5eac480:
-    Type: AWS::Lambda::Version
-    Properties:
-      Description: 2.10.2b
-=======
   LambdaGeoipDownloaderCurrentVersion7F1CD34F27482f0e7c4cc752545d090e590463cf:
     Type: AWS::Lambda::Version
     Properties:
       Description: 2.10.3
->>>>>>> 0f0f6ace
       FunctionName: !Ref 'LambdaGeoipDownloaderA5EFF97E'
     UpdateReplacePolicy: Retain
     DeletionPolicy: Retain
@@ -1933,11 +1811,7 @@
       Code:
         S3Bucket: '%%BUCKET_NAME%%'
         S3Key: '%%SOLUTION_NAME%%/%%VERSION%%/assets/ioc_database.zip'
-<<<<<<< HEAD
-      Description: SIEM on Amazon OpenSearch Service v2.10.2b / ioc-plan
-=======
       Description: SIEM on Amazon OpenSearch Service v2.10.3 / ioc-plan
->>>>>>> 0f0f6ace
       Environment:
         Variables:
           ABUSE_CH: !Ref 'EnableAbuseCh'
@@ -1955,17 +1829,10 @@
     DependsOn:
       - LambdaIocPlanServiceRoleDefaultPolicyBAE5ADEE
       - LambdaIocPlanServiceRole6CDE7C5D
-<<<<<<< HEAD
-  LambdaIocPlanCurrentVersion1BAA7B4Cd7d549dcc9b92db5883aae67f7ac6e2e:
-    Type: AWS::Lambda::Version
-    Properties:
-      Description: 2.10.2b
-=======
   LambdaIocPlanCurrentVersion1BAA7B4C6be05b7b29a36a8b2affa6e8ae4f54d1:
     Type: AWS::Lambda::Version
     Properties:
       Description: 2.10.3
->>>>>>> 0f0f6ace
       FunctionName: !Ref 'LambdaIocPlan6E369BFB'
     UpdateReplacePolicy: Retain
     DeletionPolicy: Retain
@@ -2023,11 +1890,7 @@
       Code:
         S3Bucket: '%%BUCKET_NAME%%'
         S3Key: '%%SOLUTION_NAME%%/%%VERSION%%/assets/ioc_database.zip'
-<<<<<<< HEAD
-      Description: SIEM on Amazon OpenSearch Service v2.10.2b / ioc-download
-=======
       Description: SIEM on Amazon OpenSearch Service v2.10.3 / ioc-download
->>>>>>> 0f0f6ace
       Environment:
         Variables:
           GEOIP_BUCKET: !Sub 'aes-siem-${AWS::AccountId}-geo'
@@ -2042,17 +1905,10 @@
     DependsOn:
       - LambdaIocDownloadServiceRoleDefaultPolicy9EDF8942
       - LambdaIocDownloadServiceRoleEB9001C6
-<<<<<<< HEAD
-  LambdaIocDownloadCurrentVersion48773E6B10dd014f2f406f8a8c0c4f7ae8b363fd:
-    Type: AWS::Lambda::Version
-    Properties:
-      Description: 2.10.2b
-=======
   LambdaIocDownloadCurrentVersion48773E6Beda88dd1294c86cd4772c3035fd75530:
     Type: AWS::Lambda::Version
     Properties:
       Description: 2.10.3
->>>>>>> 0f0f6ace
       FunctionName: !Ref 'LambdaIocDownload5519716E'
     UpdateReplacePolicy: Retain
     DeletionPolicy: Retain
@@ -2105,11 +1961,7 @@
       Code:
         S3Bucket: '%%BUCKET_NAME%%'
         S3Key: '%%SOLUTION_NAME%%/%%VERSION%%/assets/ioc_database.zip'
-<<<<<<< HEAD
-      Description: SIEM on Amazon OpenSearch Service v2.10.2b / ioc-createdb
-=======
       Description: SIEM on Amazon OpenSearch Service v2.10.3 / ioc-createdb
->>>>>>> 0f0f6ace
       Environment:
         Variables:
           GEOIP_BUCKET: !Sub 'aes-siem-${AWS::AccountId}-geo'
@@ -2123,17 +1975,10 @@
     DependsOn:
       - LambdaIocCreatedbServiceRoleDefaultPolicyA06805A4
       - LambdaIocCreatedbServiceRole555565C0
-<<<<<<< HEAD
-  LambdaIocCreatedbCurrentVersionD9D04E9C286c5f28abf7dccce30ad42c33bed75f:
-    Type: AWS::Lambda::Version
-    Properties:
-      Description: 2.10.2b
-=======
   LambdaIocCreatedbCurrentVersionD9D04E9Ce938bc2f9f0538a842e134ab0c37dc56:
     Type: AWS::Lambda::Version
     Properties:
       Description: 2.10.3
->>>>>>> 0f0f6ace
       FunctionName: !Ref 'LambdaIocCreatedb04F35777'
     UpdateReplacePolicy: Retain
     DeletionPolicy: Retain
@@ -2193,11 +2038,7 @@
     Type: AWS::StepFunctions::StateMachine
     Properties:
       DefinitionString: !Sub '{"StartAt":"IocPlan","States":{"IocPlan":{"Next":"need to download?","Retry":[{"ErrorEquals":["Lambda.ClientExecutionTimeoutException","Lambda.ServiceException","Lambda.AWSLambdaException","Lambda.SdkClientException"],"IntervalSeconds":2,"MaxAttempts":6,"BackoffRate":2}],"Type":"Task","OutputPath":"$.Payload","Resource":"arn:${AWS::Partition}:states:::lambda:invoke","Parameters":{"FunctionName":"${LambdaIocPlan6E369BFB.Arn}","Payload":""}},"need
-<<<<<<< HEAD
-        to download?":{"Type":"Choice","Choices":[{"Variable":"$.mapped[0].ioc","IsPresent":false,"Next":"SkipDownload"}],"Default":"MapDownload"},"MapDownload":{"Type":"Map","Next":"IocCreatedb","Parameters":{"mapped.$":"$$.Map.Item.Value"},"ItemsPath":"$.mapped","MaxConcurrency":4,"Iterator":{"StartAt":"IocDownload","States":{"IocDownload":{"End":true,"Retry":[{"ErrorEquals":["Lambda.ClientExecutionTimeoutException","Lambda.ServiceException","Lambda.AWSLambdaException","Lambda.SdkClientException"],"IntervalSeconds":2,"MaxAttempts":6,"BackoffRate":2}],"Catch":[{"ErrorEquals":["States.Timeout","States.TaskFailed"],"ResultPath":"$.catcher","Next":"IgnoreTimeout"}],"Type":"Task","TimeoutSeconds":899,"OutputPath":"$.Payload","Resource":"arn:${AWS::Partition}:states:::lambda:invoke","Parameters":{"FunctionName":"${LambdaIocDownload5519716E.Arn}","Payload.$":"$"}},"IgnoreTimeout":{"Type":"Pass","End":true}}}},"IocCreatedb":{"End":true,"Retry":[{"ErrorEquals":["Lambda.ClientExecutionTimeoutException","Lambda.ServiceException","Lambda.AWSLambdaException","Lambda.SdkClientException"],"IntervalSeconds":2,"MaxAttempts":6,"BackoffRate":2}],"Type":"Task","Resource":"arn:${AWS::Partition}:states:::lambda:invoke","Parameters":{"FunctionName":"${LambdaIocCreatedb04F35777.Arn}","Payload.$":"$"}},"SkipDownload":{"Type":"Pass","End":true}},"TimeoutSeconds":3600}'
-=======
         to download?":{"Type":"Choice","Choices":[{"Variable":"$.mapped[0].ioc","IsPresent":false,"Next":"SkipDownload"}],"Default":"MapDownload"},"MapDownload":{"Type":"Map","Next":"IocCreatedb","ItemsPath":"$.mapped","ItemSelector":{"mapped.$":"$$.Map.Item.Value"},"ItemProcessor":{"ProcessorConfig":{"Mode":"INLINE"},"StartAt":"IocDownload","States":{"IocDownload":{"End":true,"Retry":[{"ErrorEquals":["Lambda.ClientExecutionTimeoutException","Lambda.ServiceException","Lambda.AWSLambdaException","Lambda.SdkClientException"],"IntervalSeconds":2,"MaxAttempts":6,"BackoffRate":2}],"Catch":[{"ErrorEquals":["States.Timeout","States.TaskFailed"],"ResultPath":"$.catcher","Next":"IgnoreTimeout"}],"Type":"Task","TimeoutSeconds":899,"OutputPath":"$.Payload","Resource":"arn:${AWS::Partition}:states:::lambda:invoke","Parameters":{"FunctionName":"${LambdaIocDownload5519716E.Arn}","Payload.$":"$"}},"IgnoreTimeout":{"Type":"Pass","End":true}}},"MaxConcurrency":4},"IocCreatedb":{"End":true,"Retry":[{"ErrorEquals":["Lambda.ClientExecutionTimeoutException","Lambda.ServiceException","Lambda.AWSLambdaException","Lambda.SdkClientException"],"IntervalSeconds":2,"MaxAttempts":6,"BackoffRate":2}],"Type":"Task","Resource":"arn:${AWS::Partition}:states:::lambda:invoke","Parameters":{"FunctionName":"${LambdaIocCreatedb04F35777.Arn}","Payload.$":"$"}},"SkipDownload":{"Type":"Pass","End":true}},"TimeoutSeconds":3600}'
->>>>>>> 0f0f6ace
       LoggingConfiguration:
         Destinations:
           - CloudWatchLogsLogGroup:
@@ -2389,11 +2230,7 @@
       Code:
         S3Bucket: '%%BUCKET_NAME%%'
         S3Key: '%%SOLUTION_NAME%%/%%VERSION%%/assets/deploy_es.zip'
-<<<<<<< HEAD
-      Description: SIEM on Amazon OpenSearch Service v2.10.2b / opensearch domain deployment
-=======
       Description: SIEM on Amazon OpenSearch Service v2.10.3 / opensearch domain deployment
->>>>>>> 0f0f6ace
       Environment:
         Variables:
           ACCOUNT_ID: !Ref 'AWS::AccountId'
@@ -2414,17 +2251,10 @@
     DependsOn:
       - AesSiemDeployRoleForLambdaDefaultPolicy4129DE4C
       - AesSiemDeployRoleForLambda654D64F2
-<<<<<<< HEAD
-  LambdaDeployAESCurrentVersion047915F1b66d2fca3f675fa388000fbbb83ac010:
-    Type: AWS::Lambda::Version
-    Properties:
-      Description: 2.10.2b
-=======
   LambdaDeployAESCurrentVersion047915F135f068374037d3f600b0016206c85660:
     Type: AWS::Lambda::Version
     Properties:
       Description: 2.10.3
->>>>>>> 0f0f6ace
       FunctionName: !Ref 'LambdaDeployAES636B5079'
     UpdateReplacePolicy: Retain
     DeletionPolicy: Retain
@@ -2432,11 +2262,7 @@
     Type: AWS::CloudFormation::CustomResource
     Properties:
       ServiceToken: !GetAtt 'LambdaDeployAES636B5079.Arn'
-<<<<<<< HEAD
-      ConfigVersion: 2.10.2b
-=======
       ConfigVersion: 2.10.3
->>>>>>> 0f0f6ace
       Target: !Ref 'DeploymentTarget'
       Name: !Ref 'DomainOrCollectionName'
       vpce: !Ref 'VpcEndpointId'
@@ -2456,11 +2282,7 @@
       Code:
         S3Bucket: '%%BUCKET_NAME%%'
         S3Key: '%%SOLUTION_NAME%%/%%VERSION%%/assets/deploy_es.zip'
-<<<<<<< HEAD
-      Description: SIEM on Amazon OpenSearch Service v2.10.2b / opensearch configuration
-=======
       Description: SIEM on Amazon OpenSearch Service v2.10.3 / opensearch configuration
->>>>>>> 0f0f6ace
       Environment:
         Variables:
           ACCOUNT_ID: !Ref 'AWS::AccountId'
@@ -2488,17 +2310,10 @@
     DependsOn:
       - AesSiemDeployRoleForLambdaDefaultPolicy4129DE4C
       - AesSiemDeployRoleForLambda654D64F2
-<<<<<<< HEAD
-  LambdaConfigureAESCurrentVersion6511476877a6d9e048d6ad4f1417c068122f2bfa:
-    Type: AWS::Lambda::Version
-    Properties:
-      Description: 2.10.2b
-=======
   LambdaConfigureAESCurrentVersion65114768ef173869b6803289415b4fb365a87e0b:
     Type: AWS::Lambda::Version
     Properties:
       Description: 2.10.3
->>>>>>> 0f0f6ace
       FunctionName: !Ref 'LambdaConfigureAESA0471961'
     UpdateReplacePolicy: Retain
     DeletionPolicy: Retain
@@ -2506,11 +2321,7 @@
     Type: AWS::CloudFormation::CustomResource
     Properties:
       ServiceToken: !GetAtt 'LambdaConfigureAESA0471961.Arn'
-<<<<<<< HEAD
-      ConfigVersion: 2.10.2b
-=======
       ConfigVersion: 2.10.3
->>>>>>> 0f0f6ace
       Target: !Ref 'DeploymentTarget'
       Name: !Ref 'DomainOrCollectionName'
     DependsOn:
