--- conflicted
+++ resolved
@@ -1,8 +1,4 @@
-<<<<<<< HEAD
-Description: "SIEM on Amazon OpenSearch Service v2.10.2b: log exporter - TrustedAdvisor"
-=======
 Description: "SIEM on Amazon OpenSearch Service v2.10.3: log exporter - TrustedAdvisor"
->>>>>>> 0f0f6ace
 Parameters:
   cweRulesFrequency:
     Type: Number
@@ -65,11 +61,7 @@
           # Copyright Amazon.com, Inc. or its affiliates. All Rights Reserved.
           # SPDX-License-Identifier: MIT-0
           __copyright__ = 'Amazon.com, Inc. or its affiliates'
-<<<<<<< HEAD
-          __version__ = '2.10.2b'
-=======
           __version__ = '2.10.3'
->>>>>>> 0f0f6ace
           __license__ = 'MIT-0'
           __author__ = 'Katsuya Matsuoka'
           __url__ = 'https://github.com/aws-samples/siem-on-amazon-opensearch-service'
