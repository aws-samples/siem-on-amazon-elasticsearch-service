--- conflicted
+++ resolved
@@ -1,3994 +1,3 @@
-<<<<<<< HEAD
-{
-  "Description": "SIEM on Amazon OpenSearch Service v2.8.0c",
-  "Metadata": {
-    "AWS::CloudFormation::Interface": {
-      "ParameterGroups": [
-        {
-          "Label": {
-            "default": "Initial Deployment Parameters"
-          },
-          "Parameters": [
-            "AllowedSourceIpAddresses"
-          ]
-        },
-        {
-          "Label": {
-            "default": "Basic Configuration"
-          },
-          "Parameters": [
-            "SnsEmail",
-            "ReservedConcurrency"
-          ]
-        },
-        {
-          "Label": {
-            "default": "Log Enrichment"
-          },
-          "Parameters": [
-            "GeoLite2LicenseKey",
-            "OtxApiKey",
-            "EnableTor",
-            "EnableAbuseCh",
-            "IocDownloadInterval"
-          ]
-        }
-      ]
-    }
-  },
-  "Mappings": {
-    "RegionMap": {
-      "af-south-1": {
-        "ElbV2AccountId": "098369216593",
-        "LambdaArch": "x86_64"
-      },
-      "ap-east-1": {
-        "ElbV2AccountId": "754344448648",
-        "LambdaArch": "x86_64"
-      },
-      "ap-northeast-1": {
-        "ElbV2AccountId": "582318560864",
-        "LambdaArch": "arm64"
-      },
-      "ap-northeast-2": {
-        "ElbV2AccountId": "600734575887",
-        "LambdaArch": "x86_64"
-      },
-      "ap-northeast-3": {
-        "ElbV2AccountId": "383597477331",
-        "LambdaArch": "x86_64"
-      },
-      "ap-south-1": {
-        "ElbV2AccountId": "718504428378",
-        "LambdaArch": "arm64"
-      },
-      "ap-southeast-1": {
-        "ElbV2AccountId": "114774131450",
-        "LambdaArch": "arm64"
-      },
-      "ap-southeast-2": {
-        "ElbV2AccountId": "783225319266",
-        "LambdaArch": "arm64"
-      },
-      "ap-southeast-3": {
-        "ElbV2AccountId": "589379963580",
-        "LambdaArch": "x86_64"
-      },
-      "ca-central-1": {
-        "ElbV2AccountId": "985666609251",
-        "LambdaArch": "x86_64"
-      },
-      "cn-north-1": {
-        "ElbV2AccountId": "638102146993",
-        "LambdaArch": "x86_64"
-      },
-      "cn-northwest-1": {
-        "ElbV2AccountId": "037604701340",
-        "LambdaArch": "x86_64"
-      },
-      "eu-central-1": {
-        "ElbV2AccountId": "054676820928",
-        "LambdaArch": "arm64"
-      },
-      "eu-north-1": {
-        "ElbV2AccountId": "897822967062",
-        "LambdaArch": "x86_64"
-      },
-      "eu-south-1": {
-        "ElbV2AccountId": "635631232127",
-        "LambdaArch": "x86_64"
-      },
-      "eu-west-1": {
-        "ElbV2AccountId": "156460612806",
-        "LambdaArch": "arm64"
-      },
-      "eu-west-2": {
-        "ElbV2AccountId": "652711504416",
-        "LambdaArch": "arm64"
-      },
-      "eu-west-3": {
-        "ElbV2AccountId": "009996457667",
-        "LambdaArch": "x86_64"
-      },
-      "me-south-1": {
-        "ElbV2AccountId": "076674570225",
-        "LambdaArch": "x86_64"
-      },
-      "sa-east-1": {
-        "ElbV2AccountId": "507241528517",
-        "LambdaArch": "x86_64"
-      },
-      "us-east-1": {
-        "ElbV2AccountId": "127311923021",
-        "LambdaArch": "arm64"
-      },
-      "us-east-2": {
-        "ElbV2AccountId": "033677994240",
-        "LambdaArch": "arm64"
-      },
-      "us-gov-east-1": {
-        "ElbV2AccountId": "190560391635",
-        "LambdaArch": "x86_64"
-      },
-      "us-gov-west-1": {
-        "ElbV2AccountId": "048591011584",
-        "LambdaArch": "x86_64"
-      },
-      "us-west-1": {
-        "ElbV2AccountId": "027434742980",
-        "LambdaArch": "x86_64"
-      },
-      "us-west-2": {
-        "ElbV2AccountId": "797873946194",
-        "LambdaArch": "arm64"
-      }
-    }
-  },
-  "Parameters": {
-    "AllowedSourceIpAddresses": {
-      "Type": "String",
-      "Default": "10.0.0.0/8 172.16.0.0/12 192.168.0.0/16",
-      "AllowedPattern": "^[0-9./\\s]*",
-      "Description": "Space-delimited list of CIDR blocks. This parameter applies only during the initial deployment"
-    },
-    "SnsEmail": {
-      "Type": "String",
-      "Default": "user+sns@example.com",
-      "AllowedPattern": "^[0-9a-zA-Z@_\\-\\+\\.]*",
-      "Description": "Input your email as SNS topic, where Amazon OpenSearch Service will send alerts to"
-    },
-    "GeoLite2LicenseKey": {
-      "Type": "String",
-      "Default": "xxxxxxxxxxxxxxxx",
-      "AllowedPattern": "^([0-9a-zA-Z]{16}|)$",
-      "Description": "If you wolud like to enrich geoip locaiton such as IP address's country, get a license key form MaxMind and input the key",
-      "MaxLength": 16
-    },
-    "ReservedConcurrency": {
-      "Type": "Number",
-      "Default": 10,
-      "Description": "Input lambda reserved concurrency for es-loader. Increase this value if there are steady logs delay despite withou errors"
-    },
-    "OtxApiKey": {
-      "Type": "String",
-      "Default": "xxxxxxxxxxxxxxxxxxxxxxxxxxxxxxxxxxxxxxxxxxxxxxxxxxxxxxxxxxxxxxxx",
-      "AllowedPattern": "^([0-9a-f,x]{64}|)$",
-      "Description": "(experimental) If you wolud like to download IoC from AlienVault OTX, please enter OTX API Key. See details: https://otx.alienvault.com",
-      "MaxLength": 64
-    },
-    "EnableTor": {
-      "Type": "String",
-      "Default": "false",
-      "AllowedValues": [
-        "true",
-        "false"
-      ],
-      "Description": "(experimental) Would you like to download TOR IoC? See details: https://check.torproject.org/api/bulk"
-    },
-    "EnableAbuseCh": {
-      "Type": "String",
-      "Default": "false",
-      "AllowedValues": [
-        "true",
-        "false"
-      ],
-      "Description": "(experimental) Would you like to download IoC from abuse.ch? See details: https://feodotracker.abuse.ch/blocklist/"
-    },
-    "IocDownloadInterval": {
-      "Type": "Number",
-      "Default": 720,
-      "Description": "(experimental) Specify interval in minute to download IoC, default is  720 miniutes ( = 12 hours )",
-      "MaxValue": 1440,
-      "MinValue": 30
-    }
-  },
-  "Conditions": {
-    "IsVpc": {
-      "Fn::Equals": [
-        false,
-        true
-      ]
-    }
-  },
-  "Resources": {
-    "KmsAesSiemLog44B26597": {
-      "Type": "AWS::KMS::Key",
-      "Properties": {
-        "KeyPolicy": {
-          "Statement": [
-            {
-              "Action": [
-                "kms:Create*",
-                "kms:Describe*",
-                "kms:Enable*",
-                "kms:List*",
-                "kms:Put*",
-                "kms:Update*",
-                "kms:Revoke*",
-                "kms:Disable*",
-                "kms:Get*",
-                "kms:Delete*",
-                "kms:ScheduleKeyDeletion",
-                "kms:CancelKeyDeletion",
-                "kms:GenerateDataKey",
-                "kms:TagResource",
-                "kms:UntagResource"
-              ],
-              "Effect": "Allow",
-              "Principal": {
-                "AWS": {
-                  "Fn::Join": [
-                    "",
-                    [
-                      "arn:",
-                      {
-                        "Ref": "AWS::Partition"
-                      },
-                      ":iam::",
-                      {
-                        "Ref": "AWS::AccountId"
-                      },
-                      ":root"
-                    ]
-                  ]
-                }
-              },
-              "Resource": "*"
-            },
-            {
-              "Action": "kms:GenerateDataKey",
-              "Effect": "Allow",
-              "Principal": {
-                "Service": "guardduty.amazonaws.com"
-              },
-              "Resource": "*",
-              "Sid": "Allow GuardDuty to use the key"
-            },
-            {
-              "Action": [
-                "kms:Encrypt",
-                "kms:Decrypt",
-                "kms:ReEncrypt*",
-                "kms:GenerateDataKey*",
-                "kms:DescribeKey"
-              ],
-              "Effect": "Allow",
-              "Principal": {
-                "Service": "delivery.logs.amazonaws.com"
-              },
-              "Resource": "*",
-              "Sid": "Allow VPC Flow Logs to use the key"
-            },
-            {
-              "Action": [
-                "kms:DescribeKey",
-                "kms:ReEncryptFrom"
-              ],
-              "Effect": "Allow",
-              "Principal": {
-                "AWS": {
-                  "Fn::Join": [
-                    "",
-                    [
-                      "arn:",
-                      {
-                        "Ref": "AWS::Partition"
-                      },
-                      ":iam::",
-                      {
-                        "Ref": "AWS::AccountId"
-                      },
-                      ":root"
-                    ]
-                  ]
-                }
-              },
-              "Resource": "*",
-              "Sid": "Allow principals in the account to decrypt log files"
-            },
-            {
-              "Action": [
-                "kms:Decrypt",
-                "kms:DescribeKey",
-                "kms:Encrypt",
-                "kms:GenerateDataKey*",
-                "kms:ReEncrypt*"
-              ],
-              "Condition": {
-                "ForAnyValue:StringEquals": {
-                  "aws:CalledVia": "athena.amazonaws.com"
-                }
-              },
-              "Effect": "Allow",
-              "Principal": {
-                "AWS": {
-                  "Fn::Join": [
-                    "",
-                    [
-                      "arn:",
-                      {
-                        "Ref": "AWS::Partition"
-                      },
-                      ":iam::",
-                      {
-                        "Ref": "AWS::AccountId"
-                      },
-                      ":root"
-                    ]
-                  ]
-                }
-              },
-              "Resource": "*",
-              "Sid": "Allow Athena to query s3 objects with this key"
-            },
-            {
-              "Action": "kms:DescribeKey",
-              "Effect": "Allow",
-              "Principal": {
-                "Service": "cloudtrail.amazonaws.com"
-              },
-              "Resource": "*",
-              "Sid": "Allow CloudTrail to describe key"
-            },
-            {
-              "Action": "kms:GenerateDataKey*",
-              "Condition": {
-                "StringLike": {
-                  "kms:EncryptionContext:aws:cloudtrail:arn": [
-                    {
-                      "Fn::Join": [
-                        "",
-                        [
-                          "arn:aws-us-gov:cloudtrail:*:",
-                          {
-                            "Ref": "AWS::AccountId"
-                          },
-                          ":trail/*"
-                        ]
-                      ]
-                    }
-                  ]
-                }
-              },
-              "Effect": "Allow",
-              "Principal": {
-                "Service": "cloudtrail.amazonaws.com"
-              },
-              "Resource": "*",
-              "Sid": "Allow CloudTrail to encrypt logs"
-            },
-            {
-              "Action": [
-                "kms:Decrypt",
-                "kms:GenerateDataKey"
-              ],
-              "Effect": "Allow",
-              "Principal": {
-                "AWS": {
-                  "Fn::GetAtt": [
-                    "AesSiemSnsRole64262F46",
-                    "Arn"
-                  ]
-                }
-              },
-              "Resource": "*"
-            },
-            {
-              "Action": "kms:Decrypt",
-              "Effect": "Allow",
-              "Principal": {
-                "AWS": {
-                  "Fn::GetAtt": [
-                    "LambdaEsLoaderServiceRoleFFD43869",
-                    "Arn"
-                  ]
-                }
-              },
-              "Resource": "*"
-            },
-            {
-              "Action": "kms:Decrypt",
-              "Effect": "Allow",
-              "Principal": {
-                "AWS": {
-                  "Fn::GetAtt": [
-                    "AesSiemEsLoaderEC2RoleFE3F9F00",
-                    "Arn"
-                  ]
-                }
-              },
-              "Resource": "*"
-            },
-            {
-              "Action": [
-                "kms:Encrypt",
-                "kms:ReEncrypt*",
-                "kms:GenerateDataKey*"
-              ],
-              "Effect": "Allow",
-              "Principal": {
-                "AWS": {
-                  "Fn::GetAtt": [
-                    "LambdaMetricsExporterServiceRoleDDE0BD95",
-                    "Arn"
-                  ]
-                }
-              },
-              "Resource": "*"
-            }
-          ],
-          "Version": "2012-10-17"
-        },
-        "Description": "CMK for SIEM solution"
-      },
-      "UpdateReplacePolicy": "Retain",
-      "DeletionPolicy": "Retain"
-    },
-    "KmsAesSiemLogAliasE0A4C571": {
-      "Type": "AWS::KMS::Alias",
-      "Properties": {
-        "AliasName": "alias/aes-siem-key",
-        "TargetKeyId": {
-          "Fn::GetAtt": [
-            "KmsAesSiemLog44B26597",
-            "Arn"
-          ]
-        }
-      },
-      "UpdateReplacePolicy": "Retain",
-      "DeletionPolicy": "Retain"
-    },
-    "S3BucketForGeoip04B5F171": {
-      "Type": "AWS::S3::Bucket",
-      "Properties": {
-        "BucketEncryption": {
-          "ServerSideEncryptionConfiguration": [
-            {
-              "ServerSideEncryptionByDefault": {
-                "SSEAlgorithm": "AES256"
-              }
-            }
-          ]
-        },
-        "BucketName": {
-          "Fn::Join": [
-            "",
-            [
-              "aes-siem-",
-              {
-                "Ref": "AWS::AccountId"
-              },
-              "-geo"
-            ]
-          ]
-        },
-        "LifecycleConfiguration": {
-          "Rules": [
-            {
-              "ExpirationInDays": 7,
-              "ExpiredObjectDeleteMarker": false,
-              "Id": "delete-ioc-temp-files",
-              "Prefix": "IOC/tmp/",
-              "Status": "Enabled"
-            }
-          ]
-        },
-        "PublicAccessBlockConfiguration": {
-          "BlockPublicAcls": true,
-          "BlockPublicPolicy": true,
-          "IgnorePublicAcls": true,
-          "RestrictPublicBuckets": true
-        }
-      },
-      "UpdateReplacePolicy": "Retain",
-      "DeletionPolicy": "Retain"
-    },
-    "S3BucketForGeoipPolicy854C0CB1": {
-      "Type": "AWS::S3::BucketPolicy",
-      "Properties": {
-        "Bucket": {
-          "Ref": "S3BucketForGeoip04B5F171"
-        },
-        "PolicyDocument": {
-          "Statement": [
-            {
-              "Action": "s3:*",
-              "Condition": {
-                "Bool": {
-                  "aws:SecureTransport": "false"
-                }
-              },
-              "Effect": "Deny",
-              "Principal": {
-                "AWS": "*"
-              },
-              "Resource": [
-                {
-                  "Fn::GetAtt": [
-                    "S3BucketForGeoip04B5F171",
-                    "Arn"
-                  ]
-                },
-                {
-                  "Fn::Join": [
-                    "",
-                    [
-                      {
-                        "Fn::GetAtt": [
-                          "S3BucketForGeoip04B5F171",
-                          "Arn"
-                        ]
-                      },
-                      "/*"
-                    ]
-                  ]
-                }
-              ]
-            }
-          ],
-          "Version": "2012-10-17"
-        }
-      }
-    },
-    "S3BucketForLog20898FE4": {
-      "Type": "AWS::S3::Bucket",
-      "Properties": {
-        "BucketEncryption": {
-          "ServerSideEncryptionConfiguration": [
-            {
-              "ServerSideEncryptionByDefault": {
-                "SSEAlgorithm": "AES256"
-              }
-            }
-          ]
-        },
-        "BucketName": {
-          "Fn::Join": [
-            "",
-            [
-              "aes-siem-",
-              {
-                "Ref": "AWS::AccountId"
-              },
-              "-log"
-            ]
-          ]
-        },
-        "PublicAccessBlockConfiguration": {
-          "BlockPublicAcls": true,
-          "BlockPublicPolicy": true,
-          "IgnorePublicAcls": true,
-          "RestrictPublicBuckets": true
-        },
-        "VersioningConfiguration": {
-          "Status": "Enabled"
-        }
-      },
-      "UpdateReplacePolicy": "Retain",
-      "DeletionPolicy": "Retain"
-    },
-    "S3BucketForLogNotificationsAEE88E1E": {
-      "Type": "Custom::S3BucketNotifications",
-      "Properties": {
-        "ServiceToken": {
-          "Fn::GetAtt": [
-            "BucketNotificationsHandler050a0587b7544547bf325f094a3db8347ECC3691",
-            "Arn"
-          ]
-        },
-        "BucketName": {
-          "Ref": "S3BucketForLog20898FE4"
-        },
-        "NotificationConfiguration": {
-          "LambdaFunctionConfigurations": [
-            {
-              "Events": [
-                "s3:ObjectCreated:*"
-              ],
-              "LambdaFunctionArn": {
-                "Fn::GetAtt": [
-                  "LambdaEsLoader4B1E2DD9",
-                  "Arn"
-                ]
-              }
-            }
-          ]
-        },
-        "Managed": true
-      },
-      "DependsOn": [
-        "S3BucketForLogAllowBucketNotificationsToaessiemLambdaEsLoaderEBF3B9FB7766EAA3"
-      ]
-    },
-    "S3BucketForLogAllowBucketNotificationsToaessiemLambdaEsLoaderEBF3B9FB7766EAA3": {
-      "Type": "AWS::Lambda::Permission",
-      "Properties": {
-        "Action": "lambda:InvokeFunction",
-        "FunctionName": {
-          "Fn::GetAtt": [
-            "LambdaEsLoader4B1E2DD9",
-            "Arn"
-          ]
-        },
-        "Principal": "s3.amazonaws.com",
-        "SourceAccount": {
-          "Ref": "AWS::AccountId"
-        },
-        "SourceArn": {
-          "Fn::GetAtt": [
-            "S3BucketForLog20898FE4",
-            "Arn"
-          ]
-        }
-      }
-    },
-    "S3BucketForLogPolicy546D5712": {
-      "Type": "AWS::S3::BucketPolicy",
-      "Properties": {
-        "Bucket": {
-          "Ref": "S3BucketForLog20898FE4"
-        },
-        "PolicyDocument": {
-          "Statement": [
-            {
-              "Action": "s3:PutObject",
-              "Effect": "Allow",
-              "Principal": {
-                "AWS": {
-                  "Fn::Join": [
-                    "",
-                    [
-                      "arn:",
-                      {
-                        "Ref": "AWS::Partition"
-                      },
-                      ":iam::",
-                      {
-                        "Fn::FindInMap": [
-                          "RegionMap",
-                          {
-                            "Ref": "AWS::Region"
-                          },
-                          "ElbV2AccountId"
-                        ]
-                      },
-                      ":root"
-                    ]
-                  ]
-                }
-              },
-              "Resource": {
-                "Fn::Join": [
-                  "",
-                  [
-                    {
-                      "Fn::GetAtt": [
-                        "S3BucketForLog20898FE4",
-                        "Arn"
-                      ]
-                    },
-                    "/AWSLogs/",
-                    {
-                      "Ref": "AWS::AccountId"
-                    },
-                    "/*"
-                  ]
-                ]
-              },
-              "Sid": "ELB Policy"
-            },
-            {
-              "Action": [
-                "s3:GetBucketAcl",
-                "s3:ListBucket"
-              ],
-              "Effect": "Allow",
-              "Principal": {
-                "Service": "delivery.logs.amazonaws.com"
-              },
-              "Resource": {
-                "Fn::GetAtt": [
-                  "S3BucketForLog20898FE4",
-                  "Arn"
-                ]
-              },
-              "Sid": "AWSLogDeliveryAclCheck For ALB NLB R53Resolver Flowlogs"
-            },
-            {
-              "Action": "s3:PutObject",
-              "Condition": {
-                "StringEquals": {
-                  "s3:x-amz-acl": "bucket-owner-full-control"
-                }
-              },
-              "Effect": "Allow",
-              "Principal": {
-                "Service": "delivery.logs.amazonaws.com"
-              },
-              "Resource": {
-                "Fn::Join": [
-                  "",
-                  [
-                    {
-                      "Fn::GetAtt": [
-                        "S3BucketForLog20898FE4",
-                        "Arn"
-                      ]
-                    },
-                    "/AWSLogs/",
-                    {
-                      "Ref": "AWS::AccountId"
-                    },
-                    "/*"
-                  ]
-                ]
-              },
-              "Sid": "AWSLogDeliveryWrite For ALB NLB R53Resolver Flowlogs"
-            },
-            {
-              "Action": "s3:GetBucketAcl",
-              "Effect": "Allow",
-              "Principal": {
-                "Service": "cloudtrail.amazonaws.com"
-              },
-              "Resource": {
-                "Fn::GetAtt": [
-                  "S3BucketForLog20898FE4",
-                  "Arn"
-                ]
-              },
-              "Sid": "AWSLogDeliveryAclCheck For Cloudtrail"
-            },
-            {
-              "Action": "s3:PutObject",
-              "Condition": {
-                "StringEquals": {
-                  "s3:x-amz-acl": "bucket-owner-full-control"
-                }
-              },
-              "Effect": "Allow",
-              "Principal": {
-                "Service": "cloudtrail.amazonaws.com"
-              },
-              "Resource": {
-                "Fn::Join": [
-                  "",
-                  [
-                    {
-                      "Fn::GetAtt": [
-                        "S3BucketForLog20898FE4",
-                        "Arn"
-                      ]
-                    },
-                    "/AWSLogs/",
-                    {
-                      "Ref": "AWS::AccountId"
-                    },
-                    "/*"
-                  ]
-                ]
-              },
-              "Sid": "AWSLogDeliveryWrite For CloudTrail"
-            },
-            {
-              "Action": "s3:GetBucketLocation",
-              "Effect": "Allow",
-              "Principal": {
-                "Service": "guardduty.amazonaws.com"
-              },
-              "Resource": {
-                "Fn::GetAtt": [
-                  "S3BucketForLog20898FE4",
-                  "Arn"
-                ]
-              },
-              "Sid": "Allow GuardDuty to use the getBucketLocation operation"
-            },
-            {
-              "Action": "s3:PutObject",
-              "Effect": "Allow",
-              "Principal": {
-                "Service": "guardduty.amazonaws.com"
-              },
-              "Resource": {
-                "Fn::Join": [
-                  "",
-                  [
-                    {
-                      "Fn::GetAtt": [
-                        "S3BucketForLog20898FE4",
-                        "Arn"
-                      ]
-                    },
-                    "/*"
-                  ]
-                ]
-              },
-              "Sid": "Allow GuardDuty to upload objects to the bucket"
-            },
-            {
-              "Action": "s3:*",
-              "Condition": {
-                "Bool": {
-                  "aws:SecureTransport": "false"
-                }
-              },
-              "Effect": "Deny",
-              "Principal": {
-                "AWS": "*"
-              },
-              "Resource": {
-                "Fn::Join": [
-                  "",
-                  [
-                    {
-                      "Fn::GetAtt": [
-                        "S3BucketForLog20898FE4",
-                        "Arn"
-                      ]
-                    },
-                    "/*"
-                  ]
-                ]
-              },
-              "Sid": "Deny non-HTTPS access"
-            },
-            {
-              "Action": [
-                "s3:GetBucketAcl",
-                "s3:ListBucket"
-              ],
-              "Effect": "Allow",
-              "Principal": {
-                "Service": "config.amazonaws.com"
-              },
-              "Resource": {
-                "Fn::GetAtt": [
-                  "S3BucketForLog20898FE4",
-                  "Arn"
-                ]
-              },
-              "Sid": "AWSConfig BucketPermissionsCheck and BucketExistenceCheck"
-            },
-            {
-              "Action": "s3:PutObject",
-              "Condition": {
-                "StringEquals": {
-                  "s3:x-amz-acl": "bucket-owner-full-control"
-                }
-              },
-              "Effect": "Allow",
-              "Principal": {
-                "Service": "config.amazonaws.com"
-              },
-              "Resource": {
-                "Fn::Join": [
-                  "",
-                  [
-                    {
-                      "Fn::GetAtt": [
-                        "S3BucketForLog20898FE4",
-                        "Arn"
-                      ]
-                    },
-                    "/AWSLogs/",
-                    {
-                      "Ref": "AWS::AccountId"
-                    },
-                    "/Config/*"
-                  ]
-                ]
-              },
-              "Sid": "AWSConfigBucketDelivery"
-            }
-          ],
-          "Version": "2012-10-17"
-        }
-      }
-    },
-    "S3BucketForSnapshot40E67D36": {
-      "Type": "AWS::S3::Bucket",
-      "Properties": {
-        "BucketEncryption": {
-          "ServerSideEncryptionConfiguration": [
-            {
-              "ServerSideEncryptionByDefault": {
-                "SSEAlgorithm": "AES256"
-              }
-            }
-          ]
-        },
-        "BucketName": {
-          "Fn::Join": [
-            "",
-            [
-              "aes-siem-",
-              {
-                "Ref": "AWS::AccountId"
-              },
-              "-snapshot"
-            ]
-          ]
-        },
-        "PublicAccessBlockConfiguration": {
-          "BlockPublicAcls": true,
-          "BlockPublicPolicy": true,
-          "IgnorePublicAcls": true,
-          "RestrictPublicBuckets": true
-        }
-      },
-      "UpdateReplacePolicy": "Retain",
-      "DeletionPolicy": "Retain"
-    },
-    "S3BucketForSnapshotPolicy3DEBD2C0": {
-      "Type": "AWS::S3::BucketPolicy",
-      "Properties": {
-        "Bucket": {
-          "Ref": "S3BucketForSnapshot40E67D36"
-        },
-        "PolicyDocument": {
-          "Statement": [
-            {
-              "Action": "s3:*",
-              "Condition": {
-                "Bool": {
-                  "aws:SecureTransport": "false"
-                }
-              },
-              "Effect": "Deny",
-              "Principal": {
-                "AWS": "*"
-              },
-              "Resource": [
-                {
-                  "Fn::GetAtt": [
-                    "S3BucketForSnapshot40E67D36",
-                    "Arn"
-                  ]
-                },
-                {
-                  "Fn::Join": [
-                    "",
-                    [
-                      {
-                        "Fn::GetAtt": [
-                          "S3BucketForSnapshot40E67D36",
-                          "Arn"
-                        ]
-                      },
-                      "/*"
-                    ]
-                  ]
-                }
-              ]
-            },
-            {
-              "Action": [
-                "s3:PutObject",
-                "s3:GetObject",
-                "s3:DeleteObject"
-              ],
-              "Effect": "Allow",
-              "Principal": {
-                "AWS": {
-                  "Fn::GetAtt": [
-                    "AesSiemSnapshotRoleF313ED39",
-                    "Arn"
-                  ]
-                }
-              },
-              "Resource": {
-                "Fn::Join": [
-                  "",
-                  [
-                    {
-                      "Fn::GetAtt": [
-                        "S3BucketForSnapshot40E67D36",
-                        "Arn"
-                      ]
-                    },
-                    "/*"
-                  ]
-                ]
-              },
-              "Sid": "Allow ES to store snapshot"
-            }
-          ],
-          "Version": "2012-10-17"
-        }
-      }
-    },
-    "AesSiemSnapshotRoleF313ED39": {
-      "Type": "AWS::IAM::Role",
-      "Properties": {
-        "AssumeRolePolicyDocument": {
-          "Statement": [
-            {
-              "Action": "sts:AssumeRole",
-              "Effect": "Allow",
-              "Principal": {
-                "Service": "opensearchservice.amazonaws.com"
-              }
-            }
-          ],
-          "Version": "2012-10-17"
-        },
-        "Policies": [
-          {
-            "PolicyDocument": {
-              "Statement": [
-                {
-                  "Action": "s3:ListBucket",
-                  "Effect": "Allow",
-                  "Resource": {
-                    "Fn::GetAtt": [
-                      "S3BucketForSnapshot40E67D36",
-                      "Arn"
-                    ]
-                  }
-                },
-                {
-                  "Action": [
-                    "s3:GetObject",
-                    "s3:PutObject",
-                    "s3:DeleteObject"
-                  ],
-                  "Effect": "Allow",
-                  "Resource": {
-                    "Fn::Join": [
-                      "",
-                      [
-                        {
-                          "Fn::GetAtt": [
-                            "S3BucketForSnapshot40E67D36",
-                            "Arn"
-                          ]
-                        },
-                        "/*"
-                      ]
-                    ]
-                  }
-                }
-              ],
-              "Version": "2012-10-17"
-            },
-            "PolicyName": "s3access"
-          }
-        ],
-        "RoleName": "aes-siem-snapshot-role"
-      }
-    },
-    "AesSiemDeployRoleForLambda654D64F2": {
-      "Type": "AWS::IAM::Role",
-      "Properties": {
-        "AssumeRolePolicyDocument": {
-          "Statement": [
-            {
-              "Action": "sts:AssumeRole",
-              "Effect": "Allow",
-              "Principal": {
-                "Service": "lambda.amazonaws.com"
-              }
-            }
-          ],
-          "Version": "2012-10-17"
-        },
-        "ManagedPolicyArns": [
-          {
-            "Fn::Join": [
-              "",
-              [
-                "arn:",
-                {
-                  "Ref": "AWS::Partition"
-                },
-                ":iam::aws:policy/AmazonOpenSearchServiceFullAccess"
-              ]
-            ]
-          },
-          {
-            "Fn::Join": [
-              "",
-              [
-                "arn:",
-                {
-                  "Ref": "AWS::Partition"
-                },
-                ":iam::aws:policy/service-role/AWSLambdaBasicExecutionRole"
-              ]
-            ]
-          }
-        ],
-        "Policies": [
-          {
-            "PolicyDocument": {
-              "Statement": [
-                {
-                  "Action": "iam:PassRole",
-                  "Effect": "Allow",
-                  "Resource": {
-                    "Fn::GetAtt": [
-                      "AesSiemSnapshotRoleF313ED39",
-                      "Arn"
-                    ]
-                  }
-                }
-              ],
-              "Version": "2012-10-17"
-            },
-            "PolicyName": "assume_snapshotrole"
-          },
-          {
-            "PolicyDocument": {
-              "Statement": [
-                {
-                  "Action": "s3:ListBucket",
-                  "Effect": "Allow",
-                  "Resource": {
-                    "Fn::GetAtt": [
-                      "S3BucketForSnapshot40E67D36",
-                      "Arn"
-                    ]
-                  }
-                },
-                {
-                  "Action": [
-                    "s3:GetObject",
-                    "s3:PutObject",
-                    "s3:DeleteObject"
-                  ],
-                  "Effect": "Allow",
-                  "Resource": {
-                    "Fn::Join": [
-                      "",
-                      [
-                        {
-                          "Fn::GetAtt": [
-                            "S3BucketForSnapshot40E67D36",
-                            "Arn"
-                          ]
-                        },
-                        "/*"
-                      ]
-                    ]
-                  }
-                }
-              ],
-              "Version": "2012-10-17"
-            },
-            "PolicyName": "s3access"
-          },
-          {
-            "PolicyDocument": {
-              "Statement": [
-                {
-                  "Action": [
-                    "logs:PutResourcePolicy",
-                    "logs:DescribeLogGroups",
-                    "logs:DescribeLogStreams"
-                  ],
-                  "Effect": "Allow",
-                  "Resource": {
-                    "Fn::Join": [
-                      "",
-                      [
-                        "arn:aws-us-gov:logs:",
-                        {
-                          "Ref": "AWS::Region"
-                        },
-                        ":",
-                        {
-                          "Ref": "AWS::AccountId"
-                        },
-                        ":*"
-                      ]
-                    ]
-                  }
-                },
-                {
-                  "Action": [
-                    "logs:CreateLogGroup",
-                    "logs:CreateLogStream",
-                    "logs:PutLogEvents",
-                    "logs:PutRetentionPolicy"
-                  ],
-                  "Effect": "Allow",
-                  "Resource": [
-                    {
-                      "Fn::Join": [
-                        "",
-                        [
-                          "arn:aws-us-gov:logs:",
-                          {
-                            "Ref": "AWS::Region"
-                          },
-                          ":",
-                          {
-                            "Ref": "AWS::AccountId"
-                          },
-                          ":log-group:/aws/aes/domains/aes-siem/*"
-                        ]
-                      ]
-                    },
-                    {
-                      "Fn::Join": [
-                        "",
-                        [
-                          "arn:aws-us-gov:logs:",
-                          {
-                            "Ref": "AWS::Region"
-                          },
-                          ":",
-                          {
-                            "Ref": "AWS::AccountId"
-                          },
-                          ":log-group:/aws/OpenSearchService/domains/aes-siem/*"
-                        ]
-                      ]
-                    },
-                    {
-                      "Fn::Join": [
-                        "",
-                        [
-                          "arn:aws-us-gov:logs:",
-                          {
-                            "Ref": "AWS::Region"
-                          },
-                          ":",
-                          {
-                            "Ref": "AWS::AccountId"
-                          },
-                          ":log-group:/aws/lambda/aes-siem-*"
-                        ]
-                      ]
-                    }
-                  ]
-                }
-              ],
-              "Version": "2012-10-17"
-            },
-            "PolicyName": "cwl_loggroup"
-          },
-          {
-            "PolicyDocument": {
-              "Statement": [
-                {
-                  "Action": [
-                    "lambda:AddPermission",
-                    "lambda:RemovePermission",
-                    "events:ListRules",
-                    "events:PutRule",
-                    "events:DeleteRule",
-                    "events:PutTargets",
-                    "events:RemoveTargets"
-                  ],
-                  "Effect": "Allow",
-                  "Resource": "*"
-                }
-              ],
-              "Version": "2012-10-17"
-            },
-            "PolicyName": "crhelper"
-          }
-        ],
-        "RoleName": "aes-siem-deploy-role-for-lambda"
-      }
-    },
-    "AesSiemSnsRole64262F46": {
-      "Type": "AWS::IAM::Role",
-      "Properties": {
-        "AssumeRolePolicyDocument": {
-          "Statement": [
-            {
-              "Action": "sts:AssumeRole",
-              "Effect": "Allow",
-              "Principal": {
-                "Service": "opensearchservice.amazonaws.com"
-              }
-            }
-          ],
-          "Version": "2012-10-17"
-        },
-        "RoleName": "aes-siem-sns-role"
-      }
-    },
-    "AesSiemSnsRoleDefaultPolicy7B8095B5": {
-      "Type": "AWS::IAM::Policy",
-      "Properties": {
-        "PolicyDocument": {
-          "Statement": [
-            {
-              "Action": [
-                "kms:Decrypt",
-                "kms:GenerateDataKey"
-              ],
-              "Effect": "Allow",
-              "Resource": {
-                "Fn::GetAtt": [
-                  "KmsAesSiemLog44B26597",
-                  "Arn"
-                ]
-              }
-            },
-            {
-              "Action": "sns:Publish",
-              "Effect": "Allow",
-              "Resource": {
-                "Ref": "SnsTopic2C1570A4"
-              }
-            }
-          ],
-          "Version": "2012-10-17"
-        },
-        "PolicyName": "AesSiemSnsRoleDefaultPolicy7B8095B5",
-        "Roles": [
-          {
-            "Ref": "AesSiemSnsRole64262F46"
-          }
-        ]
-      }
-    },
-    "AesSiemEsLoaderEC2RoleFE3F9F00": {
-      "Type": "AWS::IAM::Role",
-      "Properties": {
-        "AssumeRolePolicyDocument": {
-          "Statement": [
-            {
-              "Action": "sts:AssumeRole",
-              "Effect": "Allow",
-              "Principal": {
-                "Service": "ec2.amazonaws.com"
-              }
-            }
-          ],
-          "Version": "2012-10-17"
-        },
-        "RoleName": "aes-siem-es-loader-for-ec2"
-      }
-    },
-    "AesSiemEsLoaderEC2RoleDefaultPolicyAF44001A": {
-      "Type": "AWS::IAM::Policy",
-      "Properties": {
-        "PolicyDocument": {
-          "Statement": [
-            {
-              "Action": [
-                "sqs:GetQueue*",
-                "sqs:ListQueues*",
-                "sqs:ReceiveMessage*",
-                "sqs:DeleteMessage*"
-              ],
-              "Effect": "Allow",
-              "Resource": {
-                "Fn::GetAtt": [
-                  "AesSiemDlq1CD8439D",
-                  "Arn"
-                ]
-              }
-            },
-            {
-              "Action": "kms:Decrypt",
-              "Effect": "Allow",
-              "Resource": {
-                "Fn::GetAtt": [
-                  "KmsAesSiemLog44B26597",
-                  "Arn"
-                ]
-              }
-            },
-            {
-              "Action": [
-                "s3:GetObject*",
-                "s3:GetBucket*",
-                "s3:List*"
-              ],
-              "Effect": "Allow",
-              "Resource": [
-                {
-                  "Fn::GetAtt": [
-                    "S3BucketForGeoip04B5F171",
-                    "Arn"
-                  ]
-                },
-                {
-                  "Fn::Join": [
-                    "",
-                    [
-                      {
-                        "Fn::GetAtt": [
-                          "S3BucketForGeoip04B5F171",
-                          "Arn"
-                        ]
-                      },
-                      "/*"
-                    ]
-                  ]
-                }
-              ]
-            },
-            {
-              "Action": [
-                "s3:GetObject*",
-                "s3:GetBucket*",
-                "s3:List*"
-              ],
-              "Effect": "Allow",
-              "Resource": [
-                {
-                  "Fn::GetAtt": [
-                    "S3BucketForLog20898FE4",
-                    "Arn"
-                  ]
-                },
-                {
-                  "Fn::Join": [
-                    "",
-                    [
-                      {
-                        "Fn::GetAtt": [
-                          "S3BucketForLog20898FE4",
-                          "Arn"
-                        ]
-                      },
-                      "/*"
-                    ]
-                  ]
-                }
-              ]
-            }
-          ],
-          "Version": "2012-10-17"
-        },
-        "PolicyName": "AesSiemEsLoaderEC2RoleDefaultPolicyAF44001A",
-        "Roles": [
-          {
-            "Ref": "AesSiemEsLoaderEC2RoleFE3F9F00"
-          }
-        ]
-      }
-    },
-    "AesSiemEsLoaderEC2InstanceProfile": {
-      "Type": "AWS::IAM::InstanceProfile",
-      "Properties": {
-        "Roles": [
-          {
-            "Ref": "AesSiemEsLoaderEC2RoleFE3F9F00"
-          }
-        ],
-        "InstanceProfileName": {
-          "Ref": "AesSiemEsLoaderEC2RoleFE3F9F00"
-        }
-      }
-    },
-    "AesSiemDlq1CD8439D": {
-      "Type": "AWS::SQS::Queue",
-      "Properties": {
-        "KmsDataKeyReusePeriodSeconds": 86400,
-        "KmsMasterKeyId": "alias/aws/sqs",
-        "MessageRetentionPeriod": 1209600,
-        "QueueName": "aes-siem-dlq"
-      },
-      "UpdateReplacePolicy": "Delete",
-      "DeletionPolicy": "Delete"
-    },
-    "AesSiemSqsSplitLogs0191F431": {
-      "Type": "AWS::SQS::Queue",
-      "Properties": {
-        "KmsDataKeyReusePeriodSeconds": 86400,
-        "KmsMasterKeyId": "alias/aws/sqs",
-        "MessageRetentionPeriod": 1209600,
-        "QueueName": "aes-siem-sqs-splitted-logs",
-        "RedrivePolicy": {
-          "deadLetterTargetArn": {
-            "Fn::GetAtt": [
-              "AesSiemDlq1CD8439D",
-              "Arn"
-            ]
-          },
-          "maxReceiveCount": 2
-        },
-        "VisibilityTimeout": 600
-      },
-      "UpdateReplacePolicy": "Delete",
-      "DeletionPolicy": "Delete"
-    },
-    "LambdaEsLoaderServiceRoleFFD43869": {
-      "Type": "AWS::IAM::Role",
-      "Properties": {
-        "AssumeRolePolicyDocument": {
-          "Statement": [
-            {
-              "Action": "sts:AssumeRole",
-              "Effect": "Allow",
-              "Principal": {
-                "Service": "lambda.amazonaws.com"
-              }
-            }
-          ],
-          "Version": "2012-10-17"
-        },
-        "ManagedPolicyArns": [
-          {
-            "Fn::Join": [
-              "",
-              [
-                "arn:",
-                {
-                  "Ref": "AWS::Partition"
-                },
-                ":iam::aws:policy/service-role/AWSLambdaBasicExecutionRole"
-              ]
-            ]
-          }
-        ]
-      }
-    },
-    "LambdaEsLoaderServiceRoleDefaultPolicyB7A386B3": {
-      "Type": "AWS::IAM::Policy",
-      "Properties": {
-        "PolicyDocument": {
-          "Statement": [
-            {
-              "Action": "sqs:SendMessage",
-              "Effect": "Allow",
-              "Resource": {
-                "Fn::GetAtt": [
-                  "AesSiemDlq1CD8439D",
-                  "Arn"
-                ]
-              }
-            },
-            {
-              "Action": [
-                "sqs:SendMessage",
-                "sqs:ReceiveMessage",
-                "sqs:DeleteMessage",
-                "sqs:GetQueueAttributes"
-              ],
-              "Effect": "Allow",
-              "Resource": {
-                "Fn::GetAtt": [
-                  "AesSiemDlq1CD8439D",
-                  "Arn"
-                ]
-              }
-            },
-            {
-              "Action": [
-                "sqs:SendMessage",
-                "sqs:ReceiveMessage",
-                "sqs:DeleteMessage",
-                "sqs:GetQueueAttributes"
-              ],
-              "Effect": "Allow",
-              "Resource": {
-                "Fn::GetAtt": [
-                  "AesSiemSqsSplitLogs0191F431",
-                  "Arn"
-                ]
-              }
-            },
-            {
-              "Action": [
-                "sqs:ReceiveMessage",
-                "sqs:ChangeMessageVisibility",
-                "sqs:GetQueueUrl",
-                "sqs:DeleteMessage",
-                "sqs:GetQueueAttributes"
-              ],
-              "Effect": "Allow",
-              "Resource": {
-                "Fn::GetAtt": [
-                  "AesSiemSqsSplitLogs0191F431",
-                  "Arn"
-                ]
-              }
-            },
-            {
-              "Action": "kms:Decrypt",
-              "Effect": "Allow",
-              "Resource": {
-                "Fn::GetAtt": [
-                  "KmsAesSiemLog44B26597",
-                  "Arn"
-                ]
-              }
-            },
-            {
-              "Action": [
-                "s3:GetObject*",
-                "s3:GetBucket*",
-                "s3:List*"
-              ],
-              "Effect": "Allow",
-              "Resource": [
-                {
-                  "Fn::GetAtt": [
-                    "S3BucketForGeoip04B5F171",
-                    "Arn"
-                  ]
-                },
-                {
-                  "Fn::Join": [
-                    "",
-                    [
-                      {
-                        "Fn::GetAtt": [
-                          "S3BucketForGeoip04B5F171",
-                          "Arn"
-                        ]
-                      },
-                      "/*"
-                    ]
-                  ]
-                }
-              ]
-            },
-            {
-              "Action": [
-                "s3:GetObject*",
-                "s3:GetBucket*",
-                "s3:List*"
-              ],
-              "Effect": "Allow",
-              "Resource": [
-                {
-                  "Fn::GetAtt": [
-                    "S3BucketForLog20898FE4",
-                    "Arn"
-                  ]
-                },
-                {
-                  "Fn::Join": [
-                    "",
-                    [
-                      {
-                        "Fn::GetAtt": [
-                          "S3BucketForLog20898FE4",
-                          "Arn"
-                        ]
-                      },
-                      "/*"
-                    ]
-                  ]
-                }
-              ]
-            }
-          ],
-          "Version": "2012-10-17"
-        },
-        "PolicyName": "LambdaEsLoaderServiceRoleDefaultPolicyB7A386B3",
-        "Roles": [
-          {
-            "Ref": "LambdaEsLoaderServiceRoleFFD43869"
-          }
-        ]
-      }
-    },
-    "LambdaEsLoader4B1E2DD9": {
-      "Type": "AWS::Lambda::Function",
-      "Properties": {
-        "Code": {
-          "S3Bucket": "%%BUCKET_NAME%%",
-          "S3Key": "%%SOLUTION_NAME%%/%%VERSION%%/assets/es_loader.zip"
-        },
-        "Role": {
-          "Fn::GetAtt": [
-            "LambdaEsLoaderServiceRoleFFD43869",
-            "Arn"
-          ]
-        },
-        "Architectures": [
-          {
-            "Fn::FindInMap": [
-              "RegionMap",
-              {
-                "Ref": "AWS::Region"
-              },
-              "LambdaArch"
-            ]
-          }
-        ],
-        "DeadLetterConfig": {
-          "TargetArn": {
-            "Fn::GetAtt": [
-              "AesSiemDlq1CD8439D",
-              "Arn"
-            ]
-          }
-        },
-        "Description": "SIEM on Amazon OpenSearch Service v2.8.0c / es-loader",
-        "Environment": {
-          "Variables": {
-            "ES_ENDPOINT": {
-              "Fn::GetAtt": [
-                "AesSiemDomainDeployedR2",
-                "es_endpoint"
-              ]
-            },
-            "GEOIP_BUCKET": {
-              "Fn::Join": [
-                "",
-                [
-                  "aes-siem-",
-                  {
-                    "Ref": "AWS::AccountId"
-                  },
-                  "-geo"
-                ]
-              ]
-            },
-            "LOG_LEVEL": "info",
-            "POWERTOOLS_LOGGER_LOG_EVENT": "false",
-            "POWERTOOLS_METRICS_NAMESPACE": "SIEM",
-            "POWERTOOLS_SERVICE_NAME": "es-loader",
-            "SQS_SPLITTED_LOGS_URL": {
-              "Ref": "AesSiemSqsSplitLogs0191F431"
-            }
-          }
-        },
-        "FunctionName": "aes-siem-es-loader",
-        "Handler": "index.lambda_handler",
-        "MemorySize": 2048,
-        "ReservedConcurrentExecutions": {
-          "Ref": "ReservedConcurrency"
-        },
-        "Runtime": "python3.8",
-        "Timeout": 600
-      },
-      "DependsOn": [
-        "LambdaEsLoaderServiceRoleDefaultPolicyB7A386B3",
-        "LambdaEsLoaderServiceRoleFFD43869"
-      ]
-    },
-    "LambdaEsLoaderCurrentVersion9DFE6955ebc3bdc1e6d28bde599d36c09bb0eb10": {
-      "Type": "AWS::Lambda::Version",
-      "Properties": {
-        "FunctionName": {
-          "Ref": "LambdaEsLoader4B1E2DD9"
-        },
-        "Description": "2.8.0c"
-      },
-      "UpdateReplacePolicy": "Retain",
-      "DeletionPolicy": "Retain"
-    },
-    "LambdaEsLoaderSqsEventSourceaessiemAesSiemSqsSplitLogs506AFFA6A7D8B2E9": {
-      "Type": "AWS::Lambda::EventSourceMapping",
-      "Properties": {
-        "FunctionName": {
-          "Ref": "LambdaEsLoader4B1E2DD9"
-        },
-        "BatchSize": 1,
-        "EventSourceArn": {
-          "Fn::GetAtt": [
-            "AesSiemSqsSplitLogs0191F431",
-            "Arn"
-          ]
-        }
-      }
-    },
-    "LambdaAddPandasLayerRoleDCA80237": {
-      "Type": "AWS::IAM::Role",
-      "Properties": {
-        "AssumeRolePolicyDocument": {
-          "Statement": [
-            {
-              "Action": "sts:AssumeRole",
-              "Effect": "Allow",
-              "Principal": {
-                "Service": "lambda.amazonaws.com"
-              }
-            }
-          ],
-          "Version": "2012-10-17"
-        },
-        "ManagedPolicyArns": [
-          {
-            "Fn::Join": [
-              "",
-              [
-                "arn:",
-                {
-                  "Ref": "AWS::Partition"
-                },
-                ":iam::aws:policy/service-role/AWSLambdaBasicExecutionRole"
-              ]
-            ]
-          }
-        ],
-        "Policies": [
-          {
-            "PolicyDocument": {
-              "Statement": [
-                {
-                  "Action": [
-                    "lambda:UpdateFunctionConfiguration",
-                    "lambda:GetFunction"
-                  ],
-                  "Effect": "Allow",
-                  "Resource": {
-                    "Fn::GetAtt": [
-                      "LambdaEsLoader4B1E2DD9",
-                      "Arn"
-                    ]
-                  }
-                },
-                {
-                  "Action": "lambda:PublishLayerVersion",
-                  "Effect": "Allow",
-                  "Resource": "arn:aws-us-gov:lambda:*:*:layer:AWSDataWrangler-Python38*"
-                },
-                {
-                  "Action": [
-                    "lambda:ListLayers",
-                    "lambda:GetLayerVersion"
-                  ],
-                  "Effect": "Allow",
-                  "Resource": "*"
-                },
-                {
-                  "Action": [
-                    "s3:Get*",
-                    "s3:List*"
-                  ],
-                  "Effect": "Allow",
-                  "Resource": "*"
-                }
-              ],
-              "Version": "2012-10-17"
-            },
-            "PolicyName": "add-pandas-layer-policy"
-          }
-        ]
-      }
-    },
-    "LambdaAddPandasLayerRoleDefaultPolicy6A268C17": {
-      "Type": "AWS::IAM::Policy",
-      "Properties": {
-        "PolicyDocument": {
-          "Statement": [
-            {
-              "Action": [
-                "s3:GetObject*",
-                "s3:GetBucket*",
-                "s3:List*",
-                "s3:DeleteObject*",
-                "s3:PutObject*",
-                "s3:Abort*"
-              ],
-              "Effect": "Allow",
-              "Resource": [
-                {
-                  "Fn::GetAtt": [
-                    "S3BucketForGeoip04B5F171",
-                    "Arn"
-                  ]
-                },
-                {
-                  "Fn::Join": [
-                    "",
-                    [
-                      {
-                        "Fn::GetAtt": [
-                          "S3BucketForGeoip04B5F171",
-                          "Arn"
-                        ]
-                      },
-                      "/*"
-                    ]
-                  ]
-                }
-              ]
-            }
-          ],
-          "Version": "2012-10-17"
-        },
-        "PolicyName": "LambdaAddPandasLayerRoleDefaultPolicy6A268C17",
-        "Roles": [
-          {
-            "Ref": "LambdaAddPandasLayerRoleDCA80237"
-          }
-        ]
-      }
-    },
-    "LambdaAddPandasLayer8F3F6957": {
-      "Type": "AWS::Lambda::Function",
-      "Properties": {
-        "Code": {
-          "S3Bucket": "%%BUCKET_NAME%%",
-          "S3Key": "%%SOLUTION_NAME%%/%%VERSION%%/assets/add_pandas_layer.zip"
-        },
-        "Role": {
-          "Fn::GetAtt": [
-            "LambdaAddPandasLayerRoleDCA80237",
-            "Arn"
-          ]
-        },
-        "Architectures": [
-          {
-            "Fn::FindInMap": [
-              "RegionMap",
-              {
-                "Ref": "AWS::Region"
-              },
-              "LambdaArch"
-            ]
-          }
-        ],
-        "Description": "SIEM on Amazon OpenSearch Service v2.8.0c / add-pandas-layer",
-        "Environment": {
-          "Variables": {
-            "GEOIP_BUCKET": {
-              "Fn::Join": [
-                "",
-                [
-                  "aes-siem-",
-                  {
-                    "Ref": "AWS::AccountId"
-                  },
-                  "-geo"
-                ]
-              ]
-            }
-          }
-        },
-        "FunctionName": "aes-siem-add-pandas-layer",
-        "Handler": "lambda_function.lambda_handler",
-        "MemorySize": 128,
-        "Runtime": "python3.9",
-        "Timeout": 300
-      },
-      "DependsOn": [
-        "LambdaAddPandasLayerRoleDefaultPolicy6A268C17",
-        "LambdaAddPandasLayerRoleDCA80237"
-      ]
-    },
-    "LambdaAddPandasLayerCurrentVersion52D075437d8e4cbb67c52ea32459228246a7d757": {
-      "Type": "AWS::Lambda::Version",
-      "Properties": {
-        "FunctionName": {
-          "Ref": "LambdaAddPandasLayer8F3F6957"
-        },
-        "Description": "2.8.0c"
-      },
-      "UpdateReplacePolicy": "Retain",
-      "DeletionPolicy": "Retain"
-    },
-    "ExecLambdaAddPandasLayer": {
-      "Type": "AWS::CloudFormation::CustomResource",
-      "Properties": {
-        "ServiceToken": {
-          "Fn::GetAtt": [
-            "LambdaAddPandasLayer8F3F6957",
-            "Arn"
-          ]
-        },
-        "ConfigVersion": "2.8.0c"
-      },
-      "DependsOn": [
-        "LambdaAddPandasLayerRoleDefaultPolicy6A268C17",
-        "LambdaAddPandasLayerRoleDCA80237",
-        "LambdaEsLoaderCurrentVersion9DFE6955ebc3bdc1e6d28bde599d36c09bb0eb10",
-        "LambdaEsLoader4B1E2DD9",
-        "LambdaEsLoaderServiceRoleDefaultPolicyB7A386B3",
-        "LambdaEsLoaderServiceRoleFFD43869",
-        "LambdaEsLoaderSqsEventSourceaessiemAesSiemSqsSplitLogs506AFFA6A7D8B2E9"
-      ]
-    },
-    "LambdaEsLoaderStopperServiceRole83AABC1A": {
-      "Type": "AWS::IAM::Role",
-      "Properties": {
-        "AssumeRolePolicyDocument": {
-          "Statement": [
-            {
-              "Action": "sts:AssumeRole",
-              "Effect": "Allow",
-              "Principal": {
-                "Service": "lambda.amazonaws.com"
-              }
-            }
-          ],
-          "Version": "2012-10-17"
-        },
-        "ManagedPolicyArns": [
-          {
-            "Fn::Join": [
-              "",
-              [
-                "arn:",
-                {
-                  "Ref": "AWS::Partition"
-                },
-                ":iam::aws:policy/service-role/AWSLambdaBasicExecutionRole"
-              ]
-            ]
-          }
-        ]
-      }
-    },
-    "LambdaEsLoaderStopperServiceRoleDefaultPolicyCC98CC06": {
-      "Type": "AWS::IAM::Policy",
-      "Properties": {
-        "PolicyDocument": {
-          "Statement": [
-            {
-              "Action": "sns:Publish",
-              "Effect": "Allow",
-              "Resource": {
-                "Ref": "SnsTopic2C1570A4"
-              }
-            }
-          ],
-          "Version": "2012-10-17"
-        },
-        "PolicyName": "LambdaEsLoaderStopperServiceRoleDefaultPolicyCC98CC06",
-        "Roles": [
-          {
-            "Ref": "LambdaEsLoaderStopperServiceRole83AABC1A"
-          }
-        ]
-      }
-    },
-    "LambdaEsLoaderStopper35C1D57B": {
-      "Type": "AWS::Lambda::Function",
-      "Properties": {
-        "Code": {
-          "S3Bucket": "%%BUCKET_NAME%%",
-          "S3Key": "%%SOLUTION_NAME%%/%%VERSION%%/assets/es_loader_stopper.zip"
-        },
-        "Role": {
-          "Fn::GetAtt": [
-            "LambdaEsLoaderStopperServiceRole83AABC1A",
-            "Arn"
-          ]
-        },
-        "Architectures": [
-          {
-            "Fn::FindInMap": [
-              "RegionMap",
-              {
-                "Ref": "AWS::Region"
-              },
-              "LambdaArch"
-            ]
-          }
-        ],
-        "Description": "SIEM on Amazon OpenSearch Service v2.8.0c / es-loader-stopper",
-        "Environment": {
-          "Variables": {
-            "AES_SIEM_ALERT_TOPIC_ARN": {
-              "Ref": "SnsTopic2C1570A4"
-            },
-            "ES_LOADER_FUNCTION_ARN": {
-              "Fn::GetAtt": [
-                "LambdaEsLoader4B1E2DD9",
-                "Arn"
-              ]
-            },
-            "ES_LOADER_RESERVED_CONCURRENCY": {
-              "Ref": "ReservedConcurrency"
-            }
-          }
-        },
-        "FunctionName": "aes-siem-es-loader-stopper",
-        "Handler": "index.lambda_handler",
-        "MemorySize": 128,
-        "Runtime": "python3.8",
-        "Timeout": 300
-      },
-      "DependsOn": [
-        "LambdaEsLoaderStopperServiceRoleDefaultPolicyCC98CC06",
-        "LambdaEsLoaderStopperServiceRole83AABC1A"
-      ]
-    },
-    "LambdaEsLoaderStopperCurrentVersion312AA85004422bd7d2ed775e4e5f3ba94094ebf4": {
-      "Type": "AWS::Lambda::Version",
-      "Properties": {
-        "FunctionName": {
-          "Ref": "LambdaEsLoaderStopper35C1D57B"
-        },
-        "Description": "2.8.0c"
-      },
-      "UpdateReplacePolicy": "Retain",
-      "DeletionPolicy": "Retain"
-    },
-    "LambdaGeoipDownloaderServiceRoleE37FB908": {
-      "Type": "AWS::IAM::Role",
-      "Properties": {
-        "AssumeRolePolicyDocument": {
-          "Statement": [
-            {
-              "Action": "sts:AssumeRole",
-              "Effect": "Allow",
-              "Principal": {
-                "Service": "lambda.amazonaws.com"
-              }
-            }
-          ],
-          "Version": "2012-10-17"
-        },
-        "ManagedPolicyArns": [
-          {
-            "Fn::Join": [
-              "",
-              [
-                "arn:",
-                {
-                  "Ref": "AWS::Partition"
-                },
-                ":iam::aws:policy/service-role/AWSLambdaBasicExecutionRole"
-              ]
-            ]
-          }
-        ]
-      }
-    },
-    "LambdaGeoipDownloaderServiceRoleDefaultPolicyE7B8AE65": {
-      "Type": "AWS::IAM::Policy",
-      "Properties": {
-        "PolicyDocument": {
-          "Statement": [
-            {
-              "Action": [
-                "s3:GetObject*",
-                "s3:GetBucket*",
-                "s3:List*",
-                "s3:DeleteObject*",
-                "s3:PutObject*",
-                "s3:Abort*"
-              ],
-              "Effect": "Allow",
-              "Resource": [
-                {
-                  "Fn::GetAtt": [
-                    "S3BucketForGeoip04B5F171",
-                    "Arn"
-                  ]
-                },
-                {
-                  "Fn::Join": [
-                    "",
-                    [
-                      {
-                        "Fn::GetAtt": [
-                          "S3BucketForGeoip04B5F171",
-                          "Arn"
-                        ]
-                      },
-                      "/*"
-                    ]
-                  ]
-                }
-              ]
-            }
-          ],
-          "Version": "2012-10-17"
-        },
-        "PolicyName": "LambdaGeoipDownloaderServiceRoleDefaultPolicyE7B8AE65",
-        "Roles": [
-          {
-            "Ref": "LambdaGeoipDownloaderServiceRoleE37FB908"
-          }
-        ]
-      }
-    },
-    "LambdaGeoipDownloaderA5EFF97E": {
-      "Type": "AWS::Lambda::Function",
-      "Properties": {
-        "Code": {
-          "S3Bucket": "%%BUCKET_NAME%%",
-          "S3Key": "%%SOLUTION_NAME%%/%%VERSION%%/assets/geoip_downloader.zip"
-        },
-        "Role": {
-          "Fn::GetAtt": [
-            "LambdaGeoipDownloaderServiceRoleE37FB908",
-            "Arn"
-          ]
-        },
-        "Architectures": [
-          {
-            "Fn::FindInMap": [
-              "RegionMap",
-              {
-                "Ref": "AWS::Region"
-              },
-              "LambdaArch"
-            ]
-          }
-        ],
-        "Description": "SIEM on Amazon OpenSearch Service v2.8.0c / geoip-downloader",
-        "Environment": {
-          "Variables": {
-            "license_key": {
-              "Ref": "GeoLite2LicenseKey"
-            },
-            "s3bucket_name": {
-              "Fn::Join": [
-                "",
-                [
-                  "aes-siem-",
-                  {
-                    "Ref": "AWS::AccountId"
-                  },
-                  "-geo"
-                ]
-              ]
-            }
-          }
-        },
-        "FunctionName": "aes-siem-geoip-downloader",
-        "Handler": "index.lambda_handler",
-        "MemorySize": 320,
-        "Runtime": "python3.9",
-        "Timeout": 300
-      },
-      "DependsOn": [
-        "LambdaGeoipDownloaderServiceRoleDefaultPolicyE7B8AE65",
-        "LambdaGeoipDownloaderServiceRoleE37FB908"
-      ]
-    },
-    "LambdaGeoipDownloaderCurrentVersion7F1CD34Fd8df5588a325b3ffe091174f22c76965": {
-      "Type": "AWS::Lambda::Version",
-      "Properties": {
-        "FunctionName": {
-          "Ref": "LambdaGeoipDownloaderA5EFF97E"
-        },
-        "Description": "2.8.0c"
-      },
-      "UpdateReplacePolicy": "Retain",
-      "DeletionPolicy": "Retain"
-    },
-    "LambdaIocPlanServiceRole6CDE7C5D": {
-      "Type": "AWS::IAM::Role",
-      "Properties": {
-        "AssumeRolePolicyDocument": {
-          "Statement": [
-            {
-              "Action": "sts:AssumeRole",
-              "Effect": "Allow",
-              "Principal": {
-                "Service": "lambda.amazonaws.com"
-              }
-            }
-          ],
-          "Version": "2012-10-17"
-        },
-        "ManagedPolicyArns": [
-          {
-            "Fn::Join": [
-              "",
-              [
-                "arn:",
-                {
-                  "Ref": "AWS::Partition"
-                },
-                ":iam::aws:policy/service-role/AWSLambdaBasicExecutionRole"
-              ]
-            ]
-          }
-        ]
-      }
-    },
-    "LambdaIocPlan6E369BFB": {
-      "Type": "AWS::Lambda::Function",
-      "Properties": {
-        "Code": {
-          "S3Bucket": "%%BUCKET_NAME%%",
-          "S3Key": "%%SOLUTION_NAME%%/%%VERSION%%/assets/ioc_database.zip"
-        },
-        "Role": {
-          "Fn::GetAtt": [
-            "LambdaIocPlanServiceRole6CDE7C5D",
-            "Arn"
-          ]
-        },
-        "Architectures": [
-          {
-            "Fn::FindInMap": [
-              "RegionMap",
-              {
-                "Ref": "AWS::Region"
-              },
-              "LambdaArch"
-            ]
-          }
-        ],
-        "Description": "SIEM on Amazon OpenSearch Service v2.8.0c / ioc-plan",
-        "Environment": {
-          "Variables": {
-            "ABUSE_CH": {
-              "Ref": "EnableAbuseCh"
-            },
-            "GEOIP_BUCKET": {
-              "Fn::Join": [
-                "",
-                [
-                  "aes-siem-",
-                  {
-                    "Ref": "AWS::AccountId"
-                  },
-                  "-geo"
-                ]
-              ]
-            },
-            "LOG_LEVEL": "WARNING",
-            "OTX_API_KEY": {
-              "Ref": "OtxApiKey"
-            },
-            "TOR": {
-              "Ref": "EnableTor"
-            }
-          }
-        },
-        "FunctionName": "aes-siem-ioc-plan",
-        "Handler": "lambda_function.plan",
-        "MemorySize": 128,
-        "Runtime": "python3.9",
-        "Timeout": 300
-      },
-      "DependsOn": [
-        "LambdaIocPlanServiceRole6CDE7C5D"
-      ]
-    },
-    "LambdaIocPlanCurrentVersion1BAA7B4Cff00fe453ce63b38061447817cb2ae8c": {
-      "Type": "AWS::Lambda::Version",
-      "Properties": {
-        "FunctionName": {
-          "Ref": "LambdaIocPlan6E369BFB"
-        },
-        "Description": "2.8.0c"
-      },
-      "UpdateReplacePolicy": "Retain",
-      "DeletionPolicy": "Retain"
-    },
-    "LambdaIocDownloadServiceRoleEB9001C6": {
-      "Type": "AWS::IAM::Role",
-      "Properties": {
-        "AssumeRolePolicyDocument": {
-          "Statement": [
-            {
-              "Action": "sts:AssumeRole",
-              "Effect": "Allow",
-              "Principal": {
-                "Service": "lambda.amazonaws.com"
-              }
-            }
-          ],
-          "Version": "2012-10-17"
-        },
-        "ManagedPolicyArns": [
-          {
-            "Fn::Join": [
-              "",
-              [
-                "arn:",
-                {
-                  "Ref": "AWS::Partition"
-                },
-                ":iam::aws:policy/service-role/AWSLambdaBasicExecutionRole"
-              ]
-            ]
-          }
-        ]
-      }
-    },
-    "LambdaIocDownloadServiceRoleDefaultPolicy9EDF8942": {
-      "Type": "AWS::IAM::Policy",
-      "Properties": {
-        "PolicyDocument": {
-          "Statement": [
-            {
-              "Action": [
-                "s3:GetObject*",
-                "s3:GetBucket*",
-                "s3:List*",
-                "s3:DeleteObject*",
-                "s3:PutObject*",
-                "s3:Abort*"
-              ],
-              "Effect": "Allow",
-              "Resource": [
-                {
-                  "Fn::GetAtt": [
-                    "S3BucketForGeoip04B5F171",
-                    "Arn"
-                  ]
-                },
-                {
-                  "Fn::Join": [
-                    "",
-                    [
-                      {
-                        "Fn::GetAtt": [
-                          "S3BucketForGeoip04B5F171",
-                          "Arn"
-                        ]
-                      },
-                      "/*"
-                    ]
-                  ]
-                }
-              ]
-            }
-          ],
-          "Version": "2012-10-17"
-        },
-        "PolicyName": "LambdaIocDownloadServiceRoleDefaultPolicy9EDF8942",
-        "Roles": [
-          {
-            "Ref": "LambdaIocDownloadServiceRoleEB9001C6"
-          }
-        ]
-      }
-    },
-    "LambdaIocDownload5519716E": {
-      "Type": "AWS::Lambda::Function",
-      "Properties": {
-        "Code": {
-          "S3Bucket": "%%BUCKET_NAME%%",
-          "S3Key": "%%SOLUTION_NAME%%/%%VERSION%%/assets/ioc_database.zip"
-        },
-        "Role": {
-          "Fn::GetAtt": [
-            "LambdaIocDownloadServiceRoleEB9001C6",
-            "Arn"
-          ]
-        },
-        "Architectures": [
-          {
-            "Fn::FindInMap": [
-              "RegionMap",
-              {
-                "Ref": "AWS::Region"
-              },
-              "LambdaArch"
-            ]
-          }
-        ],
-        "Description": "SIEM on Amazon OpenSearch Service v2.8.0c / ioc-download",
-        "Environment": {
-          "Variables": {
-            "GEOIP_BUCKET": {
-              "Fn::Join": [
-                "",
-                [
-                  "aes-siem-",
-                  {
-                    "Ref": "AWS::AccountId"
-                  },
-                  "-geo"
-                ]
-              ]
-            },
-            "LOG_LEVEL": "WARNING",
-            "OTX_API_KEY": {
-              "Ref": "OtxApiKey"
-            }
-          }
-        },
-        "FunctionName": "aes-siem-ioc-download",
-        "Handler": "lambda_function.download",
-        "MemorySize": 192,
-        "Runtime": "python3.9",
-        "Timeout": 900
-      },
-      "DependsOn": [
-        "LambdaIocDownloadServiceRoleDefaultPolicy9EDF8942",
-        "LambdaIocDownloadServiceRoleEB9001C6"
-      ]
-    },
-    "LambdaIocDownloadCurrentVersion48773E6Bd6528b2a51b48c21308c1c8a56fd3c2d": {
-      "Type": "AWS::Lambda::Version",
-      "Properties": {
-        "FunctionName": {
-          "Ref": "LambdaIocDownload5519716E"
-        },
-        "Description": "2.8.0c"
-      },
-      "UpdateReplacePolicy": "Retain",
-      "DeletionPolicy": "Retain"
-    },
-    "LambdaIocCreatedbServiceRole555565C0": {
-      "Type": "AWS::IAM::Role",
-      "Properties": {
-        "AssumeRolePolicyDocument": {
-          "Statement": [
-            {
-              "Action": "sts:AssumeRole",
-              "Effect": "Allow",
-              "Principal": {
-                "Service": "lambda.amazonaws.com"
-              }
-            }
-          ],
-          "Version": "2012-10-17"
-        },
-        "ManagedPolicyArns": [
-          {
-            "Fn::Join": [
-              "",
-              [
-                "arn:",
-                {
-                  "Ref": "AWS::Partition"
-                },
-                ":iam::aws:policy/service-role/AWSLambdaBasicExecutionRole"
-              ]
-            ]
-          }
-        ]
-      }
-    },
-    "LambdaIocCreatedbServiceRoleDefaultPolicyA06805A4": {
-      "Type": "AWS::IAM::Policy",
-      "Properties": {
-        "PolicyDocument": {
-          "Statement": [
-            {
-              "Action": [
-                "s3:GetObject*",
-                "s3:GetBucket*",
-                "s3:List*",
-                "s3:DeleteObject*",
-                "s3:PutObject*",
-                "s3:Abort*"
-              ],
-              "Effect": "Allow",
-              "Resource": [
-                {
-                  "Fn::GetAtt": [
-                    "S3BucketForGeoip04B5F171",
-                    "Arn"
-                  ]
-                },
-                {
-                  "Fn::Join": [
-                    "",
-                    [
-                      {
-                        "Fn::GetAtt": [
-                          "S3BucketForGeoip04B5F171",
-                          "Arn"
-                        ]
-                      },
-                      "/*"
-                    ]
-                  ]
-                }
-              ]
-            }
-          ],
-          "Version": "2012-10-17"
-        },
-        "PolicyName": "LambdaIocCreatedbServiceRoleDefaultPolicyA06805A4",
-        "Roles": [
-          {
-            "Ref": "LambdaIocCreatedbServiceRole555565C0"
-          }
-        ]
-      }
-    },
-    "LambdaIocCreatedb04F35777": {
-      "Type": "AWS::Lambda::Function",
-      "Properties": {
-        "Code": {
-          "S3Bucket": "%%BUCKET_NAME%%",
-          "S3Key": "%%SOLUTION_NAME%%/%%VERSION%%/assets/ioc_database.zip"
-        },
-        "Role": {
-          "Fn::GetAtt": [
-            "LambdaIocCreatedbServiceRole555565C0",
-            "Arn"
-          ]
-        },
-        "Architectures": [
-          {
-            "Fn::FindInMap": [
-              "RegionMap",
-              {
-                "Ref": "AWS::Region"
-              },
-              "LambdaArch"
-            ]
-          }
-        ],
-        "Description": "SIEM on Amazon OpenSearch Service v2.8.0c / ioc-createdb",
-        "Environment": {
-          "Variables": {
-            "GEOIP_BUCKET": {
-              "Fn::Join": [
-                "",
-                [
-                  "aes-siem-",
-                  {
-                    "Ref": "AWS::AccountId"
-                  },
-                  "-geo"
-                ]
-              ]
-            },
-            "LOG_LEVEL": "WARNING"
-          }
-        },
-        "FunctionName": "aes-siem-ioc-createdb",
-        "Handler": "lambda_function.createdb",
-        "MemorySize": 384,
-        "Runtime": "python3.9",
-        "Timeout": 900
-      },
-      "DependsOn": [
-        "LambdaIocCreatedbServiceRoleDefaultPolicyA06805A4",
-        "LambdaIocCreatedbServiceRole555565C0"
-      ]
-    },
-    "LambdaIocCreatedbCurrentVersionD9D04E9C7d7e670c19509bbe860f2f55b0309969": {
-      "Type": "AWS::Lambda::Version",
-      "Properties": {
-        "FunctionName": {
-          "Ref": "LambdaIocCreatedb04F35777"
-        },
-        "Description": "2.8.0c"
-      },
-      "UpdateReplacePolicy": "Retain",
-      "DeletionPolicy": "Retain"
-    },
-    "IocStateMachineLogGroupC1AB417E": {
-      "Type": "AWS::Logs::LogGroup",
-      "Properties": {
-        "LogGroupName": "/aws/vendedlogs/states/aes-siem-ioc-logs",
-        "RetentionInDays": 30
-      },
-      "UpdateReplacePolicy": "Delete",
-      "DeletionPolicy": "Delete"
-    },
-    "IocStateMachineRole095AC46F": {
-      "Type": "AWS::IAM::Role",
-      "Properties": {
-        "AssumeRolePolicyDocument": {
-          "Statement": [
-            {
-              "Action": "sts:AssumeRole",
-              "Effect": "Allow",
-              "Principal": {
-                "Service": "states.amazonaws.com"
-              }
-            }
-          ],
-          "Version": "2012-10-17"
-        }
-      }
-    },
-    "IocStateMachineRoleDefaultPolicy2B85C920": {
-      "Type": "AWS::IAM::Policy",
-      "Properties": {
-        "PolicyDocument": {
-          "Statement": [
-            {
-              "Action": [
-                "logs:CreateLogDelivery",
-                "logs:GetLogDelivery",
-                "logs:UpdateLogDelivery",
-                "logs:DeleteLogDelivery",
-                "logs:ListLogDeliveries",
-                "logs:PutResourcePolicy",
-                "logs:DescribeResourcePolicies",
-                "logs:DescribeLogGroups"
-              ],
-              "Effect": "Allow",
-              "Resource": "*"
-            },
-            {
-              "Action": "lambda:InvokeFunction",
-              "Effect": "Allow",
-              "Resource": [
-                {
-                  "Fn::GetAtt": [
-                    "LambdaIocPlan6E369BFB",
-                    "Arn"
-                  ]
-                },
-                {
-                  "Fn::Join": [
-                    "",
-                    [
-                      {
-                        "Fn::GetAtt": [
-                          "LambdaIocPlan6E369BFB",
-                          "Arn"
-                        ]
-                      },
-                      ":*"
-                    ]
-                  ]
-                }
-              ]
-            },
-            {
-              "Action": "lambda:InvokeFunction",
-              "Effect": "Allow",
-              "Resource": [
-                {
-                  "Fn::GetAtt": [
-                    "LambdaIocCreatedb04F35777",
-                    "Arn"
-                  ]
-                },
-                {
-                  "Fn::Join": [
-                    "",
-                    [
-                      {
-                        "Fn::GetAtt": [
-                          "LambdaIocCreatedb04F35777",
-                          "Arn"
-                        ]
-                      },
-                      ":*"
-                    ]
-                  ]
-                }
-              ]
-            },
-            {
-              "Action": "lambda:InvokeFunction",
-              "Effect": "Allow",
-              "Resource": [
-                {
-                  "Fn::GetAtt": [
-                    "LambdaIocDownload5519716E",
-                    "Arn"
-                  ]
-                },
-                {
-                  "Fn::Join": [
-                    "",
-                    [
-                      {
-                        "Fn::GetAtt": [
-                          "LambdaIocDownload5519716E",
-                          "Arn"
-                        ]
-                      },
-                      ":*"
-                    ]
-                  ]
-                }
-              ]
-            }
-          ],
-          "Version": "2012-10-17"
-        },
-        "PolicyName": "IocStateMachineRoleDefaultPolicy2B85C920",
-        "Roles": [
-          {
-            "Ref": "IocStateMachineRole095AC46F"
-          }
-        ]
-      }
-    },
-    "IocStateMachine01BE6E56": {
-      "Type": "AWS::StepFunctions::StateMachine",
-      "Properties": {
-        "RoleArn": {
-          "Fn::GetAtt": [
-            "IocStateMachineRole095AC46F",
-            "Arn"
-          ]
-        },
-        "DefinitionString": {
-          "Fn::Join": [
-            "",
-            [
-              "{\"StartAt\":\"IocPlan\",\"States\":{\"IocPlan\":{\"Next\":\"MapDownload\",\"Retry\":[{\"ErrorEquals\":[\"Lambda.ServiceException\",\"Lambda.AWSLambdaException\",\"Lambda.SdkClientException\"],\"IntervalSeconds\":2,\"MaxAttempts\":6,\"BackoffRate\":2}],\"Type\":\"Task\",\"OutputPath\":\"$.Payload\",\"Resource\":\"arn:",
-              {
-                "Ref": "AWS::Partition"
-              },
-              ":states:::lambda:invoke\",\"Parameters\":{\"FunctionName\":\"",
-              {
-                "Fn::GetAtt": [
-                  "LambdaIocPlan6E369BFB",
-                  "Arn"
-                ]
-              },
-              "\",\"Payload\":\"\"}},\"MapDownload\":{\"Type\":\"Map\",\"Next\":\"IocCreatedb\",\"Parameters\":{\"mapped.$\":\"$$.Map.Item.Value\"},\"Iterator\":{\"StartAt\":\"IocDownload\",\"States\":{\"IocDownload\":{\"End\":true,\"Retry\":[{\"ErrorEquals\":[\"Lambda.ServiceException\",\"Lambda.AWSLambdaException\",\"Lambda.SdkClientException\"],\"IntervalSeconds\":2,\"MaxAttempts\":6,\"BackoffRate\":2}],\"Type\":\"Task\",\"OutputPath\":\"$.Payload\",\"Resource\":\"arn:",
-              {
-                "Ref": "AWS::Partition"
-              },
-              ":states:::lambda:invoke\",\"Parameters\":{\"FunctionName\":\"",
-              {
-                "Fn::GetAtt": [
-                  "LambdaIocDownload5519716E",
-                  "Arn"
-                ]
-              },
-              "\",\"Payload.$\":\"$\"}}}},\"ItemsPath\":\"$.mapped\",\"MaxConcurrency\":6},\"IocCreatedb\":{\"End\":true,\"Retry\":[{\"ErrorEquals\":[\"Lambda.ServiceException\",\"Lambda.AWSLambdaException\",\"Lambda.SdkClientException\"],\"IntervalSeconds\":2,\"MaxAttempts\":6,\"BackoffRate\":2}],\"Type\":\"Task\",\"Resource\":\"arn:",
-              {
-                "Ref": "AWS::Partition"
-              },
-              ":states:::lambda:invoke\",\"Parameters\":{\"FunctionName\":\"",
-              {
-                "Fn::GetAtt": [
-                  "LambdaIocCreatedb04F35777",
-                  "Arn"
-                ]
-              },
-              "\",\"Payload.$\":\"$\"}}},\"TimeoutSeconds\":3600}"
-            ]
-          ]
-        },
-        "LoggingConfiguration": {
-          "Destinations": [
-            {
-              "CloudWatchLogsLogGroup": {
-                "LogGroupArn": {
-                  "Fn::GetAtt": [
-                    "IocStateMachineLogGroupC1AB417E",
-                    "Arn"
-                  ]
-                }
-              }
-            }
-          ],
-          "Level": "ALL"
-        },
-        "StateMachineName": "aes-siem-ioc-state-machine"
-      },
-      "DependsOn": [
-        "IocStateMachineRoleDefaultPolicy2B85C920",
-        "IocStateMachineRole095AC46F"
-      ]
-    },
-    "IocStateMachineEventsRoleC1BF1919": {
-      "Type": "AWS::IAM::Role",
-      "Properties": {
-        "AssumeRolePolicyDocument": {
-          "Statement": [
-            {
-              "Action": "sts:AssumeRole",
-              "Effect": "Allow",
-              "Principal": {
-                "Service": "events.amazonaws.com"
-              }
-            }
-          ],
-          "Version": "2012-10-17"
-        }
-      }
-    },
-    "IocStateMachineEventsRoleDefaultPolicyC412ACCE": {
-      "Type": "AWS::IAM::Policy",
-      "Properties": {
-        "PolicyDocument": {
-          "Statement": [
-            {
-              "Action": "states:StartExecution",
-              "Effect": "Allow",
-              "Resource": {
-                "Ref": "IocStateMachine01BE6E56"
-              }
-            }
-          ],
-          "Version": "2012-10-17"
-        },
-        "PolicyName": "IocStateMachineEventsRoleDefaultPolicyC412ACCE",
-        "Roles": [
-          {
-            "Ref": "IocStateMachineEventsRoleC1BF1919"
-          }
-        ]
-      }
-    },
-    "LambdaMetricsExporterServiceRoleDDE0BD95": {
-      "Type": "AWS::IAM::Role",
-      "Properties": {
-        "AssumeRolePolicyDocument": {
-          "Statement": [
-            {
-              "Action": "sts:AssumeRole",
-              "Effect": "Allow",
-              "Principal": {
-                "Service": "lambda.amazonaws.com"
-              }
-            }
-          ],
-          "Version": "2012-10-17"
-        },
-        "ManagedPolicyArns": [
-          {
-            "Fn::Join": [
-              "",
-              [
-                "arn:",
-                {
-                  "Ref": "AWS::Partition"
-                },
-                ":iam::aws:policy/service-role/AWSLambdaBasicExecutionRole"
-              ]
-            ]
-          }
-        ]
-      }
-    },
-    "LambdaMetricsExporterServiceRoleDefaultPolicy5F0A7AC4": {
-      "Type": "AWS::IAM::Policy",
-      "Properties": {
-        "PolicyDocument": {
-          "Statement": [
-            {
-              "Action": [
-                "kms:Encrypt",
-                "kms:ReEncrypt*",
-                "kms:GenerateDataKey*"
-              ],
-              "Effect": "Allow",
-              "Resource": {
-                "Fn::GetAtt": [
-                  "KmsAesSiemLog44B26597",
-                  "Arn"
-                ]
-              }
-            },
-            {
-              "Action": [
-                "s3:DeleteObject*",
-                "s3:PutObject*",
-                "s3:Abort*"
-              ],
-              "Effect": "Allow",
-              "Resource": [
-                {
-                  "Fn::GetAtt": [
-                    "S3BucketForLog20898FE4",
-                    "Arn"
-                  ]
-                },
-                {
-                  "Fn::Join": [
-                    "",
-                    [
-                      {
-                        "Fn::GetAtt": [
-                          "S3BucketForLog20898FE4",
-                          "Arn"
-                        ]
-                      },
-                      "/*"
-                    ]
-                  ]
-                }
-              ]
-            }
-          ],
-          "Version": "2012-10-17"
-        },
-        "PolicyName": "LambdaMetricsExporterServiceRoleDefaultPolicy5F0A7AC4",
-        "Roles": [
-          {
-            "Ref": "LambdaMetricsExporterServiceRoleDDE0BD95"
-          }
-        ]
-      }
-    },
-    "LambdaMetricsExporter2737F589": {
-      "Type": "AWS::Lambda::Function",
-      "Properties": {
-        "Code": {
-          "S3Bucket": "%%BUCKET_NAME%%",
-          "S3Key": "%%SOLUTION_NAME%%/%%VERSION%%/assets/index_metrics_exporter.zip"
-        },
-        "Role": {
-          "Fn::GetAtt": [
-            "LambdaMetricsExporterServiceRoleDDE0BD95",
-            "Arn"
-          ]
-        },
-        "Architectures": [
-          {
-            "Fn::FindInMap": [
-              "RegionMap",
-              {
-                "Ref": "AWS::Region"
-              },
-              "LambdaArch"
-            ]
-          }
-        ],
-        "Description": "SIEM on Amazon OpenSearch Service v2.8.0c / index-metrics-exporter",
-        "Environment": {
-          "Variables": {
-            "ES_ENDPOINT": {
-              "Fn::GetAtt": [
-                "AesSiemDomainDeployedR2",
-                "es_endpoint"
-              ]
-            },
-            "LOG_BUCKET": {
-              "Fn::Join": [
-                "",
-                [
-                  "aes-siem-",
-                  {
-                    "Ref": "AWS::AccountId"
-                  },
-                  "-log"
-                ]
-              ]
-            },
-            "PERIOD_HOUR": "1"
-          }
-        },
-        "FunctionName": "aes-siem-index-metrics-exporter",
-        "Handler": "index.lambda_handler",
-        "MemorySize": 256,
-        "Runtime": "python3.9",
-        "Timeout": 300
-      },
-      "DependsOn": [
-        "LambdaMetricsExporterServiceRoleDefaultPolicy5F0A7AC4",
-        "LambdaMetricsExporterServiceRoleDDE0BD95"
-      ]
-    },
-    "LambdaMetricsExporterCurrentVersion79B0413F0e098b32ec0d58a9c364c630e8ad7443": {
-      "Type": "AWS::Lambda::Version",
-      "Properties": {
-        "FunctionName": {
-          "Ref": "LambdaMetricsExporter2737F589"
-        },
-        "Description": "2.8.0c"
-      },
-      "UpdateReplacePolicy": "Retain",
-      "DeletionPolicy": "Retain"
-    },
-    "LambdaDeployAES636B5079": {
-      "Type": "AWS::Lambda::Function",
-      "Properties": {
-        "Code": {
-          "S3Bucket": "%%BUCKET_NAME%%",
-          "S3Key": "%%SOLUTION_NAME%%/%%VERSION%%/assets/deploy_es.zip"
-        },
-        "Role": {
-          "Fn::GetAtt": [
-            "AesSiemDeployRoleForLambda654D64F2",
-            "Arn"
-          ]
-        },
-        "Architectures": [
-          {
-            "Fn::FindInMap": [
-              "RegionMap",
-              {
-                "Ref": "AWS::Region"
-              },
-              "LambdaArch"
-            ]
-          }
-        ],
-        "Description": "SIEM on Amazon OpenSearch Service v2.8.0c / opensearch domain deployment",
-        "Environment": {
-          "Variables": {
-            "accountid": {
-              "Ref": "AWS::AccountId"
-            },
-            "aes_admin_role": {
-              "Fn::GetAtt": [
-                "AesSiemDeployRoleForLambda654D64F2",
-                "Arn"
-              ]
-            },
-            "aes_domain_name": "aes-siem",
-            "allow_source_address": {
-              "Ref": "AllowedSourceIpAddresses"
-            },
-            "s3_snapshot": {
-              "Ref": "S3BucketForSnapshot40E67D36"
-            }
-          }
-        },
-        "FunctionName": "aes-siem-deploy-aes",
-        "Handler": "index.aes_domain_handler",
-        "MemorySize": 128,
-        "Runtime": "python3.8",
-        "Timeout": 300
-      },
-      "DependsOn": [
-        "AesSiemDeployRoleForLambda654D64F2"
-      ]
-    },
-    "LambdaDeployAESCurrentVersion047915F13c96264d7f6efa2e0c9ae7ba1c40336f": {
-      "Type": "AWS::Lambda::Version",
-      "Properties": {
-        "FunctionName": {
-          "Ref": "LambdaDeployAES636B5079"
-        },
-        "Description": "2.8.0c"
-      },
-      "UpdateReplacePolicy": "Retain",
-      "DeletionPolicy": "Retain"
-    },
-    "AesSiemDomainDeployedR2": {
-      "Type": "AWS::CloudFormation::CustomResource",
-      "Properties": {
-        "ServiceToken": {
-          "Fn::GetAtt": [
-            "LambdaDeployAES636B5079",
-            "Arn"
-          ]
-        },
-        "ConfigVersion": "2.8.0c"
-      },
-      "DependsOn": [
-        "AesSiemDeployRoleForLambda654D64F2"
-      ]
-    },
-    "LambdaConfigureAESA0471961": {
-      "Type": "AWS::Lambda::Function",
-      "Properties": {
-        "Code": {
-          "S3Bucket": "%%BUCKET_NAME%%",
-          "S3Key": "%%SOLUTION_NAME%%/%%VERSION%%/assets/deploy_es.zip"
-        },
-        "Role": {
-          "Fn::GetAtt": [
-            "AesSiemDeployRoleForLambda654D64F2",
-            "Arn"
-          ]
-        },
-        "Architectures": [
-          {
-            "Fn::FindInMap": [
-              "RegionMap",
-              {
-                "Ref": "AWS::Region"
-              },
-              "LambdaArch"
-            ]
-          }
-        ],
-        "Description": "SIEM on Amazon OpenSearch Service v2.8.0c / opensearch configuration",
-        "Environment": {
-          "Variables": {
-            "accountid": {
-              "Ref": "AWS::AccountId"
-            },
-            "aes_admin_role": {
-              "Fn::GetAtt": [
-                "AesSiemDeployRoleForLambda654D64F2",
-                "Arn"
-              ]
-            },
-            "aes_domain_name": "aes-siem",
-            "es_endpoint": {
-              "Fn::GetAtt": [
-                "AesSiemDomainDeployedR2",
-                "es_endpoint"
-              ]
-            },
-            "es_loader_role": {
-              "Fn::GetAtt": [
-                "LambdaEsLoaderServiceRoleFFD43869",
-                "Arn"
-              ]
-            },
-            "metrics_exporter_role": {
-              "Fn::GetAtt": [
-                "LambdaMetricsExporterServiceRoleDDE0BD95",
-                "Arn"
-              ]
-            },
-            "s3_snapshot": {
-              "Ref": "S3BucketForSnapshot40E67D36"
-            },
-            "security_group_id": "None",
-            "vpc_subnet_id": "None"
-          }
-        },
-        "FunctionName": "aes-siem-configure-aes",
-        "Handler": "index.aes_config_handler",
-        "MemorySize": 128,
-        "Runtime": "python3.8",
-        "Timeout": 300
-      },
-      "DependsOn": [
-        "AesSiemDeployRoleForLambda654D64F2"
-      ]
-    },
-    "LambdaConfigureAESCurrentVersion651147686809dc95901c3a86bcc5d3e0e9c22a2c": {
-      "Type": "AWS::Lambda::Version",
-      "Properties": {
-        "FunctionName": {
-          "Ref": "LambdaConfigureAESA0471961"
-        },
-        "Description": "2.8.0c"
-      },
-      "UpdateReplacePolicy": "Retain",
-      "DeletionPolicy": "Retain"
-    },
-    "AesSiemDomainConfiguredR2": {
-      "Type": "AWS::CloudFormation::CustomResource",
-      "Properties": {
-        "ServiceToken": {
-          "Fn::GetAtt": [
-            "LambdaConfigureAESA0471961",
-            "Arn"
-          ]
-        },
-        "ConfigVersion": "2.8.0c"
-      },
-      "DependsOn": [
-        "AesSiemDomainDeployedR2"
-      ],
-      "DeletionPolicy": "Retain"
-    },
-    "aessiempolicytoloadentriestoesE6506021": {
-      "Type": "AWS::IAM::Policy",
-      "Properties": {
-        "PolicyDocument": {
-          "Statement": [
-            {
-              "Action": "es:ESHttp*",
-              "Effect": "Allow",
-              "Resource": {
-                "Fn::Join": [
-                  "",
-                  [
-                    "arn:aws-us-gov:es:",
-                    {
-                      "Ref": "AWS::Region"
-                    },
-                    ":",
-                    {
-                      "Ref": "AWS::AccountId"
-                    },
-                    ":domain/aes-siem/*"
-                  ]
-                ]
-              }
-            }
-          ],
-          "Version": "2012-10-17"
-        },
-        "PolicyName": "aes-siem-policy-to-load-entries-to-es",
-        "Roles": [
-          {
-            "Ref": "LambdaEsLoaderServiceRoleFFD43869"
-          },
-          {
-            "Ref": "AesSiemEsLoaderEC2RoleFE3F9F00"
-          },
-          {
-            "Ref": "LambdaMetricsExporterServiceRoleDDE0BD95"
-          }
-        ]
-      }
-    },
-    "aessiempolicytostopesloader4304B8FC": {
-      "Type": "AWS::IAM::Policy",
-      "Properties": {
-        "PolicyDocument": {
-          "Statement": [
-            {
-              "Action": "lambda:PutFunctionConcurrency",
-              "Effect": "Allow",
-              "Resource": {
-                "Fn::GetAtt": [
-                  "LambdaEsLoader4B1E2DD9",
-                  "Arn"
-                ]
-              }
-            }
-          ],
-          "Version": "2012-10-17"
-        },
-        "PolicyName": "aes-siem-policy-to-stop-es-loader",
-        "Roles": [
-          {
-            "Ref": "LambdaEsLoaderStopperServiceRole83AABC1A"
-          }
-        ]
-      }
-    },
-    "BucketNotificationsHandler050a0587b7544547bf325f094a3db834RoleB6FB88EC": {
-      "Type": "AWS::IAM::Role",
-      "Properties": {
-        "AssumeRolePolicyDocument": {
-          "Statement": [
-            {
-              "Action": "sts:AssumeRole",
-              "Effect": "Allow",
-              "Principal": {
-                "Service": "lambda.amazonaws.com"
-              }
-            }
-          ],
-          "Version": "2012-10-17"
-        },
-        "ManagedPolicyArns": [
-          {
-            "Fn::Join": [
-              "",
-              [
-                "arn:",
-                {
-                  "Ref": "AWS::Partition"
-                },
-                ":iam::aws:policy/service-role/AWSLambdaBasicExecutionRole"
-              ]
-            ]
-          }
-        ]
-      }
-    },
-    "BucketNotificationsHandler050a0587b7544547bf325f094a3db834RoleDefaultPolicy2CF63D36": {
-      "Type": "AWS::IAM::Policy",
-      "Properties": {
-        "PolicyDocument": {
-          "Statement": [
-            {
-              "Action": "s3:PutBucketNotification",
-              "Effect": "Allow",
-              "Resource": "*"
-            }
-          ],
-          "Version": "2012-10-17"
-        },
-        "PolicyName": "BucketNotificationsHandler050a0587b7544547bf325f094a3db834RoleDefaultPolicy2CF63D36",
-        "Roles": [
-          {
-            "Ref": "BucketNotificationsHandler050a0587b7544547bf325f094a3db834RoleB6FB88EC"
-          }
-        ]
-      }
-    },
-    "BucketNotificationsHandler050a0587b7544547bf325f094a3db8347ECC3691": {
-      "Type": "AWS::Lambda::Function",
-      "Properties": {
-        "Description": "AWS CloudFormation handler for \"Custom::S3BucketNotifications\" resources (@aws-cdk/aws-s3)",
-        "Code": {
-          "ZipFile": "import boto3  # type: ignore\nimport json\nimport logging\nimport urllib.request\n\ns3 = boto3.client(\"s3\")\n\nEVENTBRIDGE_CONFIGURATION = 'EventBridgeConfiguration'\n\nCONFIGURATION_TYPES = [\"TopicConfigurations\", \"QueueConfigurations\", \"LambdaFunctionConfigurations\"]\n\ndef handler(event: dict, context):\n  response_status = \"SUCCESS\"\n  error_message = \"\"\n  try:\n    props = event[\"ResourceProperties\"]\n    bucket = props[\"BucketName\"]\n    notification_configuration = props[\"NotificationConfiguration\"]\n    request_type = event[\"RequestType\"]\n    managed = props.get('Managed', 'true').lower() == 'true'\n    stack_id = event['StackId']\n\n    if managed:\n      config = handle_managed(request_type, notification_configuration)\n    else:\n      config = handle_unmanaged(bucket, stack_id, request_type, notification_configuration)\n\n    put_bucket_notification_configuration(bucket, config)\n  except Exception as e:\n    logging.exception(\"Failed to put bucket notification configuration\")\n    response_status = \"FAILED\"\n    error_message = f\"Error: {str(e)}. \"\n  finally:\n    submit_response(event, context, response_status, error_message)\n\ndef handle_managed(request_type, notification_configuration):\n  if request_type == 'Delete':\n    return {}\n  return notification_configuration\n\ndef handle_unmanaged(bucket, stack_id, request_type, notification_configuration):\n  external_notifications = find_external_notifications(bucket, stack_id)\n\n  if request_type == 'Delete':\n    return external_notifications\n\n  def with_id(notification):\n    notification['Id'] = f\"{stack_id}-{hash(json.dumps(notification, sort_keys=True))}\"\n    return notification\n\n  notifications = {}\n  for t in CONFIGURATION_TYPES:\n    external = external_notifications.get(t, [])\n    incoming = [with_id(n) for n in notification_configuration.get(t, [])]\n    notifications[t] = external + incoming\n\n  if EVENTBRIDGE_CONFIGURATION in notification_configuration:\n    notifications[EVENTBRIDGE_CONFIGURATION] = notification_configuration[EVENTBRIDGE_CONFIGURATION]\n  elif EVENTBRIDGE_CONFIGURATION in external_notifications:\n    notifications[EVENTBRIDGE_CONFIGURATION] = external_notifications[EVENTBRIDGE_CONFIGURATION]\n\n  return notifications\n\ndef find_external_notifications(bucket, stack_id):\n  existing_notifications = get_bucket_notification_configuration(bucket)\n  external_notifications = {}\n  for t in CONFIGURATION_TYPES:\n    external_notifications[t] = [n for n in existing_notifications.get(t, []) if not n['Id'].startswith(f\"{stack_id}-\")]\n\n  if EVENTBRIDGE_CONFIGURATION in existing_notifications:\n    external_notifications[EVENTBRIDGE_CONFIGURATION] = existing_notifications[EVENTBRIDGE_CONFIGURATION]\n\n  return external_notifications\n\ndef get_bucket_notification_configuration(bucket):\n  return s3.get_bucket_notification_configuration(Bucket=bucket)\n\ndef put_bucket_notification_configuration(bucket, notification_configuration):\n  s3.put_bucket_notification_configuration(Bucket=bucket, NotificationConfiguration=notification_configuration)\n\ndef submit_response(event: dict, context, response_status: str, error_message: str):\n  response_body = json.dumps(\n    {\n      \"Status\": response_status,\n      \"Reason\": f\"{error_message}See the details in CloudWatch Log Stream: {context.log_stream_name}\",\n      \"PhysicalResourceId\": event.get(\"PhysicalResourceId\") or event[\"LogicalResourceId\"],\n      \"StackId\": event[\"StackId\"],\n      \"RequestId\": event[\"RequestId\"],\n      \"LogicalResourceId\": event[\"LogicalResourceId\"],\n      \"NoEcho\": False,\n    }\n  ).encode(\"utf-8\")\n  headers = {\"content-type\": \"\", \"content-length\": str(len(response_body))}\n  try:\n    req = urllib.request.Request(url=event[\"ResponseURL\"], headers=headers, data=response_body, method=\"PUT\")\n    with urllib.request.urlopen(req) as response:\n      print(response.read().decode(\"utf-8\"))\n    print(\"Status code: \" + response.reason)\n  except Exception as e:\n      print(\"send(..) failed executing request.urlopen(..): \" + str(e))\n"
-        },
-        "Handler": "index.handler",
-        "Role": {
-          "Fn::GetAtt": [
-            "BucketNotificationsHandler050a0587b7544547bf325f094a3db834RoleB6FB88EC",
-            "Arn"
-          ]
-        },
-        "Runtime": "python3.7",
-        "Timeout": 300
-      },
-      "DependsOn": [
-        "BucketNotificationsHandler050a0587b7544547bf325f094a3db834RoleDefaultPolicy2CF63D36",
-        "BucketNotificationsHandler050a0587b7544547bf325f094a3db834RoleB6FB88EC"
-      ]
-    },
-    "ExecLambdaGeoipDownloader": {
-      "Type": "AWS::CloudFormation::CustomResource",
-      "Properties": {
-        "ServiceToken": {
-          "Fn::GetAtt": [
-            "LambdaGeoipDownloaderA5EFF97E",
-            "Arn"
-          ]
-        }
-      },
-      "DeletionPolicy": "Retain"
-    },
-    "EventBridgeRuleLambdaGeoipDownloaderAFA87072": {
-      "Type": "AWS::Events::Rule",
-      "Properties": {
-        "ScheduleExpression": "rate(12 hours)",
-        "State": "ENABLED",
-        "Targets": [
-          {
-            "Arn": {
-              "Fn::GetAtt": [
-                "LambdaGeoipDownloaderA5EFF97E",
-                "Arn"
-              ]
-            },
-            "Id": "Target0"
-          }
-        ]
-      }
-    },
-    "EventBridgeRuleLambdaGeoipDownloaderAllowEventRuleaessiemLambdaGeoipDownloaderC2D21D002CAED82D": {
-      "Type": "AWS::Lambda::Permission",
-      "Properties": {
-        "Action": "lambda:InvokeFunction",
-        "FunctionName": {
-          "Fn::GetAtt": [
-            "LambdaGeoipDownloaderA5EFF97E",
-            "Arn"
-          ]
-        },
-        "Principal": "events.amazonaws.com",
-        "SourceArn": {
-          "Fn::GetAtt": [
-            "EventBridgeRuleLambdaGeoipDownloaderAFA87072",
-            "Arn"
-          ]
-        }
-      }
-    },
-    "EventBridgeRuleStepFunctionsIoc6CE991F5": {
-      "Type": "AWS::Events::Rule",
-      "Properties": {
-        "ScheduleExpression": {
-          "Fn::Join": [
-            "",
-            [
-              "rate(",
-              {
-                "Ref": "IocDownloadInterval"
-              },
-              " minutes)"
-            ]
-          ]
-        },
-        "State": "ENABLED",
-        "Targets": [
-          {
-            "Arn": {
-              "Ref": "IocStateMachine01BE6E56"
-            },
-            "Id": "Target0",
-            "RoleArn": {
-              "Fn::GetAtt": [
-                "IocStateMachineEventsRoleC1BF1919",
-                "Arn"
-              ]
-            }
-          }
-        ]
-      }
-    },
-    "EventBridgeRuleLambdaMetricsExporterE956E7F2": {
-      "Type": "AWS::Events::Rule",
-      "Properties": {
-        "ScheduleExpression": "rate(1 hour)",
-        "State": "ENABLED",
-        "Targets": [
-          {
-            "Arn": {
-              "Fn::GetAtt": [
-                "LambdaMetricsExporter2737F589",
-                "Arn"
-              ]
-            },
-            "Id": "Target0"
-          }
-        ]
-      }
-    },
-    "EventBridgeRuleLambdaMetricsExporterAllowEventRuleaessiemLambdaMetricsExporterCD618C3523DA2D6A": {
-      "Type": "AWS::Lambda::Permission",
-      "Properties": {
-        "Action": "lambda:InvokeFunction",
-        "FunctionName": {
-          "Fn::GetAtt": [
-            "LambdaMetricsExporter2737F589",
-            "Arn"
-          ]
-        },
-        "Principal": "events.amazonaws.com",
-        "SourceArn": {
-          "Fn::GetAtt": [
-            "EventBridgeRuleLambdaMetricsExporterE956E7F2",
-            "Arn"
-          ]
-        }
-      }
-    },
-    "SnsTopic2C1570A4": {
-      "Type": "AWS::SNS::Topic",
-      "Properties": {
-        "DisplayName": "AES SIEM",
-        "KmsMasterKeyId": {
-          "Fn::GetAtt": [
-            "KmsAesSiemLog44B26597",
-            "Arn"
-          ]
-        },
-        "TopicName": "aes-siem-alert"
-      }
-    },
-    "SnsTopicTokenSubscription1D5A46B4F": {
-      "Type": "AWS::SNS::Subscription",
-      "Properties": {
-        "Protocol": "email",
-        "TopicArn": {
-          "Ref": "SnsTopic2C1570A4"
-        },
-        "Endpoint": {
-          "Ref": "SnsEmail"
-        }
-      }
-    },
-    "TotalFreeStorageSpaceRemainsLowAlarm3888040E": {
-      "Type": "AWS::CloudWatch::Alarm",
-      "Properties": {
-        "ComparisonOperator": "LessThanOrEqualToThreshold",
-        "EvaluationPeriods": 30,
-        "AlarmDescription": "Triggered when total free space for the cluster remains less 200MB for 30 minutes.",
-        "Dimensions": [
-          {
-            "Name": "ClientId",
-            "Value": {
-              "Ref": "AWS::AccountId"
-            }
-          },
-          {
-            "Name": "DomainName",
-            "Value": "aes-siem"
-          }
-        ],
-        "MetricName": "FreeStorageSpace",
-        "Namespace": "AWS/ES",
-        "Period": 60,
-        "Statistic": "Sum",
-        "Threshold": 200
-      }
-    },
-    "EsLoaderStopperRule2C1D9F30": {
-      "Type": "AWS::Events::Rule",
-      "Properties": {
-        "EventPattern": {
-          "detail-type": [
-            "CloudWatch Alarm State Change"
-          ],
-          "resources": [
-            {
-              "Fn::GetAtt": [
-                "TotalFreeStorageSpaceRemainsLowAlarm3888040E",
-                "Arn"
-              ]
-            }
-          ],
-          "source": [
-            "aws.cloudwatch"
-          ]
-        },
-        "State": "ENABLED",
-        "Targets": [
-          {
-            "Arn": {
-              "Fn::GetAtt": [
-                "LambdaEsLoaderStopper35C1D57B",
-                "Arn"
-              ]
-            },
-            "Id": "Target0"
-          }
-        ]
-      }
-    },
-    "EsLoaderStopperRuleAllowEventRuleaessiemLambdaEsLoaderStopper325F7AA593386C47": {
-      "Type": "AWS::Lambda::Permission",
-      "Properties": {
-        "Action": "lambda:InvokeFunction",
-        "FunctionName": {
-          "Fn::GetAtt": [
-            "LambdaEsLoaderStopper35C1D57B",
-            "Arn"
-          ]
-        },
-        "Principal": "events.amazonaws.com",
-        "SourceArn": {
-          "Fn::GetAtt": [
-            "EsLoaderStopperRule2C1D9F30",
-            "Arn"
-          ]
-        }
-      }
-    },
-    "SIEMDashboard35199390": {
-      "Type": "AWS::CloudWatch::Dashboard",
-      "Properties": {
-        "DashboardBody": {
-          "Fn::Join": [
-            "",
-            [
-              "{\"widgets\":[{\"type\":\"text\",\"width\":24,\"height\":1,\"x\":0,\"y\":0,\"properties\":{\"markdown\":\"# CloudWatch Alarm\"}},{\"type\":\"metric\",\"width\":6,\"height\":6,\"x\":0,\"y\":1,\"properties\":{\"view\":\"timeSeries\",\"title\":\"",
-              {
-                "Ref": "TotalFreeStorageSpaceRemainsLowAlarm3888040E"
-              },
-              "\",\"region\":\"",
-              {
-                "Ref": "AWS::Region"
-              },
-              "\",\"annotations\":{\"alarms\":[\"",
-              {
-                "Fn::GetAtt": [
-                  "TotalFreeStorageSpaceRemainsLowAlarm3888040E",
-                  "Arn"
-                ]
-              },
-              "\"]},\"yAxis\":{}}},{\"type\":\"text\",\"width\":24,\"height\":1,\"x\":0,\"y\":7,\"properties\":{\"markdown\":\"# Lambda Function: ",
-              {
-                "Ref": "LambdaEsLoader4B1E2DD9"
-              },
-              "\"}},{\"type\":\"metric\",\"width\":12,\"height\":4,\"x\":0,\"y\":8,\"properties\":{\"view\":\"timeSeries\",\"title\":\"Error count and success rate (%)\",\"region\":\"",
-              {
-                "Ref": "AWS::Region"
-              },
-              "\",\"metrics\":[[\"AWS/Lambda\",\"Errors\",\"FunctionName\",\"",
-              {
-                "Ref": "LambdaEsLoader4B1E2DD9"
-              },
-              "\",{\"color\":\"#d13212\",\"label\":\"Errors (Count)\",\"stat\":\"Sum\",\"id\":\"errors\"}],[{\"label\":\"Success rate (%)\",\"color\":\"#2ca02c\",\"expression\":\"100 - 100 * errors / MAX([errors, invocations])\",\"yAxis\":\"right\"}],[\"AWS/Lambda\",\"Invocations\",\"FunctionName\",\"",
-              {
-                "Ref": "LambdaEsLoader4B1E2DD9"
-              },
-              "\",{\"stat\":\"Sum\",\"visible\":false,\"id\":\"invocations\"}]],\"yAxis\":{\"left\":{\"showUnits\":false},\"right\":{\"max\":100,\"showUnits\":false}},\"period\":60}},{\"type\":\"metric\",\"width\":12,\"height\":4,\"x\":12,\"y\":8,\"properties\":{\"view\":\"timeSeries\",\"title\":\"Invocations (Count)\",\"region\":\"",
-              {
-                "Ref": "AWS::Region"
-              },
-              "\",\"metrics\":[[\"AWS/Lambda\",\"Invocations\",\"FunctionName\",\"",
-              {
-                "Ref": "LambdaEsLoader4B1E2DD9"
-              },
-              "\",{\"stat\":\"Sum\"}]],\"yAxis\":{\"left\":{\"showUnits\":false}},\"legend\":{\"position\":\"hidden\"},\"period\":60}},{\"type\":\"metric\",\"width\":12,\"height\":4,\"x\":0,\"y\":12,\"properties\":{\"view\":\"timeSeries\",\"title\":\"Duration (Milliseconds)\",\"region\":\"",
-              {
-                "Ref": "AWS::Region"
-              },
-              "\",\"metrics\":[[\"AWS/Lambda\",\"Duration\",\"FunctionName\",\"",
-              {
-                "Ref": "LambdaEsLoader4B1E2DD9"
-              },
-              "\",{\"stat\":\"Minimum\"}],[\"AWS/Lambda\",\"Duration\",\"FunctionName\",\"",
-              {
-                "Ref": "LambdaEsLoader4B1E2DD9"
-              },
-              "\"],[\"AWS/Lambda\",\"Duration\",\"FunctionName\",\"",
-              {
-                "Ref": "LambdaEsLoader4B1E2DD9"
-              },
-              "\",{\"stat\":\"Maximum\"}]],\"yAxis\":{\"left\":{\"showUnits\":false}},\"period\":60}},{\"type\":\"metric\",\"width\":12,\"height\":4,\"x\":12,\"y\":12,\"properties\":{\"view\":\"timeSeries\",\"title\":\"Throttles (Count)\",\"region\":\"",
-              {
-                "Ref": "AWS::Region"
-              },
-              "\",\"metrics\":[[\"AWS/Lambda\",\"Throttles\",\"FunctionName\",\"",
-              {
-                "Ref": "LambdaEsLoader4B1E2DD9"
-              },
-              "\",{\"stat\":\"Sum\"}]],\"yAxis\":{\"left\":{\"showUnits\":false}},\"legend\":{\"position\":\"hidden\"},\"period\":60}},{\"type\":\"log\",\"width\":12,\"height\":4,\"x\":0,\"y\":16,\"properties\":{\"view\":\"table\",\"title\":\"Longest 5 invocations\",\"region\":\"",
-              {
-                "Ref": "AWS::Region"
-              },
-              "\",\"query\":\"SOURCE '/aws/lambda/",
-              {
-                "Ref": "LambdaEsLoader4B1E2DD9"
-              },
-              "' | fields @timestamp, @duration, @requestId\\n                | sort @duration desc\\n                | head 5\"}},{\"type\":\"metric\",\"width\":12,\"height\":4,\"x\":12,\"y\":16,\"properties\":{\"view\":\"timeSeries\",\"title\":\"ConcurrentExecutions (Count)\",\"region\":\"",
-              {
-                "Ref": "AWS::Region"
-              },
-              "\",\"metrics\":[[\"AWS/Lambda\",\"ConcurrentExecutions\",\"FunctionName\",\"",
-              {
-                "Ref": "LambdaEsLoader4B1E2DD9"
-              },
-              "\",{\"stat\":\"Maximum\"}]],\"yAxis\":{\"left\":{\"showUnits\":false}},\"legend\":{\"position\":\"hidden\"},\"period\":60}},{\"type\":\"text\",\"width\":24,\"height\":1,\"x\":0,\"y\":20,\"properties\":{\"markdown\":\"# OpenSearch Service: aes-siem domain\"}},{\"type\":\"metric\",\"width\":12,\"height\":4,\"x\":0,\"y\":21,\"properties\":{\"view\":\"timeSeries\",\"title\":\"Data Node CPUUtilization (Cluster Max Percentage)\",\"region\":\"",
-              {
-                "Ref": "AWS::Region"
-              },
-              "\",\"metrics\":[[\"AWS/ES\",\"CPUUtilization\",\"ClientId\",\"",
-              {
-                "Ref": "AWS::AccountId"
-              },
-              "\",\"DomainName\",\"aes-siem\",{\"stat\":\"Maximum\"}]],\"yAxis\":{\"left\":{\"max\":100,\"showUnits\":false}},\"legend\":{\"position\":\"hidden\"}}},{\"type\":\"metric\",\"width\":12,\"height\":4,\"x\":12,\"y\":21,\"properties\":{\"view\":\"timeSeries\",\"title\":\"Data Node JVMMemoryPressure (Cluster Max Percentage)\",\"region\":\"",
-              {
-                "Ref": "AWS::Region"
-              },
-              "\",\"metrics\":[[\"AWS/ES\",\"JVMMemoryPressure\",\"ClientId\",\"",
-              {
-                "Ref": "AWS::AccountId"
-              },
-              "\",\"DomainName\",\"aes-siem\"]],\"yAxis\":{\"left\":{\"max\":100,\"showUnits\":false}},\"legend\":{\"position\":\"hidden\"}}},{\"type\":\"metric\",\"width\":12,\"height\":4,\"x\":0,\"y\":25,\"properties\":{\"view\":\"timeSeries\",\"title\":\"HTTP requests by error response code (Cluster Total Count)\",\"region\":\"",
-              {
-                "Ref": "AWS::Region"
-              },
-              "\",\"metrics\":[[\"AWS/ES\",\"4xx\",\"ClientId\",\"",
-              {
-                "Ref": "AWS::AccountId"
-              },
-              "\",\"DomainName\",\"aes-siem\"],[\"AWS/ES\",\"5xx\",\"ClientId\",\"",
-              {
-                "Ref": "AWS::AccountId"
-              },
-              "\",\"DomainName\",\"aes-siem\"]],\"yAxis\":{\"left\":{\"showUnits\":false}}}},{\"type\":\"metric\",\"width\":12,\"height\":4,\"x\":12,\"y\":25,\"properties\":{\"view\":\"timeSeries\",\"title\":\"Active Shards Count\",\"region\":\"",
-              {
-                "Ref": "AWS::Region"
-              },
-              "\",\"metrics\":[[\"AWS/ES\",\"Shards.active\",\"ClientId\",\"",
-              {
-                "Ref": "AWS::AccountId"
-              },
-              "\",\"DomainName\",\"aes-siem\"],[\"AWS/ES\",\"Shards.activePrimary\",\"ClientId\",\"",
-              {
-                "Ref": "AWS::AccountId"
-              },
-              "\",\"DomainName\",\"aes-siem\"]],\"yAxis\":{\"left\":{\"showUnits\":false}}}},{\"type\":\"metric\",\"width\":12,\"height\":4,\"x\":0,\"y\":29,\"properties\":{\"view\":\"timeSeries\",\"title\":\"Cluster DiskThroughputThrottle\",\"region\":\"",
-              {
-                "Ref": "AWS::Region"
-              },
-              "\",\"metrics\":[[\"AWS/ES\",\"ThroughputThrottle\",\"ClientId\",\"",
-              {
-                "Ref": "AWS::AccountId"
-              },
-              "\",\"DomainName\",\"aes-siem\",{\"label\":\"Cluster Disk ThroughputThrottle\",\"stat\":\"Maximum\"}]],\"annotations\":{\"horizontal\":[{\"value\":1,\"yAxis\":\"left\"}]},\"yAxis\":{\"left\":{\"showUnits\":false}}}},{\"type\":\"metric\",\"width\":12,\"height\":4,\"x\":12,\"y\":29,\"properties\":{\"view\":\"timeSeries\",\"title\":\"ClusterIndexWritesBlocked (Cluster Max Count)\",\"region\":\"",
-              {
-                "Ref": "AWS::Region"
-              },
-              "\",\"metrics\":[[\"AWS/ES\",\"ClusterIndexWritesBlocked\",\"ClientId\",\"",
-              {
-                "Ref": "AWS::AccountId"
-              },
-              "\",\"DomainName\",\"aes-siem\"]],\"yAxis\":{\"left\":{\"showUnits\":false}},\"legend\":{\"position\":\"hidden\"}}},{\"type\":\"text\",\"width\":12,\"height\":1,\"x\":0,\"y\":33,\"properties\":{\"markdown\":\"# Read / Search\"}},{\"type\":\"text\",\"width\":12,\"height\":1,\"x\":12,\"y\":33,\"properties\":{\"markdown\":\"# Write / Indexing\"}},{\"type\":\"metric\",\"width\":12,\"height\":4,\"x\":0,\"y\":34,\"properties\":{\"view\":\"timeSeries\",\"title\":\"EBS Read Throughput / IOPS\",\"region\":\"",
-              {
-                "Ref": "AWS::Region"
-              },
-              "\",\"metrics\":[[\"AWS/ES\",\"ReadThroughput\",\"ClientId\",\"",
-              {
-                "Ref": "AWS::AccountId"
-              },
-              "\",\"DomainName\",\"aes-siem\",{\"label\":\"ReadThroughput (Bytes/Second)\",\"stat\":\"Maximum\"}],[\"AWS/ES\",\"ReadIOPS\",\"ClientId\",\"",
-              {
-                "Ref": "AWS::AccountId"
-              },
-              "\",\"DomainName\",\"aes-siem\",{\"label\":\"ReadIOPS (Count/Second)\",\"stat\":\"Maximum\",\"yAxis\":\"right\"}]],\"yAxis\":{\"left\":{\"showUnits\":false},\"right\":{\"showUnits\":false}}}},{\"type\":\"metric\",\"width\":12,\"height\":4,\"x\":12,\"y\":34,\"properties\":{\"view\":\"timeSeries\",\"title\":\"EBS Write Throughput / IOPS\",\"region\":\"",
-              {
-                "Ref": "AWS::Region"
-              },
-              "\",\"metrics\":[[\"AWS/ES\",\"WriteThroughput\",\"ClientId\",\"",
-              {
-                "Ref": "AWS::AccountId"
-              },
-              "\",\"DomainName\",\"aes-siem\",{\"label\":\"WriteThroughput (Bytes/Second)\",\"stat\":\"Maximum\"}],[\"AWS/ES\",\"WriteIOPS\",\"ClientId\",\"",
-              {
-                "Ref": "AWS::AccountId"
-              },
-              "\",\"DomainName\",\"aes-siem\",{\"label\":\"WriteIOPS (Count/Second)\",\"stat\":\"Maximum\",\"yAxis\":\"right\"}]],\"yAxis\":{\"left\":{\"showUnits\":false},\"right\":{\"showUnits\":false}}}},{\"type\":\"metric\",\"width\":12,\"height\":4,\"x\":0,\"y\":38,\"properties\":{\"view\":\"timeSeries\",\"title\":\"EBS Read Latency / Disk Queue\",\"region\":\"",
-              {
-                "Ref": "AWS::Region"
-              },
-              "\",\"metrics\":[[\"AWS/ES\",\"ReadLatency\",\"ClientId\",\"",
-              {
-                "Ref": "AWS::AccountId"
-              },
-              "\",\"DomainName\",\"aes-siem\",{\"label\":\"ReadLatency (Seconds)\",\"stat\":\"Maximum\"}],[\"AWS/ES\",\"DiskQueueDepth\",\"ClientId\",\"",
-              {
-                "Ref": "AWS::AccountId"
-              },
-              "\",\"DomainName\",\"aes-siem\",{\"label\":\"DiskQueueDepth (Count)\",\"stat\":\"Maximum\",\"yAxis\":\"right\"}]],\"yAxis\":{\"left\":{\"showUnits\":false},\"right\":{\"showUnits\":false}}}},{\"type\":\"metric\",\"width\":12,\"height\":4,\"x\":12,\"y\":38,\"properties\":{\"view\":\"timeSeries\",\"title\":\"EBS Write Latency / Disk Queue\",\"region\":\"",
-              {
-                "Ref": "AWS::Region"
-              },
-              "\",\"metrics\":[[\"AWS/ES\",\"WriteLatency\",\"ClientId\",\"",
-              {
-                "Ref": "AWS::AccountId"
-              },
-              "\",\"DomainName\",\"aes-siem\",{\"label\":\"WriteLatency (Seconds)\",\"stat\":\"Maximum\"}],[\"AWS/ES\",\"DiskQueueDepth\",\"ClientId\",\"",
-              {
-                "Ref": "AWS::AccountId"
-              },
-              "\",\"DomainName\",\"aes-siem\",{\"label\":\"DiskQueueDepth (Count)\",\"stat\":\"Maximum\",\"yAxis\":\"right\"}]],\"yAxis\":{\"left\":{\"showUnits\":false},\"right\":{\"showUnits\":false}}}},{\"type\":\"metric\",\"width\":12,\"height\":4,\"x\":0,\"y\":42,\"properties\":{\"view\":\"timeSeries\",\"title\":\"Search Rate / Latency (Node Average)\",\"region\":\"",
-              {
-                "Ref": "AWS::Region"
-              },
-              "\",\"metrics\":[[\"AWS/ES\",\"SearchRate\",\"ClientId\",\"",
-              {
-                "Ref": "AWS::AccountId"
-              },
-              "\",\"DomainName\",\"aes-siem\",{\"label\":\"SearchRate (Count)\"}],[\"AWS/ES\",\"SearchLatency\",\"ClientId\",\"",
-              {
-                "Ref": "AWS::AccountId"
-              },
-              "\",\"DomainName\",\"aes-siem\",{\"label\":\"SearchLatency (Milliseconds)\",\"yAxis\":\"right\"}]],\"yAxis\":{\"left\":{\"showUnits\":false},\"right\":{\"showUnits\":false}}}},{\"type\":\"metric\",\"width\":12,\"height\":4,\"x\":12,\"y\":42,\"properties\":{\"view\":\"timeSeries\",\"title\":\"Indexing Rate / Latency (Node Average)\",\"region\":\"",
-              {
-                "Ref": "AWS::Region"
-              },
-              "\",\"metrics\":[[\"AWS/ES\",\"IndexingRate\",\"ClientId\",\"",
-              {
-                "Ref": "AWS::AccountId"
-              },
-              "\",\"DomainName\",\"aes-siem\",{\"label\":\"IndexingRate (Count)\"}],[\"AWS/ES\",\"IndexingLatency\",\"ClientId\",\"",
-              {
-                "Ref": "AWS::AccountId"
-              },
-              "\",\"DomainName\",\"aes-siem\",{\"label\":\"IndexingLatency (Milliseconds)\",\"yAxis\":\"right\"}]],\"yAxis\":{\"left\":{\"showUnits\":false},\"right\":{\"showUnits\":false}}}},{\"type\":\"metric\",\"width\":12,\"height\":4,\"x\":0,\"y\":46,\"properties\":{\"view\":\"timeSeries\",\"title\":\"ThreadpoolReadQueue (Node Average Count)\",\"region\":\"",
-              {
-                "Ref": "AWS::Region"
-              },
-              "\",\"metrics\":[[\"AWS/ES\",\"ThreadpoolSearchQueue\",\"ClientId\",\"",
-              {
-                "Ref": "AWS::AccountId"
-              },
-              "\",\"DomainName\",\"aes-siem\"]],\"annotations\":{\"horizontal\":[{\"value\":1000,\"yAxis\":\"left\"}]},\"yAxis\":{\"left\":{\"showUnits\":false}},\"legend\":{\"position\":\"hidden\"}}},{\"type\":\"metric\",\"width\":12,\"height\":4,\"x\":12,\"y\":46,\"properties\":{\"view\":\"timeSeries\",\"title\":\"ThreadpoolWriteQueue (Node Average Count)\",\"region\":\"",
-              {
-                "Ref": "AWS::Region"
-              },
-              "\",\"metrics\":[[\"AWS/ES\",\"ThreadpoolWriteQueue\",\"ClientId\",\"",
-              {
-                "Ref": "AWS::AccountId"
-              },
-              "\",\"DomainName\",\"aes-siem\"]],\"annotations\":{\"horizontal\":[{\"value\":10000,\"yAxis\":\"left\"}]},\"yAxis\":{\"left\":{\"showUnits\":false}},\"legend\":{\"position\":\"hidden\"}}},{\"type\":\"metric\",\"width\":12,\"height\":4,\"x\":0,\"y\":50,\"properties\":{\"view\":\"timeSeries\",\"title\":\"Threadpool Search Rejected Count (Node Total Count)\",\"region\":\"",
-              {
-                "Ref": "AWS::Region"
-              },
-              "\",\"metrics\":[[\"AWS/ES\",\"ThreadpoolSearchRejected\",\"ClientId\",\"",
-              {
-                "Ref": "AWS::AccountId"
-              },
-              "\",\"DomainName\",\"aes-siem\",{\"stat\":\"Sum\"}]],\"yAxis\":{\"left\":{\"showUnits\":false}}}},{\"type\":\"metric\",\"width\":12,\"height\":4,\"x\":12,\"y\":50,\"properties\":{\"view\":\"timeSeries\",\"title\":\"Threadpool Indexing Rejected Count (Node Total Count)\",\"region\":\"",
-              {
-                "Ref": "AWS::Region"
-              },
-              "\",\"metrics\":[[\"AWS/ES\",\"ThreadpoolWriteRejected\",\"ClientId\",\"",
-              {
-                "Ref": "AWS::AccountId"
-              },
-              "\",\"DomainName\",\"aes-siem\",{\"stat\":\"Sum\"}],[\"AWS/ES\",\"CoordinatingWriteRejected\",\"ClientId\",\"",
-              {
-                "Ref": "AWS::AccountId"
-              },
-              "\",\"DomainName\",\"aes-siem\",{\"stat\":\"Sum\"}],[\"AWS/ES\",\"PrimaryWriteRejected\",\"ClientId\",\"",
-              {
-                "Ref": "AWS::AccountId"
-              },
-              "\",\"DomainName\",\"aes-siem\",{\"stat\":\"Sum\"}],[\"AWS/ES\",\"ReplicaWriteRejected\",\"ClientId\",\"",
-              {
-                "Ref": "AWS::AccountId"
-              },
-              "\",\"DomainName\",\"aes-siem\",{\"stat\":\"Sum\"}]],\"yAxis\":{\"left\":{\"showUnits\":false}}}},{\"type\":\"text\",\"width\":24,\"height\":1,\"x\":0,\"y\":54,\"properties\":{\"markdown\":\"# SQS\"}},{\"type\":\"metric\",\"width\":12,\"height\":4,\"x\":0,\"y\":55,\"properties\":{\"view\":\"timeSeries\",\"title\":\"",
-              {
-                "Fn::GetAtt": [
-                  "AesSiemSqsSplitLogs0191F431",
-                  "QueueName"
-                ]
-              },
-              ": NumberOfMessagesReceived (Count)\",\"region\":\"",
-              {
-                "Ref": "AWS::Region"
-              },
-              "\",\"metrics\":[[\"AWS/SQS\",\"NumberOfMessagesReceived\",\"QueueName\",\"",
-              {
-                "Fn::GetAtt": [
-                  "AesSiemSqsSplitLogs0191F431",
-                  "QueueName"
-                ]
-              },
-              "\",{\"stat\":\"Sum\"}]],\"yAxis\":{\"left\":{\"showUnits\":false}},\"legend\":{\"position\":\"hidden\"}}},{\"type\":\"metric\",\"width\":12,\"height\":4,\"x\":12,\"y\":55,\"properties\":{\"view\":\"timeSeries\",\"title\":\"",
-              {
-                "Fn::GetAtt": [
-                  "AesSiemDlq1CD8439D",
-                  "QueueName"
-                ]
-              },
-              ": ApproximateNumberOfMessagesVisible (Count)\",\"region\":\"",
-              {
-                "Ref": "AWS::Region"
-              },
-              "\",\"metrics\":[[\"AWS/SQS\",\"ApproximateNumberOfMessagesVisible\",\"QueueName\",\"",
-              {
-                "Fn::GetAtt": [
-                  "AesSiemDlq1CD8439D",
-                  "QueueName"
-                ]
-              },
-              "\",{\"stat\":\"Maximum\"}]],\"yAxis\":{\"left\":{\"showUnits\":false}},\"legend\":{\"position\":\"hidden\"}}},{\"type\":\"text\",\"width\":24,\"height\":1,\"x\":0,\"y\":59,\"properties\":{\"markdown\":\"# Lambda Function Logs: ",
-              {
-                "Ref": "LambdaEsLoader4B1E2DD9"
-              },
-              "\"}},{\"type\":\"log\",\"width\":24,\"height\":6,\"x\":0,\"y\":60,\"properties\":{\"view\":\"table\",\"title\":\"CRITICAL Logs\",\"region\":\"",
-              {
-                "Ref": "AWS::Region"
-              },
-              "\",\"query\":\"SOURCE '/aws/lambda/",
-              {
-                "Ref": "LambdaEsLoader4B1E2DD9"
-              },
-              "' | fields @timestamp, message, s3_key\\n                | filter level == \\\"CRITICAL\\\"\\n                | sort @timestamp desc\\n                | limit 100\"}},{\"type\":\"log\",\"width\":24,\"height\":6,\"x\":0,\"y\":66,\"properties\":{\"view\":\"table\",\"title\":\"ERROR Logs\",\"region\":\"",
-              {
-                "Ref": "AWS::Region"
-              },
-              "\",\"query\":\"SOURCE '/aws/lambda/",
-              {
-                "Ref": "LambdaEsLoader4B1E2DD9"
-              },
-              "' | fields @timestamp, message, s3_key\\n                | filter level == \\\"ERROR\\\"\\n                | sort @timestamp desc\\n                | limit 100\"}},{\"type\":\"text\",\"width\":12,\"height\":3,\"x\":0,\"y\":72,\"properties\":{\"markdown\":\"## Sample query\\nTo investigate critical/error log with CloudWatch Logs Insights\\n\\n```\\nfields @timestamp, @message\\n| filter s3_key == \\\"copy s3_key and paste here\\\"\\nOR @requestId == \\\"copy function_request_id and paste here\\\"```\"}},{\"type\":\"log\",\"width\":24,\"height\":6,\"x\":0,\"y\":75,\"properties\":{\"view\":\"table\",\"title\":\"Exception Logs\",\"region\":\"",
-              {
-                "Ref": "AWS::Region"
-              },
-              "\",\"query\":\"SOURCE '/aws/lambda/",
-              {
-                "Ref": "LambdaEsLoader4B1E2DD9"
-              },
-              "' | fields @timestamp, @message\\n                | filter @message =~ /^\\\\[ERROR]/\\n                | filter @message not like /No active exception to reraise/\\n                # exclude raise without Exception\\n                | sort @timestamp desc\\n                | limit 100\"}}]}"
-            ]
-          ]
-        },
-        "DashboardName": "SIEM"
-      }
-    }
-  },
-  "Outputs": {
-    "RoleDeploy": {
-      "Value": {
-        "Fn::GetAtt": [
-          "AesSiemDeployRoleForLambda654D64F2",
-          "Arn"
-        ]
-      },
-      "Export": {
-        "Name": "role-deploy"
-      }
-    },
-    "DashboardsUrl": {
-      "Value": {
-        "Fn::Join": [
-          "",
-          [
-            "https://",
-            {
-              "Fn::GetAtt": [
-                "AesSiemDomainDeployedR2",
-                "es_endpoint"
-              ]
-            },
-            "/_dashboards/"
-          ]
-        ]
-      },
-      "Export": {
-        "Name": "dashboards-url"
-      }
-    },
-    "DashboardsPassword": {
-      "Description": "Please change the password in OpenSearch Dashboards ASAP",
-      "Value": {
-        "Fn::GetAtt": [
-          "AesSiemDomainDeployedR2",
-          "kibanapass"
-        ]
-      },
-      "Export": {
-        "Name": "dashboards-pass"
-      }
-    },
-    "DashboardsAdminID": {
-      "Value": {
-        "Fn::GetAtt": [
-          "AesSiemDomainDeployedR2",
-          "kibanaadmin"
-        ]
-      },
-      "Export": {
-        "Name": "dashboards-admin"
-      }
-    }
-  }
-}
-=======
 Description: SIEM on Amazon OpenSearch Service v2.9.0
 Metadata:
   AWS::CloudFormation::Interface:
@@ -5940,5 +1949,4 @@
     Value: !GetAtt 'AesSiemDomainDeployedR2.kibanaadmin'
     Export:
       Name: dashboards-admin
-Rules: {}
->>>>>>> 777f6d4b
+Rules: {}